# import functions for Python 2.X support
from __future__ import division, print_function
import sys
if sys.version.startswith('2'): 
    range=xrange

#else:
#    from past.builtins import basestring

import json
import os
import sys
import platform
import posixpath

numRandomVariables = 0

numNormalUncertain = 0
normalUncertainName=[]
normalUncertainMean =[]
normalUncertainStdDev =[]

numLognormalUncertain = 0;
lognormalUncertainName=[];
lognormalUncertainMean =[];
lognormalUncertainStdDev =[];

numUniformUncertain = 0;
uniformUncertainName=[];
uniformUncertainLower =[];
uniformUncertainUpper =[];

numContinuousDesign = 0;
continuousDesignName=[];
continuousDesignLower =[];
continuousDesignUpper =[];
continuousDesignInitialPoint =[];

numConstantState = 0;
constantStateName=[];
constantStateValue =[];

numWeibullUncertain = 0;
weibullUncertainName=[];
weibullUncertainAlphas =[];
weibullUncertainBetas =[];

numGammaUncertain = 0;
gammaUncertainName=[];
gammaUncertainAlphas =[];
gammaUncertainBetas =[];

numGumbellUncertain = 0;
gumbellUncertainName=[];
gumbellUncertainAlphas =[];
gumbellUncertainBetas =[];

numBetaUncertain = 0;
betaUncertainName=[];
betaUncertainLower =[];
betaUncertainHigher =[];
betaUncertainAlphas =[];

numDiscreteDesignSetString = 0
discreteDesignSetStringName=[]
discreteDesignSetStringValues =[]

numResultFiles = 0
outputResultFiles = []

def preProcessDakota(bimName, evtName, samName, edpName, simName, driverFile, uqData):

    global numRandomVariables
    global numNormalUncertain
    global normalUncertainName
    global normalUncertainMean
    global normalUncertainStdDev

    global numDiscreteDesignSetString
    global discreteDesignSetStringName
    global discreteDesignSetStringValues

    global outputResultFiles
    global numResultFiles

    #
    # get UQ method data
    #

    with open(bimName) as data_file:
    #with open('dakota.json') as data_file:    
        data = json.load(data_file)
        
    #uqData = data["UQ_Method"];
    #samplingData = uqData["samplingMethodData"];
    samplingData = uqData
    method = samplingData["method"];

    #if (method == "Monte Carlo"):
    #    method = 'random'
    #else:
    #    method = 'lhs'
    #numSamples=samplingData["samples"];
    #seed = samplingData["seed"];

    #
    # get result files
    #

    if 'ResultFiles' in data:
        numResultFiles = 1;
        outputResultFiles.append("EVENT.json");
    else:
        numResultFiles = 0;

    # 
    # parse the data
    #

    bimExists = parseFileForRV(bimName)
    evtExists = parseFileForRV(evtName)
    samExists = parseFileForRV(samName)
    simExists = parseFileForRV(simName)
    edpExists = parseFileForRV(edpName)

    # Add a dummy random variable if no other RV was defined
    if numRandomVariables == 0:
        add_dummy()

    #Setting Workflow Driver Name
    workflowDriverName = 'workflow_driver'
    remoteWorkflowDriverName = 'workflow_driver'
    if platform.system() == 'Windows':
        workflowDriverName = 'workflow_driver.bat'

    #
    # Write the input file: dakota.in 
    #

    # write out the method data
    f = open('dakota.in', 'w')

    # write out the env data
    dakota_input = ""
    
    dakota_input += (
    """environment
    tabular_data
    tabular_data_file = 'dakotaTab.out'
    
    method,
    """)
    
    if method == "Importance Sampling":
        numSamples=samplingData["samples"]
        seed = samplingData["seed"]
        imp_sams_arg = samplingData["ismethod"]

        dakota_input += (
    """importance_sampling
    {ismethod}
    samples = {samples}
    seed = {seed}
    
    """.format(
        ismethod = imp_sams_arg,
        samples = numSamples,
        seed = seed))
    
    elif method == "Monte Carlo":
        numSamples=samplingData["samples"]
        seed = samplingData["seed"]

        dakota_input += (
    """sampling
    sample_type = {sample_type}
    samples = {samples}
    seed = {seed}
    
    """.format(
        sample_type = 'random',
        samples = numSamples,
        seed = seed))
    
    elif method == "LHS":
        numSamples=samplingData["samples"]
        seed = samplingData["seed"]        

        dakota_input += (
    """sampling
    sample_type = {sample_type}
    samples = {samples}
    seed = {seed}
    
    """.format(
        sample_type = 'lhs' ,
        samples = numSamples,
        seed = seed))
    
    elif method == "Gaussian Process Regression":
        train_samples = samplingData["samples"]
        gpr_seed = samplingData["seed"]
        train_method = samplingData["dataMethod"]
        
        train_samples2 = samplingData["samples2"]
        gpr_seed2 = samplingData["seed2"]
        train_method2 = samplingData["dataMethod2"]
        
        # write out the env data
        dakota_input = ""
        
        dakota_input += (
        """environment
method_pointer = 'EvalSurrogate'
tabular_data
tabular_data_file = 'dakotaTab.out'
custom_annotated header eval_id
        
method
id_method = 'EvalSurrogate'
model_pointer = 'SurrogateModel'
        
sampling
samples = {no_surr_sams}
seed = {surr_seed}
sample_type {surr_sams_type}
        
model
id_model = 'SurrogateModel'
surrogate global
dace_method_pointer = 'DesignMethod'
gaussian_process surfpack
export_model
filename_prefix = 'dak_gp_model'
formats
text_archive
        
""").format(
        no_surr_sams = train_samples2,
        surr_seed = gpr_seed2,
        surr_sams_type = train_method2)

    # write out the variable data
    #f.write('variables,\n')
    #f.write('active uncertain \n')

    dakota_input += ('variables,\n')

    if (numNormalUncertain > 0):
        dakota_input += ('normal_uncertain = ' '{}'.format(numNormalUncertain))
        dakota_input += ('\n')
        dakota_input += ('means = ')
        for i in range(numNormalUncertain):
            dakota_input += ('{}'.format(normalUncertainMean[i]))
            dakota_input += (' ')
        dakota_input += ('\n')

        dakota_input += ('std_deviations = ')
        for i in range(numNormalUncertain):
            dakota_input += ('{}'.format(normalUncertainStdDev[i]))
            dakota_input += (' ')
        dakota_input += ('\n')
    
        dakota_input += ('descriptors = ')    
        for i in range(numNormalUncertain):
            dakota_input += ('\'')
            dakota_input += (normalUncertainName[i])
            dakota_input += ('\' ')
        dakota_input += ('\n')

    if (numLognormalUncertain > 0):
        dakota_input += ('lognormal_uncertain = ' '{}'.format(numLognormalUncertain))
        dakota_input += ('\n')
        dakota_input += ('means = ')
        for i in range(numLognormalUncertain):
            dakota_input += ('{}'.format(lognormalUncertainMean[i]))
            dakota_input += (' ')
        dakota_input += ('\n')

        dakota_input += ('std_deviations = ')
        for i in range(numLognormalUncertain):
            dakota_input += ('{}'.format(lognormalUncertainStdDev[i]))
            dakota_input += (' ')
        dakota_input += ('\n')
            
        dakota_input += ('descriptors = ')    
        for i in range(numLognormalUncertain):
            dakota_input += ('\'')
            dakota_input += (lognormalUncertainName[i])
            dakota_input += ('\' ')
        dakota_input += ('\n')

    if (numUniformUncertain > 0):
        dakota_input += ('uniform_uncertain = ' '{}'.format(numUniformUncertain))
        dakota_input += ('\n')
        dakota_input += ('lower_bounds = ')
        for i in range(numUniformUncertain):
            dakota_input += ('{}'.format(uniformUncertainLower[i]))
            dakota_input += (' ')
        dakota_input += ('\n')

        dakota_input += ('upper_bounds = ')
        for i in range(numUniformUncertain):
            dakota_input += ('{}'.format(uniformUncertainUpper[i]))
            dakota_input += (' ')
        dakota_input += ('\n')
    
        dakota_input += ('descriptors = ')    
        for i in range(numUniformUncertain):
            dakota_input += ('\'')
            dakota_input += (uniformUncertainName[i])
            dakota_input += ('\' ')
        dakota_input += ('\n')


    if (numContinuousDesign > 0):
        dakota_input += ('continuous_design = ' '{}'.format(numContinuousDesign))
        dakota_input += ('\n')

        dakota_input += ('initial_point = ')
        for i in range(numContinuousDesign):
            dakota_input += ('{}'.format(continuousDesignInitialPoint[i]))
            dakota_input += (' ')
        dakota_input += ('\n')

        dakota_input += ('lower_bounds = ')
        for i in range(numContinuousDesign):
            dakota_input += ('{}'.format(continuousDesignLower[i]))
            dakota_input += (' ')
        dakota_input += ('\n')

        dakota_input += ('upper_bounds = ')
        for i in range(numContinuousDesign):
            dakota_input += ('{}'.format(continuousDesignUpper[i]))
            dakota_input += (' ')
        dakota_input += ('\n')
        
        dakota_input += ('descriptors = ')    
        for i in range(numContinuousDesign):
            dakota_input += ('\'')
            dakota_input += (continuousDesignName[i])
            dakota_input += ('\' ')
        dakota_input += ('\n')
            

    numCState = 0
    if (numCState > 0):
        dakota_input += ('discrete_state_range = ' '{}'.format(numConstantState))
        dakota_input += ('\n')
        
        dakota_input += ('initial_state = ')
        for i in range(numConstantState):
            dakota_input += ('{}'.format(constantStateValue[i]))
            dakota_input += (' ')
        dakota_input += ('\n')

        dakota_input += ('descriptors = ')    
        for i in range(numConstantState):
            dakota_input += ('\'')
            dakota_input += (constantStateName[i])
            dakota_input += ('\' ')
        dakota_input += ('\n')

    if (numConstantState > 0):
        dakota_input += ('discrete_design_set\nreal = ' '{}'.format(numConstantState))
        dakota_input += ('\n')
        
        dakota_input += ('num_set_values = ')
        for i in range(numConstantState):
            dakota_input += ('{}'.format(1))
            dakota_input += (' ')
        dakota_input += ('\n')
        
        dakota_input += ('set_values = ')
        for i in range(numConstantState):
            dakota_input += ('{}'.format(constantStateValue[i]))
            dakota_input += (' ')
        dakota_input += ('\n')

        dakota_input += ('descriptors = ')    
        for i in range(numConstantState):
            dakota_input += ('\'')
            dakota_input += (constantStateName[i])
            dakota_input += ('\' ')
        dakota_input += ('\n')

    if (numBetaUncertain > 0):
        dakota_input += ('beta_uncertain = ' '{}'.format(numBetaUncertain))
        dakota_input += ('\n')
        dakota_input += ('alphas = ')
        for i in range(numBetaUncertain):
            dakota_input += ('{}'.format(betaUncertainAlphas[i]))
            dakota_input += (' ')
        dakota_input += ('\n')

        dakota_input += ('betas = ')
        for i in range(numBetaUncertain):
            dakota_input += ('{}'.format(betaUncertainBetas[i]))
            dakota_input += (' ')
        dakota_input += ('\n')
        
        dakota_input += ('lower_bounds = ')
        for i in range(numBetaUncertain):
            dakota_input += ('{}'.format(betaUncertainLower[i]))
            dakota_input += (' ')
        dakota_input += ('\n')

        dakota_input += ('upper_bounds = ')
        for i in range(numBetaUncertain):
            dakota_input += ('{}'.format(betaUncertainHigher[i]))
            dakota_input += (' ')
        dakota_input += ('\n')
    
        dakota_input += ('descriptors = ')    
        for i in range(numBetaUncertain):
            dakota_input += ('\'')
            dakota_input += (betaUncertainName[i])
            dakota_input += ('\' ')
        dakota_input += ('\n')

    if (numGammaUncertain > 0):
        dakota_input += ('gamma_uncertain = ' '{}'.format(numGammaUncertain))
        dakota_input += ('\n')
        dakota_input += ('alphas = ')
        for i in range(numGammaUncertain):
            dakota_input += ('{}'.format(gammaUncertainAlphas[i]))
            dakota_input += (' ')
        dakota_input += ('\n')

        dakota_input += ('betas = ')
        for i in range(numGammaUncertain):
            dakota_input += ('{}'.format(gammaUncertainBetas[i]))
            dakota_input += (' ')
        dakota_input += ('\n')
    
        dakota_input += ('descriptors = ')    
        for i in range(numGammaUncertain):
            dakota_input += ('\'')
            dakota_input += (gammaUncertainName[i])
            dakota_input += ('\' ')
        dakota_input += ('\n')

    if (numGumbellUncertain > 0):
        dakota_input += ('gamma_uncertain = ' '{}'.format(numGumbellUncertain))
        dakota_input += ('\n')
        dakota_input += ('alphas = ')
        for i in range(numGumbellUncertain):
            dakota_input += ('{}'.format(gumbellUncertainAlphas[i]))
            dakota_input += (' ')
        dakota_input += ('\n')

        dakota_input += ('betas = ')
        for i in range(numGumbellUncertain):
            dakota_input += ('{}'.format(gumbellUncertainBetas[i]))
            dakota_input += (' ')
        dakota_input += ('\n')
    
        dakota_input += ('descriptors = ')    
        for i in range(numGumbellUncertain):
            dakota_input += ('\'')
            dakota_input += (gumbellUncertainName[i])
            dakota_input += ('\' ')
        dakota_input += ('\n')

    if (numWeibullUncertain > 0):
        dakota_input += ('weibull_uncertain = ' '{}'.format(numWeibullUncertain))
        dakota_input += ('\n')
        dakota_input += ('alphas = ')
        for i in range(numWeibullUncertain):
            dakota_input += ('{}'.format(weibullUncertainAlphas[i]))
            dakota_input += (' ')
        dakota_input += ('\n')
            
        dakota_input += ('betas = ')
        for i in range(numWeibullUncertain):
            dakota_input += ('{}'.format(weibullUncertainBetas[i]))
            dakota_input += (' ')
        dakota_input += ('\n')
    
        dakota_input += ('descriptors = ')    
        for i in range(numWeibullUncertain):
            dakota_input += ('\'')
            dakota_input += (weibullUncertainName[i])
            dakota_input += ('\' ')
        dakota_input += ('\n')

    dakota_input += ('\n')

            
    if (numDiscreteDesignSetString > 0):
        dakota_input += ('weibull_uncertain = ' '{}'.format(numWeibullUncertain))
        dakota_input += ('string ' '{}'.format(numDiscreteDesignSetString))
        dakota_input += ('\n')

        dakota_input += ('num_set_values = ')    
        for i in range(numDiscreteDesignSetString):
            numElements = len(discreteDesignSetStringValues[i])
            dakota_input += (' ' '{}'.format(numElements))
            #f.write(length(discreteDesignSetStringValues[i]))
            print(discreteDesignSetStringValues[i])
            print(numElements)
            #f.write('\' ')

        dakota_input += ('\n')
        dakota_input += ('set_values  ')    
        for i in range(numDiscreteDesignSetString):
            elements = discreteDesignSetStringValues[i]
            for j in elements:
                dakota_input += ('\'' '{}'.format(j))
                dakota_input += ('\' ')
            dakota_input += ('\n')

        dakota_input += ('descriptors = ')    
        for i in range(numDiscreteDesignSetString):
            dakota_input += ('\'')
            dakota_input += (discreteDesignSetStringName[i])
            dakota_input += ('\' ')

        dakota_input += ('\n')

    dakota_input += ('\n\n')

    if method == "Gaussian Process Regression":
        
        train_samples = samplingData["samples"]
        gpr_seed = samplingData["seed"]
        train_method = samplingData["dataMethod"]

        dakota_input += (
        """method
id_method = 'DesignMethod'
model_pointer = 'SimulationModel'
sampling
seed = {setseed}
sample_type {settype}
samples = {setsamples}
        
model
id_model = 'SimulationModel'
single
interface_pointer = 'SimulationInterface'
        
""").format(
    setseed = gpr_seed,
    settype = train_method,
    setsamples = train_samples
    )


    # write out the interface data
<<<<<<< HEAD
    f.write('interface,\n')
    
    
    runType = data.get("runType", "local");
    remoteDir = data.get("remoteAppDir", None);
    localDir = data.get("localAppDir", None);
=======
    dakota_input += ('interface,\n')

    runType = data["runType"];
    remoteDir = data["remoteAppDir"];
    localDir = data["localAppDir"];
>>>>>>> 968dface

    if method == "Gaussian Process Regression":
        dakota_input += ('id_interface = \'SimulationInterface\',\n')

    if (runType == "local"):
<<<<<<< HEAD
        uqData['concurrency'] = 4
        #f.write("fork asynchronous evaluation_concurrency = %d\n" % numCPUs)
        #f.write("analysis_driver = '{}'\n".format(workflowDriverName))
    #else:
        #f.write('fork asynchronous\n')
        #f.write("analysis_driver = '{}'\n".format(remoteWorkflowDriverName))

    if uqData['concurrency'] == None:
        f.write('fork asynchronous\n')
    elif uqData['concurrency'] > 1:
        f.write('fork asynchronous evaluation_concurrency = {}\n'.format(uqData['concurrency']))
    
    if runType == "local":    
        f.write("analysis_driver = '{}'\n".format(workflowDriverName))
    else:
        f.write("analysis_driver = '{}'\n".format(remoteWorkflowDriverName))
    
    f.write('parameters_file = \'params.in\' \n')
    f.write('results_file = \'results.out\' \n')
    f.write('work_directory directory_tag \n')
    f.write('copy_files = \'templatedir/*\' \n')
    f.write('named \'workdir\' file_save  directory_save \n')
    f.write('aprepro \n')
    f.write('\n')
=======
        numCPUs = 4
        dakota_input += ("fork asynchronous evaluation_concurrency = %d\n" % numCPUs)
        dakota_input += ("analysis_driver = '{}'\n".format(workflowDriverName))
    else:
        dakota_input += ('fork asynchronous\n')
        dakota_input += ("analysis_driver = '{}'\n".format(remoteWorkflowDriverName))

    # dakota_input += ('\nanalysis_driver = \'python analysis_driver.py\' \n')
    dakota_input += ('parameters_file = \'params.in\' \n')
    dakota_input += ('results_file = \'results.out\' \n')
    dakota_input += ('work_directory directory_tag directory_save\n')
    dakota_input += ('copy_files = \'templatedir/*\' \n')
    # dakota_input += ('named \'workdir\' file_save  directory_save \n')
    dakota_input += ('named \'workdir\' \n')
    dakota_input += ('aprepro \n')
    dakota_input += ('\n')

>>>>>>> 968dface

    f.write(dakota_input)
    
    #
    # write out the responses
    #

    with open(edpName) as data_file:    
        data = json.load(data_file)

    numResponses=data["total_number_edp"]



    f.write('responses, \n')
    f.write('response_functions = ' '{}'.format(numResponses))
    f.write('\n')
    f.write('response_descriptors = ')    

    
    for event in data["EngineeringDemandParameters"]:
        eventIndex = data["EngineeringDemandParameters"].index(event)
        for edp in event["responses"]:
            known = False
            if(edp["type"] == "max_abs_acceleration"):
                edpAcronym = "PFA"
                floor = edp["floor"]
                known = True

            elif(edp["type"] == "max_drift"):
                edpAcronym = "PID"
                floor = edp["floor2"]
                known = True

            elif(edp["type"] == "max_pressure"):
                edpAcronym = "PSP"
                floor = edp["floor2"]
                known = True

            elif(edp["type"] == "max_rel_disp"):
                edpAcronym = "PFD"
                floor = edp["floor"]
                known = True
            elif(edp["type"] == "peak_wind_gust_speed"):
                edpAcronym = "PWS"
                floor = edp["floor"]
                known = True

            else:
                f.write("'{}' ".format(edp["type"]))

            if (known == True):
                for dof in edp["dofs"]:
                    f.write("'{}-{}-{}-{}' ".format(eventIndex + 1, edpAcronym, floor, dof))

    f.write('\n')
    f.write('no_gradients\n')
    f.write('no_hessians\n\n')
    f.close()  # you can omit in most cases as the destructor will call it

    #
    # Write the workflow driver
    #

    if platform.system() == 'Darwin':
        f = open(workflowDriverName, 'w')
    else:
        f = open(workflowDriverName, 'w', newline='\n')

    # want to dprepro the files with the random variables
    if bimExists == True: f.write('perl dpreproSimCenter params.in bim.j ' + bimName + '\n')
    if samExists == True: f.write('perl dpreproSimCenter params.in sam.j ' + samName + '\n')
    if evtExists == True: f.write('perl dpreproSimCenter params.in evt.j ' + evtName + '\n')
    if edpExists == True: f.write('perl dpreproSimCenter params.in edp.j ' + edpName + '\n')

    scriptDir = os.path.dirname(os.path.realpath(__file__))

    with open(driverFile) as fp:
        for line in fp:
            #print(line)
            #print(localDir)
            if remoteDir is not None:
                line = line.replace(localDir,remoteDir)
            f.write(line)
            print(line)

    f.write('#comment to fix a bug\n')
    files = " "
    files =  files + "".join([str(i) for i in outputResultFiles])
    numR = str(numResultFiles)

    if (runType == "local"):
        f.write('"{}'.format(scriptDir) + '/extractEDP" ' + edpName + ' results.out ' + bimName + ' ' + numR + ' ' + files + '\n')

    elif remoteDir is not None:
        extractEDPCommand = posixpath.join(remoteDir, 'applications/performUQ/dakota/extractEDP')
        f.write(extractEDPCommand + ' ' + edpName + ' results.out ' + bimName + ' ' + numR + ' ' + files + '\n')
    else:
        f.write('\n')
        f.write('"'+os.path.join(scriptDir,'extractEDP')+'" ' + edpName + ' results.out \n')

    # Run 
    #f.write('rm -f *.com *.done *.dat *.log *.sta *.msg')
    #f.write('echo 1 >> results.out\n')
    f.close()

    return numRandomVariables

def parseFileForRV(fileName):
    global numRandomVariables

    global numNormalUncertain
    global normalUncertainName
    global normalUncertainMean
    global normalUncertainStdDev

    global numLognormalUncertain
    global lognormalUncertainName
    global lognormalUncertainMean
    global lognormalUncertainStdDev

    global numUniformUncertain
    global uniformUncertainName
    global uniformUncertainLower
    global uniformUncertainUpper

    global numContinuousDesign
    global continuousDesignName
    global continuousDesignLower
    global continuousDesignUpper
    global continuousDesignInitialPoint

    global numConstantState
    global constantStateName
    global constantStateValue

    global numWeibullUncertain
    global weibullUncertainName
    global weibullUncertainAlphas
    global weibullUncertainBetas

    global numGammaUncertain
    global gammaUncertainName
    global gammaUncertainAlphas
    global gammaUncertainBetas

    global numGumbellUncertain
    global gumbellUncertainName
    global gumbellUncertainAlphas
    global gumbellUncertainBetas

    global numBetaUncertain
    global betaUncertainName
    global betaUncertainLower
    global betaUncertainHigher
    global betaUncertainAlphas

    global numDiscreteDesignSetString
    global normalDiscreteDesignSetName
    global normalDiscreteSetValues


    global numResultFiles
    global outputResultFiles

    exists = os.path.isfile(fileName)

    print(exists)

    if not exists:
        return False

    with open(fileName,'r') as data_file:
        data = json.load(data_file)
        if data.get("randomVariables"):
            for k in data["randomVariables"]:

                if (k["distribution"] == "Normal"):
                    normalUncertainName.append(k["name"])
                    normalUncertainMean.append(k["mean"])
                    normalUncertainStdDev.append(k["stdDev"])
                    numNormalUncertain += 1
                    numRandomVariables += 1

                elif (k["distribution"] == "Lognormal"):
                    lognormalUncertainName.append(k["name"])
                    lognormalUncertainMean.append(k["mean"])
                    lognormalUncertainStdDev.append(k["stdDev"])
                    numLognormalUncertain += 1
                elif (k["distribution"] == "Constant"):
                    constantStateName.append(k["name"])
                    constantStateValue.append(k["value"])
                    numConstantState += 1
                elif (k["distribution"] == "Uniform"):
                    print("Hellooo,, Setting lower upper bounds...")
                    uniformUncertainName.append(k["name"])
                    uniformUncertainLower.append(k["lowerbound"])
                    uniformUncertainUpper.append(k["upperbound"])
                    numUniformUncertain += 1
                elif (k["distribution"] == "ContinuousDesign"):
                    continuousDesignName.append(k["name"])
                    continuousDesignLower.append(k["lowerbound"])
                    continuousDesignUpper.append(k["upperbound"])
                    continuousDesignInitialPoint.append(k["initialpoint"])
                    numContinuousDesign += 1
                elif (k["distribution"] == "Weibull"):
                    weibullUncertainName.append(k["name"])
                    weibullUncertainAlphas.append(k["scaleparam"])
                    weibullUncertainBetas.append(k["shapeparam"])
                    numWeibullUncertain += 1
                elif (k["distribution"] == "Gamma"):
                    gammaUncertainName.append(k["name"])
                    gammaUncertainAlphas.append(k["alphas"])
                    gammaUncertainBetas.append(k["betas"])
                    numGammaUncertain += 1
                elif (k["distribution"] == "Gumbell"):
                    gumbellUncertainName.append(k["name"])
                    gumbellUncertainAlphas.append(k["alphas"])
                    gumbellUncertainBetas.append(k["betas"])
                    numGumbellUncertain += 1
                elif (k["distribution"] == "Beta"):
                    betaUncertainName.append(k["name"])
                    betaUncertainLower.append(k["upperBounds"])
                    betaUncertainUpper.append(k["lowerBounds"])
                    betaUncertainAlphas.append(k["alphas"])
                    betaUncertainBetas.append(k["betas"])
                    numBetaUncertain += 1
                elif (k["distribution"] == "discrete_design_set_string"):
                    discreteDesignSetStringName.append(k["name"])
                    elements =[];
                    for l in k["elements"]:
                        elements.append(l)
                    elements.sort()
                    discreteDesignSetStringValues.append(elements)
                    print(elements)
                    numDiscreteDesignSetString += 1
                    numRandomVariables += 1

        if data.get("resultFiles"):
            for k in data["resultFiles"]:
                outputResultFiles.append(k)
                numResultFiles += 1
                print(k)

    return True

def add_dummy():

    global numRandomVariables

    global numDiscreteDesignSetString
    global discreteDesignSetStringName
    global discreteDesignSetStringValues

    discreteDesignSetStringName.append("dummy")
    elements =["1", "2"];
    discreteDesignSetStringValues.append(elements)
    numDiscreteDesignSetString += 1
    numRandomVariables += 1<|MERGE_RESOLUTION|>--- conflicted
+++ resolved
@@ -241,10 +241,8 @@
         surr_sams_type = train_method2)
 
     # write out the variable data
-    #f.write('variables,\n')
-    #f.write('active uncertain \n')
-
     dakota_input += ('variables,\n')
+    dakota_input += ('active uncertain \n')
 
     if (numNormalUncertain > 0):
         dakota_input += ('normal_uncertain = ' '{}'.format(numNormalUncertain))
@@ -486,37 +484,34 @@
 
     dakota_input += ('\n')
 
-            
     if (numDiscreteDesignSetString > 0):
-        dakota_input += ('weibull_uncertain = ' '{}'.format(numWeibullUncertain))
-        dakota_input += ('string ' '{}'.format(numDiscreteDesignSetString))
-        dakota_input += ('\n')
-
-        dakota_input += ('num_set_values = ')    
+        dakota_input += 'discrete_uncertain_set\n'
+        dakota_input += 'string ' '{}'.format(numDiscreteDesignSetString)
+        dakota_input += '\n'
+
+        dakota_input += 'num_set_values = '  
         for i in range(numDiscreteDesignSetString):
             numElements = len(discreteDesignSetStringValues[i])
-            dakota_input += (' ' '{}'.format(numElements))
-            #f.write(length(discreteDesignSetStringValues[i]))
+            dakota_input += ' ' '{}'.format(numElements)
             print(discreteDesignSetStringValues[i])
             print(numElements)
-            #f.write('\' ')
-
-        dakota_input += ('\n')
-        dakota_input += ('set_values  ')    
+
+        dakota_input += '\n'
+        dakota_input += 'set_values  '   
         for i in range(numDiscreteDesignSetString):
             elements = discreteDesignSetStringValues[i]
             for j in elements:
-                dakota_input += ('\'' '{}'.format(j))
-                dakota_input += ('\' ')
-            dakota_input += ('\n')
-
-        dakota_input += ('descriptors = ')    
+                dakota_input += '\'' '{}'.format(j)
+                dakota_input += '\' '
+            dakota_input += '\n'
+
+        dakota_input += 'descriptors = '   
         for i in range(numDiscreteDesignSetString):
-            dakota_input += ('\'')
-            dakota_input += (discreteDesignSetStringName[i])
-            dakota_input += ('\' ')
-
-        dakota_input += ('\n')
+            dakota_input += '\''
+            dakota_input += discreteDesignSetStringName[i]
+            dakota_input += '\' '
+
+        dakota_input += '\n'
 
     dakota_input += ('\n\n')
 
@@ -548,57 +543,28 @@
 
 
     # write out the interface data
-<<<<<<< HEAD
-    f.write('interface,\n')
-    
-    
+    dakota_input += ('interface,\n')
+
     runType = data.get("runType", "local");
     remoteDir = data.get("remoteAppDir", None);
     localDir = data.get("localAppDir", None);
-=======
-    dakota_input += ('interface,\n')
-
-    runType = data["runType"];
-    remoteDir = data["remoteAppDir"];
-    localDir = data["localAppDir"];
->>>>>>> 968dface
 
     if method == "Gaussian Process Regression":
         dakota_input += ('id_interface = \'SimulationInterface\',\n')
 
     if (runType == "local"):
-<<<<<<< HEAD
-        uqData['concurrency'] = 4
-        #f.write("fork asynchronous evaluation_concurrency = %d\n" % numCPUs)
-        #f.write("analysis_driver = '{}'\n".format(workflowDriverName))
-    #else:
-        #f.write('fork asynchronous\n')
-        #f.write("analysis_driver = '{}'\n".format(remoteWorkflowDriverName))
-
+        uqData['concurrency'] = 2
+    
     if uqData['concurrency'] == None:
-        f.write('fork asynchronous\n')
+        dakota_input += "fork asynchronous\n"
     elif uqData['concurrency'] > 1:
-        f.write('fork asynchronous evaluation_concurrency = {}\n'.format(uqData['concurrency']))
+        dakota_input += "fork asynchronous evaluation_concurrency = {}\n".format(uqData['concurrency'])
     
     if runType == "local":    
-        f.write("analysis_driver = '{}'\n".format(workflowDriverName))
+        dakota_input += "analysis_driver = '{}'\n".format(workflowDriverName)
     else:
-        f.write("analysis_driver = '{}'\n".format(remoteWorkflowDriverName))
-    
-    f.write('parameters_file = \'params.in\' \n')
-    f.write('results_file = \'results.out\' \n')
-    f.write('work_directory directory_tag \n')
-    f.write('copy_files = \'templatedir/*\' \n')
-    f.write('named \'workdir\' file_save  directory_save \n')
-    f.write('aprepro \n')
-    f.write('\n')
-=======
-        numCPUs = 4
-        dakota_input += ("fork asynchronous evaluation_concurrency = %d\n" % numCPUs)
-        dakota_input += ("analysis_driver = '{}'\n".format(workflowDriverName))
-    else:
-        dakota_input += ('fork asynchronous\n')
-        dakota_input += ("analysis_driver = '{}'\n".format(remoteWorkflowDriverName))
+        dakota_input += "analysis_driver = '{}'\n".format(remoteWorkflowDriverName)
+
 
     # dakota_input += ('\nanalysis_driver = \'python analysis_driver.py\' \n')
     dakota_input += ('parameters_file = \'params.in\' \n')
@@ -610,7 +576,6 @@
     dakota_input += ('aprepro \n')
     dakota_input += ('\n')
 
->>>>>>> 968dface
 
     f.write(dakota_input)
     
