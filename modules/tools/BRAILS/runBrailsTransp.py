# Import packages needed for setting up required packages:
import sys
import subprocess
import importlib.metadata

# If not installed, install BRAILS, argparse, and requests:
required = {'BRAILS', 'argparse', 'requests'}
installed = {x.name for x in importlib.metadata.distributions()}
missing = required - installed

python = sys.executable
if missing:
    print('\nInstalling packages required for running this widget...')
    subprocess.check_call([python, '-m', 'pip', 'install', *missing], 
                          stdout=subprocess.DEVNULL)
    print('Successfully installed the required packages')

# If BRAILS was previously installed ensure it is the latest version:
import requests
latestBrailsVersion = requests.get('https://pypi.org/pypi/BRAILS/json').json()['info']['version']
if  importlib.metadata.version('BRAILS')!=latestBrailsVersion:
    print('\nAn older version of BRAILS was detected. Updating to the latest BRAILS version..')    
    subprocess.check_call([python, '-m', 'pip', 'install', 'BRAILS','-U'],
                          stdout=subprocess.DEVNULL)
    print('Successfully installed the latest version of BRAILS') 

# Import packages required for running the latest version of BRAILS:
import argparse
import os
from time import gmtime, strftime
from brails.TranspInventoryGenerator import TranspInventoryGenerator

def str2bool(v):
    # courtesy of Maxim @ stackoverflow

    if isinstance(v, bool):
       return v
    if v.lower() in ('yes', 'true', 'True', 't', 'y', '1'):
        return True
    elif v.lower() in ('no', 'false', 'False', 'f', 'n', '0'):
        return False
    else:
        raise argparse.ArgumentTypeError('Boolean value expected.')
    
# Define a standard way of printing program outputs:
def log_msg(msg):
    formatted_msg = '{} {}'.format(strftime('%Y-%m-%dT%H:%M:%SZ', gmtime()), msg)
    print(formatted_msg)

# Define a way to call BRAILS TranspInventoryGenerator:
def runBrails(latMin, latMax, longMin, longMax, 
              minimumHAZUS, maxRoadLength, lengthUnit):

    # Initialize TranspInventoryGenerator:
    invGenerator = TranspInventoryGenerator(location=(longMin,latMin,longMax,latMax))

    # Run TranspInventoryGenerator to generate an inventory for the entered location:
    invGenerator.generate()

<<<<<<< HEAD
    # Combine and format the generated inventory to SimCenter transportation 
    # network inventory GeoJSON format:
    invGenerator.combineAndFormat_HWY(minimumHAZUS, maxRoadLength, lengthUnit)
=======
    #Combine and format the generated inventory to SimCenter transportation network inventory json format
    if combineGeoJSON:
        invGenerator.combineAndFormat_HWY(minimumHAZUS, connectivity,maxRoadLength, lengthUnit)
>>>>>>> 4cea651e

def main(args):
    parser = argparse.ArgumentParser()
    parser.add_argument('--latMin', default=None, type=float)
    parser.add_argument('--latMax', default=None, type=float)
    parser.add_argument('--longMin', default=None, type=float)
    parser.add_argument('--longMax', default=None, type=float)
    parser.add_argument('--outputFolder', default=None)
    parser.add_argument('--minimumHAZUS', default = True, 
                        type = str2bool, nargs='?', const=True)
    parser.add_argument('--maxRoadLength', default = 100, type=float)
    parser.add_argument('--lengthUnit', default="m", type=str)
    
    args = parser.parse_args(args)
    
    # Change the current directory to the user-defined output folder:
    os.makedirs(args.outputFolder, exist_ok=True)
    os.chdir(args.outputFolder)
    
    # Run BRAILS TranspInventoryGenerator with the user-defined arguments:
    runBrails(args.latMin, args.latMax, args.longMin, args.longMax, 
              args.minimumHAZUS, args.maxRoadLength, args.lengthUnit)

    log_msg('BRAILS successfully generated the requested transportation inventory')

# Run main:
if __name__ == '__main__':
    main(sys.argv[1:])    <|MERGE_RESOLUTION|>--- conflicted
+++ resolved
@@ -57,15 +57,10 @@
     # Run TranspInventoryGenerator to generate an inventory for the entered location:
     invGenerator.generate()
 
-<<<<<<< HEAD
-    # Combine and format the generated inventory to SimCenter transportation 
-    # network inventory GeoJSON format:
-    invGenerator.combineAndFormat_HWY(minimumHAZUS, maxRoadLength, lengthUnit)
-=======
     #Combine and format the generated inventory to SimCenter transportation network inventory json format
     if combineGeoJSON:
         invGenerator.combineAndFormat_HWY(minimumHAZUS, connectivity,maxRoadLength, lengthUnit)
->>>>>>> 4cea651e
+
 
 def main(args):
     parser = argparse.ArgumentParser()
