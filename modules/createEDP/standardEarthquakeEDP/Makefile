--- conflicted
+++ resolved
@@ -4,20 +4,13 @@
 
 StandardEarthquakeEDP.o : StandardEarthquakeEDP.cpp
 
-<<<<<<< HEAD
 StandardEQEDP: StandardEarthquakeEDP.o
-=======
-StandardEarthquakeEDP: StandardEarthquakeEDP.o
->>>>>>> b8b56b33
 	$(CXX) $(LDFLAGS) -o StandardEQEDP StandardEarthquakeEDP.o $(LDLIBS)
 
 clean:
 	$(RM) *.o *~
 
 distclean: clean
-<<<<<<< HEAD
 	$(RM) StandardEQEDP
-=======
-	$(RM) StandardEQEDP 
->>>>>>> b8b56b33
 
+
