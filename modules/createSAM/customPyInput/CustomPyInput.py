# -*- coding: utf-8 -*-
#
# Copyright (c) 2022 Leland Stanford Junior University
# Copyright (c) 2022 The Regents of the University of California
#
# This file is part of the SimCenter Backend Applications
#
# Redistribution and use in source and binary forms, with or without
# modification, are permitted provided that the following conditions are met:
#
# 1. Redistributions of source code must retain the above copyright notice,
# this list of conditions and the following disclaimer.
#
# 2. Redistributions in binary form must reproduce the above copyright notice,
# this list of conditions and the following disclaimer in the documentation
# and/or other materials provided with the distribution.
#
# 3. Neither the name of the copyright holder nor the names of its contributors
# may be used to endorse or promote products derived from this software without
# specific prior written permission.
#
# THIS SOFTWARE IS PROVIDED BY THE COPYRIGHT HOLDERS AND CONTRIBUTORS "AS IS"
# AND ANY EXPRESS OR IMPLIED WARRANTIES, INCLUDING, BUT NOT LIMITED TO, THE
# IMPLIED WARRANTIES OF MERCHANTABILITY AND FITNESS FOR A PARTICULAR PURPOSE
# ARE DISCLAIMED. IN NO EVENT SHALL THE COPYRIGHT HOLDER OR CONTRIBUTORS BE
# LIABLE FOR ANY DIRECT, INDIRECT, INCIDENTAL, SPECIAL, EXEMPLARY, OR
# CONSEQUENTIAL DAMAGES (INCLUDING, BUT NOT LIMITED TO, PROCUREMENT OF
# SUBSTITUTE GOODS OR SERVICES; LOSS OF USE, DATA, OR PROFITS; OR BUSINESS
# INTERRUPTION) HOWEVER CAUSED AND ON ANY THEORY OF LIABILITY, WHETHER IN
# CONTRACT, STRICT LIABILITY, OR TORT (INCLUDING NEGLIGENCE OR OTHERWISE)
# ARISING IN ANY WAY OUT OF THE USE OF THIS SOFTWARE, EVEN IF ADVISED OF THE
# POSSIBILITY OF SUCH DAMAGE.
#
# You should have received a copy of the BSD 3-Clause License along with
# this file. If not, see <http://www.opensource.org/licenses/>.
#
# Contributors:
# Adam Zsarnóczay
#

import sys, argparse,json

def create_SAM(AIM_file, EVENT_file, SAM_file,
    model_script, model_path, ndm, dof_map, column_line, getRV):

    # KZ: modifying BIM to AIM
    with open(AIM_file, 'r') as f:
        root_AIM = json.load(f)
    root_GI = root_AIM['GeneralInformation']

    try:
<<<<<<< HEAD
        stories = root_GI['NumberOfStories']
=======
        stories = int(root_GI['NumberOfStories'])
>>>>>>> 37eb0ac4
    except:
        raise ValueError("number of stories information missing")

    if column_line is None:
        # KZ: looking into SAM
        root_SAM = root_AIM.get('Modeling', {})
        nodes = root_SAM.get('centroidNodes', [])
        if len(nodes) == 0:
            nodes = list(range(stories+1))
    else:
        nodes = [int(node) for node in column_line.split(',')]
        nodes = nodes[:stories+1]

    node_map = []
    for floor, node in enumerate(nodes):
        node_entry = {}
        node_entry['node'] = node
        # KZ: correcting the cline
        node_entry['cline'] = 'response'
        node_entry['floor'] = f'{floor}'
        node_map.append(node_entry)

    root_SAM = {
        'mainScript': model_script,
        'modelPath': model_path,
        'dofMap': dof_map,
        'recorderNodes': nodes,
        'type': 'CustomPyInput',
        'NodeMapping': node_map,
        'numStory': stories,
        # KZ: correcting the ndm format --> this causing standardEarthquakeEDP failure...
        'ndm': int(ndm),
        # TODO: improve this if we want random vars in the structure
        'randomVar': []
    }

    # pass all other attributes in the AIM GI to SAM
    for cur_key in root_GI.keys():
        cur_item = root_GI.get(cur_key, None)
        if cur_key in root_SAM.keys():
            pass
        else:
            root_SAM[cur_key] = cur_item

    with open(SAM_file, 'w') as f:
        json.dump(root_SAM, f, indent=2)

if __name__ == '__main__':

    parser = argparse.ArgumentParser()
    parser.add_argument('--filenameAIM')
    parser.add_argument('--filenameEVENT')
    parser.add_argument('--filenameSAM')
    parser.add_argument('--mainScript')
    parser.add_argument('--modelPath', default='')
    parser.add_argument('--ndm', default="3")
    parser.add_argument('--dofMap', default="1, 2, 3")
    parser.add_argument('--columnLine', default=None)
    parser.add_argument('--getRV', nargs='?', const=True, default=False)
    args = parser.parse_args()

    sys.exit(create_SAM(
        args.filenameAIM, args.filenameEVENT, args.filenameSAM,
        args.mainScript, args.modelPath, args.ndm,
        args.dofMap, args.columnLine, args.getRV))<|MERGE_RESOLUTION|>--- conflicted
+++ resolved
@@ -49,11 +49,7 @@
     root_GI = root_AIM['GeneralInformation']
 
     try:
-<<<<<<< HEAD
-        stories = root_GI['NumberOfStories']
-=======
         stories = int(root_GI['NumberOfStories'])
->>>>>>> 37eb0ac4
     except:
         raise ValueError("number of stories information missing")
 
