--- conflicted
+++ resolved
@@ -27,29 +27,17 @@
    "source": [
     "import pandas as pd\n",
     "\n",
-<<<<<<< HEAD
-    "with open('BeamDatabase1.csv', 'r') as file:\n",
-=======
-    "with open('BeamDatabase1.csv') as file:  # noqa: PTH123\n",
->>>>>>> 5c086502
+    "with open('BeamDatabase1.csv', 'r') as file:  # noqa: PTH123\n",
     "    beam_section_database = pd.read_csv(file, header=0)\n",
     "\n",
     "# Beam section weight shall be less than 300 lb/ft\n",
     "# Beam flange thickness shall be less than 1.75 inch.\n",
     "target_index = []\n",
     "for indx in beam_section_database['index']:\n",
-<<<<<<< HEAD
     "    if beam_section_database.loc[indx, 'weight'] >= 300:\n",
     "        target_index.append(indx)\n",
     "    elif beam_section_database.loc[indx, 'tf'] >= 1.75:\n",
     "        target_index.append(indx)\n",
-=======
-    "    if (\n",
-    "        beam_section_database.loc[indx, 'weight'] >= 300  # noqa: PLR2004\n",
-    "        or beam_section_database.loc[indx, 'tf'] >= 1.75  # noqa: PLR2004\n",
-    "    ):\n",
-    "        target_index.append(indx)  # noqa: PERF401\n",
->>>>>>> 5c086502
     "clean_beam_section = beam_section_database.drop(index=target_index)\n",
     "clean_beam_section.to_csv('BeamDatabase2.csv', sep=',', index=False)"
    ]
