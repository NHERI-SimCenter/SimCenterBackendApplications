--- conflicted
+++ resolved
@@ -1,4 +1,3 @@
-
 #include <stdio.h>
 #include <stdlib.h>
 
@@ -34,15 +33,13 @@
 
   int arg = 1;
   while (arg < argc) {
-<<<<<<< HEAD
+
     if ((strcmp(argv[arg], "-filenameBIM") ==0) || 
-	(strcmp(argv[arg], "--filenameBIM") ==0)) {
-=======
-    if ((strcmp(argv[arg], "-filenameAIM") ==0) ||
-		(strcmp(argv[arg], "--filenameAIM") ==0)) {
->>>>>>> 5f310013
+	(strcmp(argv[arg], "--filenameBIM") ==0) ||
+	(strcmp(argv[arg], "-filenameAIM") ==0) ||
+	(strcmp(argv[arg], "--filenameAIM") ==0)) {	
       arg++;
-      filenameBIM = argv[arg];
+      filenameBIM = argv[arg];      
     }
     else if ((strcmp(argv[arg], "-filenameEVENT") == 0) ||
 	     (strcmp(argv[arg], "--filenameEVENT") == 0)) {
