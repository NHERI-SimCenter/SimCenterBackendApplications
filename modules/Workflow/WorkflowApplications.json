--- conflicted
+++ resolved
@@ -629,13 +629,12 @@
         "ApplicationSpecificInputs": []
       },
       {
-<<<<<<< HEAD
         "Name": "SurrogateGPBuildingModel",
         "ExecutablePath": "applications/createSAM/surrogateGP/SurrogateGP.py",
-=======
+      },
+      {
         "Name": "MultiModel-SIM",
         "ExecutablePath": "applications/createSAM/multimodel/multipleSIMs.py",
->>>>>>> 37eb0ac4
         "ApplicationSpecificInputs": []
       }
     ]
@@ -800,13 +799,12 @@
         "ExecutablePath": "applications/performSIMULATION/IMasEDP/IMasEDP.py"
       },
       {
-<<<<<<< HEAD
         "Name": "SurrogateSimulation",
         "ExecutablePath": "applications/performSIMULATION/surrogateSimulation/SurrogateSimulation.py"
-=======
+      },
+      {
         "Name": "MultiModel-FEA",
         "ExecutablePath": "applications/performSIMULATION/multimodel/multipleSimulations.py"
->>>>>>> 37eb0ac4
       }
     ]
   },
@@ -844,15 +842,11 @@
       {
         "Name": "UCSD-UQ",
         "ExecutablePath": "applications/performUQ/UCSD_UQ/UCSD_UQ.py"
-<<<<<<< HEAD
       },    
-=======
-      },
       {
         "Name": "UQpy",
         "ExecutablePath": "applications/performUQ/UQpy/UQpyEngine.py"
       },		
->>>>>>> 37eb0ac4
       {
         "Name": "Dakota-FEM",
         "ExecutablePath": "applications/performUQ/dakota_R/DakotaFEM.py"
@@ -909,11 +903,7 @@
         "Name": "MultiModel",
         "ExecutablePath": "applications/Workflow/MultiModelDriver.py",
         "ApplicationSpecificInputs": []
-<<<<<<< HEAD
       } ,
-=======
-      },	
->>>>>>> 37eb0ac4
       {
         "Name": "Custom",
         "ExecutablePath": "applications/performFEM/Custom/createCustomDriver",
