{
  "DefaultValues": {
    "workflowInput": "scInput.json",
    "filenameAIM": "AIM.json",
    "filenameEVENT": "EVENT.json",
    "filenameSAM": "SAM.json",
    "filenameEDP": "EDP.json",
    "filenameSIM": "SIM.json",
    "driverFile": "driver",
    "filenameDL": "AIM.json",
    "workflowOutput": "EDP.json"
  },
  "AssetsApplications": {
    "API": {
      "Inputs": [],
      "Outputs": [
        {
          "id": "assetFile",
          "type": "string",
          "description": "name of JSON file containing an array of id,filename pairs. For each asset id the application creates a AIM file with name filename",
          "default": "assetsFile.json"
        }
      ]
    },
    "Applications": [
      {
        "Name": "GenericAimDatabase",
        "ExecutablePath": "applications/createAIM/genericAimDatabase/GenericAimDatabase",
        "ApplicationSpecificInputs": [
          {
            "id": "Min",
            "type": "int",
            "description": "min id of asset to obtain AIM for"
          },
          {
            "id": "Max",
            "type": "int",
            "description": "max id of asset to obtain AIM for"
          },
          {
            "id": "assetSourceFile",
            "type": "path",
            "description": "path to asset file"
          },
          {
            "id": "config",
            "type": "path",
            "description": "path to asset config file"
          }
        ]
      },
      {
        "Name": "GeoJSON_to_AIM",
        "ExecutablePath": "applications/createAIM/GeoJSON_to_AIM/GeoJSON_to_AIM.py",
        "ApplicationSpecificInputs": [
          {
            "id": "Min",
            "type": "int",
            "description": "min id of asset to obtain AIM for"
          },
          {
            "id": "Max",
            "type": "int",
            "description": "max id of asset to obtain AIM for"
          },
          {
            "id": "assetSourceFile",
            "type": "path",
            "description": "path to asset database file"
          },
          {
            "id": "configFile",
            "type": "path",
            "description": "path to workflow config file"
          }
        ]
      },
      {
        "Name": "GEOJSON_TO_ASSET",
        "ExecutablePath": "applications/createAIM/GeoJSON_to_ASSET/GeoJSON_to_ASSET.py",
        "ApplicationSpecificInputs": [
          {
            "id": "assetSourceFile",
            "type": "path",
            "description": "path to asset database file"
          },
          {
            "id": "assetType",
            "type": "string",
            "description": "name of the asset type e.g., Building, Transportation Network"
          },
          {
            "id": "inputJsonFile",
            "type": "path",
            "description": "path to the rWHALE.json"
          }
        ]
      },
      {
        "Name": "INP_FILE",
        "ExecutablePath": "applications/createAIM/INP_FILE/INP_FILE.py",
        "ApplicationSpecificInputs": [
			{
            "id": "assetSourceFile",
            "type": "path",
            "description": "path to asset database file"
          },
          {
            "id": "assetFile",
            "type": "path",
            "description": "path to asset database file"
          },
          {
            "id": "assetType",
            "type": "string",
            "description": "name of the asset type e.g., Building, Transportation Network"
          },
          {
            "id": "inputJsonFile",
            "type": "path",
            "description": "path to the rWHALE.json"
          }
        ]
      },
      {
        "Name": "CSV_to_AIM",
        "ExecutablePath": "applications/createAIM/CSV_to_AIM/CSV_to_AIM.py",
        "RunsParallel": true,
        "ApplicationSpecificInputs": [
          {
            "id": "Min",
            "type": "int",
            "description": "min id of asset to obtain AIM for"
          },
          {
            "id": "Max",
            "type": "int",
            "description": "max id of asset to obtain AIM for"
          },
          {
            "id": "filter",
            "type": "string",
            "description": "string with the asset ids to run"
          },
          {
            "id": "assetSourceFile",
            "type": "path",
            "description": "path to asset database file"
          }
        ]
      },
      {
        "Name": "GIS_to_AIM",
        "ExecutablePath": "applications/createAIM/CSV_to_AIM/CSV_to_AIM.py",
        "ApplicationSpecificInputs": [
          {
            "id": "Min",
            "type": "int",
            "description": "min id of asset to obtain AIM for",
            "default": 1
          },
          {
            "id": "Max",
            "type": "int",
            "description": "max id of asset to obtain AIM for",
            "default": 10
          },
          {
            "id": "filter",
            "type": "string",
            "description": "string with the asset ids to run",
            "default": ""
          },
          {
            "id": "assetSourceFile",
            "type": "path",
            "description": "path to asset database file",
            "default": ""
          }
        ]
      },
      {
        "Name": "CSV_to_WATERNETWORK",
        "ExecutablePath": null,
        "ApplicationSpecificInputs": [
          {
            "id": "WaterNetworkNodes",
            "type": "json",
            "description": "water network node information"
          },
          {
            "id": "WaterNetworkPipelines",
            "type": "json",
            "description": "water network node information"
          }
        ]
      },
      {
        "Name": "GIS_to_WATERNETWORK",
        "ExecutablePath": null,
        "ApplicationSpecificInputs": [
          {
            "id": "WaterNetworkNodes",
            "type": "json",
            "description": "water network node information"
          },
          {
            "id": "WaterNetworkPipelines",
            "type": "json",
            "description": "water network node information"
          }
        ]
      },
      {
        "Name": "JSON_to_TRANSPORTNETWORK",
        "ExecutablePath": "modules/createAIM/JSON_to_AIM/JSON_to_AIM_transport.py",
        "ApplicationSpecificInputs": [
          {
            "id": "assetSourceFile",
            "type": "path",
            "description": "path to asset database file"
          },
          {
            "id": "bridgesFilter",
            "type": "string",
            "description": "Filter applied to select a subset of bridges from the inventory"
          },
          {
            "id": "tunnelsFilter",
            "type": "string",
            "description": "Filter applied to select a subset of tunnels from the inventory"
          },
          {
            "id": "roadsFilter",
            "type": "string",
            "description": "Filter applied to select a subset of roads from the inventory"
          },
          {
            "id": "roadSegLength",
            "type": "float",
            "description": "Maximum length (m) of road segments in the created AIM files",
            "default": 100
          }
        ]
      }
    ]
  },
  "RegionalEventApplications": {
    "API": {
      "Inputs": [
        {
          "id": "input",
          "type": "path",
          "description": "Name of JSON input file",
          "default": "inputRWHALE.json"
        }
      ],
      "Outputs": []
    },
    "Applications": [
      {
        "Name": "DummyEventApp",
        "ExecutablePath": "applications/performRegionalEventSimulation/DummyEventApp/DEA.py",
        "ApplicationSpecificInputs": [
          {
            "id": "appSpecInput1",
            "type": "string",
            "description": "Description..."
          },
          {
            "id": "appSpecInput2",
            "type": "int",
            "description": "Description..."
          }
        ]
      },
      {
        "Name": "UserInputGM",
        "ExecutablePath": null,
        "ApplicationSpecificInputs": []
      },
      {
        "Name": "EQSS",
        "ExecutablePath": null,
        "ApplicationSpecificInputs": []
      },
      {
        "Name": "UserInputShakeMap",
        "ExecutablePath": "applications/createEVENT/shakeMapEvent/shakeMapEvent.py",
        "ApplicationSpecificInputs": [
          {
            "id": "Directory",
            "type": "string",
            "description": "Path to file containing folder of shake maps"
          },
          {
            "id": "EventPath",
            "type": "path",
            "description": "Path to the shake map event"
          },
          {
            "id": "IntensityMeasureType",
            "type": "list",
            "description": "List of intensity measures"
          }
        ]
      },
      {
        "Name": "UserInputHurricane",
        "ExecutablePath": null,
        "ApplicationSpecificInputs": []
      },
      {
        "Name": "UserInputRasterHazard",
        "ExecutablePath": null,
        "ApplicationSpecificInputs": []
      },
      {
        "Name": "RegionalSiteResponse",
        "ExecutablePath": "applications/Workflow/siteResponseWHALE.py",
        "RunsParallel": true,
        "ApplicationSpecificInputs": []
      }
    ]
  },
  "RegionalMappingApplications": {
    "API": {
      "Inputs": [
        {
          "id": "assetFile",
          "type": "path",
          "description": "Name of JSON file containing an array of id,filename pairs. For each asset id the application creates a AIM file with name filename",
          "default": "assets.json"
        }
      ],
      "Outputs": []
    },
    "Applications": [
      {
        "Name": "NearestNeighborEvents",
        "ExecutablePath": "applications/performRegionalMapping/NearestNeighborEvents/NNE.py",
        "RunsParallel": true,
        "ApplicationSpecificInputs": [
          {
            "id": "filenameEVENTgrid",
            "type": "path",
            "description": "Path to file containing location information on each event file"
          },
          {
            "id": "samples",
            "type": "int",
            "description": "Number of event samples to use (interesting when using more than one neighbors)"
          },
          {
            "id": "neighbors",
            "type": "int",
            "description": "Number of neighbors to consider for each asset."
          },
          {
            "id": "filter_label",
            "type": "string",
            "description": "Custom label to use for pre-selection of grid points"
          },
          {
            "id": "seed",
            "type": "int",
            "description": "Seed for the random generator"
          }
        ]
      },
      {
        "Name": "SiteSpecifiedEvents",
        "ExecutablePath": "applications/performRegionalMapping/SiteSpecifiedEvents/SSE.py",
        "RunsParallel": true,
        "ApplicationSpecificInputs": [
          {
            "id": "filenameEVENTgrid",
            "type": "path",
            "description": "Path to file containing location information on each event file"
          }
        ]
      },
      {
        "Name": "GISSpecifiedEvents",
        "ExecutablePath": "applications/performRegionalMapping/GISSpecifiedEvents/GISSpecifiedEvent.py",
        "RunsParallel": true,
        "ApplicationSpecificInputs": [
          {
            "id": "filenameEVENTgrid",
            "type": "path",
            "description": "Path to file containing location information on each event file"
          }
        ]
      }
    ]
  },
  "EventApplications": {
    "API": {
      "Inputs": [
        {
          "id": "filenameAIM",
          "type": "workflowDefault",
          "description": "name of AIM file"
        }
      ],
      "Outputs": [
        {
          "id": "filenameEVENT",
          "type": "workflowDefault",
          "description": "name of file containing the event data"
        }
      ]
    },
    "Applications": [
      {
        "Name": "ExistingSimCenterEvents",
        "ExecutablePath": "applications/createEVENT/multipleSimCenter/MultipleSCEvents",
        "ApplicationSpecificInputs": []
      },
      {
        "Name": "MultiModel",
        "ExecutablePath": "applications/Workflow/MultiModelApplication.py",
        "ApplicationSpecificInputs": [
          {
            "id": "appKey",
            "type": "string",
            "description": "keyword of application data in input file"
          }
        ]
      },
      {
        "Name": "PhysicsBasedMotion",
        "ExecutablePath": "applications/createEVENT/physicsBasedMotion/PhysicsBasedMotion",
        "ApplicationSpecificInputs": []
      },
      {
        "Name": "ExistingPEER_Events",
        "ExecutablePath": "applications/createEVENT/multiplePEER/MultiplePEER",
        "ApplicationSpecificInputs": []
      },
      {
        "Name": "Site Response",
        "ExecutablePath": "applications/createEVENT/siteResponse/SiteResponse.py",
        "ApplicationSpecificInputs": []
      },
      {
        "Name": "RegionalSiteResponse",
        "ExecutablePath": "applications/createEVENT/siteResponse/RegionalSiteResponse.py",
        "ApplicationSpecificInputs": [
          {
            "id": "pathEventData",
            "type": "path",
            "description": "Path to directory containing event data files in SimCenter format"
          },
          {
            "id": "modelPath",
            "type": "path",
            "description": "Defines the location of the OpenSees tcl model files."
          },
          {
            "id": "mainScript",
            "type": "string",
            "description": "Defines the name of the main model file."
          },
          {
            "id": "ndm",
            "type": "int",
            "description": "Defines the number of degrees of freedom in the numerical model."
          }
        ]
      },
      {
        "Name": "HazardBasedEvent",
        "ExecutablePath": "applications/createEVENT/hazardBasedEvent/HazardBasedEvent.py",
        "ApplicationSpecificInputs": []
      },
      {
        "Name": "DEDM_HRP",
        "ExecutablePath": "applications/createEVENT/DEDM_HRP/DEDM_HRP.py",
        "ApplicationSpecificInputs": []
      },
      {
        "Name": "LowRiseTPU",
        "ExecutablePath": "applications/createEVENT/LowRiseTPU/LowRiseTPU",
        "ApplicationSpecificInputs": []
      },
      {
        "Name": "HighRiseTPU",
        "ExecutablePath": "applications/createEVENT/HighRiseTPU/HighRiseTPU",
        "ApplicationSpecificInputs": []
      },
      {
        "Name": "WindTunnelExperiment",
        "ExecutablePath": "applications/createEVENT/windTunnelExperiment/WindTunnelExperiment",
        "ApplicationSpecificInputs": []
      },
      {
        "Name": "StochasticWindWittigSinha",
        "ExecutablePath": "applications/createEVENT/stochasticWind/StochasticWind",
        "ApplicationSpecificInputs": []
      },
      {
        "Name": "StochasticGroundMotion",
        "ExecutablePath": "applications/createEVENT/stochasticGroundMotion/StochasticGM",
        "ApplicationSpecificInputs": [
          {
            "id": "modelName",
            "type": "string",
            "description": "..."
          },
          {
            "id": "seed",
            "type": "int",
            "description": "..."
          }
        ]
      },
      {
        "Name": "CFDEvent",
        "ExecutablePath": "applications/createEVENT/CFDEvent/CFDEvent.py",
        "ApplicationSpecificInputs": [
          {
            "id": "OpenFOAMCase",
            "type": "string",
            "description": "Remote directory containing OpenFOAM case input"
          },
          {
            "id": "OpenFOAMSolver",
            "type": "string",
            "description": "OpenFOAM solver used"
          }
        ]
      },
      {
        "Name": "IsolatedBuildingCFD",
        "ExecutablePath": "applications/createEVENT/IsolatedBuildingCFD/IsolatedBuildingCFD.py",
        "ApplicationSpecificInputs": []
      },
      {
        "Name": "SurroundedBuildingCFD",
        "ExecutablePath": "applications/createEVENT/SurroundedBuildingCFD/SurroundedBuildingCFD.py",
        "ApplicationSpecificInputs": []
      },
      {
        "Name": "CoupledDigitalTwin",
        "ExecutablePath": "applications/createEVENT/coupledDigitalTwin/CoupledDigitalTwin.py",
        "ApplicationSpecificInputs": []
      },
      {
        "Name": "MPM",
        "ExecutablePath": "applications/createEVENT/MPM/MPM.py",
        "ApplicationSpecificInputs": [
          {
            "id": "publicDirectory",
            "type": "string",
            "description": "Remote directory hosting ClaymoreUW MPM assets (e.g. geometries, checkpoints, motion-paths) for the application for any user to access on the HPC system."
          }
        ]
      },
      {
        "Name": "MPMEvent",
        "ExecutablePath": "applications/createEVENT/MPMEvent/MPMEvent.py",
        "ApplicationSpecificInputs": []
      },
      {
        "Name": "StochasticWave",
        "ExecutablePath": "applications/createEVENT/stochasticWave/StochasticWave.py",
        "ApplicationSpecificInputs": []
      },
      {
        "Name": "TaichiEvent",
        "ExecutablePath": "applications/createEVENT/TaichiEvent/TaichiEvent.py",
        "ApplicationSpecificInputs": []
      },
      {
        "Name": "GeoClawOpenFOAM",
        "ExecutablePath": "applications/createEVENT/GeoClawOpenFOAM/GeoClawOpenFOAM.py",
        "ApplicationSpecificInputs": [
          {
            "id": "OpenFOAMCase",
            "type": "string",
            "description": "Remote directory containing OpenFOAM case input"
          },
          {
            "id": "OpenFOAMSolver",
            "type": "string",
            "description": "OpenFOAM solver used"
          }
        ]
      },
      {
        "Name": "NNGM",
        "ExecutablePath": "applications/createEVENT/NNGM/NNGM.py",
        "ApplicationSpecificInputs": [
          {
            "id": "groundMotions",
            "type": "path",
            "description": "Configuration file with information about the ground motions to use"
          },
          {
            "id": "recordsFolder",
            "type": "path",
            "description": "Folder containing records"
          }
        ]
      },
      {
        "Name": "LLNL-SW4",
        "ExecutablePath": "applications/createEVENT/LLNL_SW4/LLNL_SW4.py",
        "ApplicationSpecificInputs": [
          {
            "id": "pathSW4results",
            "type": "path",
            "description": "Path to directory containing output point files"
          }
        ]
      },
      {
        "Name": "SimCenterEvent",
        "ExecutablePath": "applications/createEVENT/SimCenterEvent/SimCenterEvent.py",
        "ApplicationSpecificInputs": [
          {
            "id": "inputUnit",
            "type": "string",
            "description": "Units of the data in the input file"
          }
        ]
      },
      {
        "Name": "ASCE7_WindSpeed",
        "ExecutablePath": "applications/createEVENT/ASCE7_WindSpeed/ASCE7_WindSpeed.py",
        "ApplicationSpecificInputs": []
      },
      {
        "Name": "pointWindSpeed",
        "ExecutablePath": "applications/createEVENT/pointWindSpeed/pointWindSpeed",
        "ApplicationSpecificInputs": [
          "filenameWindSpeedCloudData"
        ]
      },
      {
        "Name": "gridGroundMoionSelection",
        "ExecutablePath": "applications/createEVENT/uniformPEER/gridGroundMoion.py"
      },
      {
        "Name": "ExperimentalWindForces",
        "ExecutablePath": "applications/createEVENT/experimentalWindForces/experimentalWindForces.py"
      },
      {
        "Name": "ExperimentalWindPressures",
        "ExecutablePath": "applications/createEVENT/experimentalWindPressures/experimentalWindPressures.py"
      },
      {
        "Name": "WindForceSpectrum",
        "ExecutablePath": "applications/createEVENT/experimentalWindForces/experimentalWindForces.py"
      }
    ]
  },
  "ModelingApplications": {
    "API": {
      "Inputs": [
        {
          "id": "filenameAIM",
          "type": "workflowDefault",
          "description": "name of AIM file"
        },
        {
          "id": "filenameEVENT",
          "type": "workflowDefault",
          "description": "name of file containing the event data"
        }
      ],
      "Outputs": [
        {
          "id": "filenameSAM",
          "type": "workflowDefault",
          "description": "name of file containing the outputted SAM"
        }
      ]
    },
    "Applications": [
      {
        "Name": "MDOF-LU",
        "ExecutablePath": "applications/createSAM/MDOF-LU/MDOF-LU",
        "ApplicationSpecificInputs": [
          {
            "id": "hazusData",
            "type": "path",
            "description": "Defines the location of the hazus building config data file."
          },
          {
            "id": "stdStiffness",
            "type": "float",
            "description": "Defines the standard deviation that should be considered when sampling the stiffness for the building."
          },
          {
            "id": "stdDamping",
            "type": "float",
            "description": "Defines the standard deviation that should be considered when sampling the damping ratio for the building."
          }
        ]
      },
      {
        "Name": "MultiFidelityBuildingModel",
        "ExecutablePath": "applications/createSAM/multiFidelityBuildingModel/MultiFidelityBuildingModel.py",
        "ApplicationSpecificInputs": [
          {
            "id": "buildingDatabase",
            "type": "path",
            "description": "Defines the location of the building database (.json) file."
          }
        ]
      },
      {
        "Name": "OpenSeesInput",
        "ExecutablePath": "applications/createSAM/openSeesInput/OpenSeesInput",
        "ApplicationSpecificInputs": [
          {
            "id": "fileName",
            "type": "string",
            "description": "Defines the name of the main OpenSees model file."
          },
          {
            "id": "filePath",
            "type": "string",
            "description": "Defines the location of the main OpenSees model file."
          }
        ]
      },
      {
        "Name": "CustomPyInput",
        "ExecutablePath": "applications/createSAM/customPyInput/customPyInput.py",
        "ApplicationSpecificInputs": [
          {
            "id": "mainScript",
            "type": "string",
            "description": "Defines the name of the main model file."
          },
          {
            "id": "modelPath",
            "type": "string",
            "description": "Defines the location of the OpenSeesPy model files."
          },
          {
            "id": "ndm",
            "type": "int",
            "description": "Defines the number of degrees of freedom in the numerical model."
          },
          {
            "id": "dofMap",
            "type": "string",
            "description": "The workflow assumes X=1, Y=2, Z=3 mapping between directions and degrees of freedom; XY being the horizontal directions. This input allows you to define an alternative mapping by providing three numbers separated by commas in a string, such as '1, 3, 2' if you want to have Y as the vertical direction."
          },
          {
            "id": "columnLine",
            "type": "string",
            "description": "Defines the ids of the nodes that shall be used for EDP calculations. Only the firsts n+1 nodes will be used for an n-story building."
          }
        ]
      },
      {
        "Name": "OpenSeesPyInput",
        "ExecutablePath": "applications/createSAM/openSeesPyInput/OpenSeesPyInput.py",
        "ApplicationSpecificInputs": [
          {
            "id": "modelPath",
            "type": "path",
            "description": "Defines the location of the OpenSeesPy model files."
          },
          {
            "id": "mainScript",
            "type": "string",
            "description": "Defines the name of the main model file."
          },
          {
            "id": "ndm",
            "type": "int",
            "description": "Defines the number of degrees of freedom in the numerical model."
          },
          {
            "id": "dofMap",
            "type": "string",
            "description": "The workflow assumes X=1, Y=2, Z=3 mapping between directions and degrees of freedom; XY being the horizontal directions. This input allows you to define an alternative mapping by providing three numbers separated by commas in a string, such as '1, 3, 2' if you want to have Y as the vertical direction."
          },
          {
            "id": "columnLine",
            "type": "string",
            "description": "Defines the ids of the nodes that shall be used for EDP calculations. Only the firsts n+1 nodes will be used for an n-story building."
          }
        ]
      },
      {
        "Name": "MDOF_BuildingModel",
        "ExecutablePath": "applications/createSAM/mdofBuildingModel/MDOF_BuildingModel",
        "ApplicationSpecificInputs": []
      },
      {
        "Name": "MultiModel",
        "ExecutablePath": "applications/Workflow/MultiModelApplication.py",
        "ApplicationSpecificInputs": [
          {
            "id": "appKey",
            "type": "string",
            "description": "keyword of application data in input file"
          }
        ]
      },
      {
        "Name": "SteelBuildingModel",
        "ExecutablePath": "applications/createSAM/AutoSDA/main_program.py",
        "ApplicationSpecificInputs": []
      },
      {
        "Name": "ConcreteBuildingModel",
        "ExecutablePath": "applications/createSAM/RCFIAP/RC_FIAP_main.py",
        "ApplicationSpecificInputs": []
      },
      {
        "Name": "SurrogateGPBuildingModel",
        "ExecutablePath": "applications/createSAM/surrogateGP/SurrogateGP.py"
      },
      {
        "Name": "MultiModel-SIM",
        "ExecutablePath": "applications/createSAM/multimodel/multipleSIMs.py",
        "ApplicationSpecificInputs": []
      }
    ]
  },
  "EDPApplications": {
    "API": {
      "Inputs": [
        {
          "id": "filenameAIM",
          "type": "workflowDefault",
          "description": "name of AIM file"
        },
        {
          "id": "filenameEVENT",
          "type": "workflowDefault",
          "description": "name of file containing the event data"
        },
        {
          "id": "filenameSAM",
          "type": "workflowDefault",
          "description": "name of file containing the SAM"
        }
      ],
      "Outputs": [
        {
          "id": "filenameEDP",
          "type": "workflowDefault",
          "description": "name of file containing the EDP to be determined from the analysis"
        }
      ]
    },
    "Applications": [
      {
        "Name": "StandardEarthquakeEDP",
        "ExecutablePath": "applications/createEDP/standardEarthquakeEDP/StandardEQEDP",
        "ApplicationSpecificInputs": []
      },
      {
        "Name": "StandardEarthquakeEDP_R",
        "ExecutablePath": "applications/createEDP/standardEarthquakeEDP_R/StandardEarthquakeEDP",
        "ApplicationSpecificInputs": []
      },
      {
        "Name": "StandardWindEDP",
        "ExecutablePath": "applications/createEDP/standardWindEDP/StandardWindEDP",
        "ApplicationSpecificInputs": []
      },
      {
        "Name": "StandardEDP",
        "ExecutablePath": "applications/createEDP/standardEDP/StandardEDP",
        "ApplicationSpecificInputs": []
      },
      {
        "Name": "DummyEDP",
        "ExecutablePath": "applications/createEDP/dummyEDP/DummyEDP",
        "ApplicationSpecificInputs": []
      },
      {
        "Name": "StandardGMT_EDP",
        "ExecutablePath": "applications/createEDP/gmtEDP/StandardGMT_EDP",
        "ApplicationSpecificInputs": []
      },
      {
        "Name": "UserDefinedEDP",
        "ExecutablePath": "applications/createEDP/userEDP/UserDefinedEDP",
        "ApplicationSpecificInputs": [
          {
            "id": "EDPPath",
            "type": "path",
            "description": "Identifies the location of where the txt files with requested EDPs are stored."
          }
        ]
      },
      {
        "Name": "UserDefinedEDP_R",
        "ExecutablePath": "applications/createEDP/userEDP_R/UserDefinedEDP.py",
        "ApplicationSpecificInputs": [
          {
            "id": "EDPspecs",
            "type": "path",
            "description": "Identifies the location of a json file that specifies the requested EDPs."
          }
        ]
      },
      {
        "Name": "SimpleEDP",
        "ExecutablePath": "applications/createEDP/simpleEDP/simpleEDP.py",
        "ApplicationSpecificInputs": []
      },
      {
        "Name": "SurrogateEDP",
        "ExecutablePath": "applications/createEDP/surrogateEDP/surrogateEDP.py",
        "ApplicationSpecificInputs": []
      },
      {
        "Name": "StandardHydroEDP",
        "ExecutablePath": "applications/createEDP/standardHydroEDP/StandardHydroEDP",
        "ApplicationSpecificInputs": [
          {
            "id": "EDPPath",
            "type": "path",
            "description": "Identifies the location of where the txt files with requested EDPs are stored."
          }
        ]
      },
      {
        "Name": "StandardTsunamiEDP",
        "ExecutablePath": "applications/createEDP/standardTsunamiEDP/StandardTsunamiEDP",
        "ApplicationSpecificInputs": [
          {
            "id": "EDPPath",
            "type": "path",
            "description": "Identifies the location of where the txt files with requested EDPs are stored."
          }
        ]
      },
      {
        "Name": "StandardStormSurgeEDP",
        "ExecutablePath": "applications/createEDP/standardStormSurgeEDP/StandardStormSurgeEDP",
        "ApplicationSpecificInputs": [
          {
            "id": "EDPPath",
            "type": "path",
            "description": "Identifies the location of where the txt files with requested EDPs are stored."
          }
        ]
      }
    ]
  },
  "SimulationApplications": {
    "API": {
      "Inputs": [
        {
          "id": "filenameAIM",
          "type": "workflowDefault",
          "description": "name of file containing the AIM"
        },
        {
          "id": "filenameSAM",
          "type": "workflowDefault",
          "description": "name of file containing the SAM"
        },
        {
          "id": "filenameEVENT",
          "type": "workflowDefault",
          "description": "name of file containing the event data"
        }
      ],
      "Outputs": [
        {
          "id": "filenameEDP",
          "type": "workflowDefault",
          "description": "name of EDP file to be added to"
        },
        {
          "id": "filenameSIM",
          "type": "workflowDefault",
          "description": "name of SIM file to be added to"
        }
      ]
    },
    "Applications": [
      {
        "Name": "OpenSees-Simulation",
        "ExecutablePath": "applications/performSIMULATION/openSees/OpenSeesSimulation.py"
      },
      {
        "Name": "OpenSeesPy-Simulation",
        "ExecutablePath": "applications/performSIMULATION/openSeesPy/OpenSeesPySimulation.py"
      },
      {
        "Name": "CustomPy-Simulation",
        "ExecutablePath": "applications/performSIMULATION/customPy/customPySimulation.py"
      },
      {
        "Name": "ExtractPGA",
        "ExecutablePath": "applications/performSIMULATION/extractPGA/ExtractPGA"
      },
      {
        "Name": "MultiModel",
        "ExecutablePath": "applications/Workflow/MultiModelApplication.py",
        "ApplicationSpecificInputs": [
          {
            "id": "appKey",
            "type": "string",
            "description": "keyword of application data in input file"
          }
        ]
      },
      {
        "Name": "OpenSees-Simulation_R",
        "ExecutablePath": "applications/performSIMULATION/openSees_R/OpenSeesSimulation.py"
      },
      {
        "Name": "IMasEDP",
        "ExecutablePath": "applications/performSIMULATION/IMasEDP/IMasEDP.py"
      },
      {
        "Name": "CapacitySpectrumMethod",
        "ExecutablePath": "applications/performSIMULATION/capacitySpectrum/runCMS.py"
      },
      {
        "Name": "SurrogateSimulation",
        "ExecutablePath": "applications/performSIMULATION/surrogateSimulation/SurrogateSimulation.py"
      },
      {
        "Name": "SurrogateRegionalPy",
        "ExecutablePath": "applications/performSIMULATION/surrogateRegionalPy/SurrogateRegionalPy.py"
      },
      {
        "Name": "MultiModel-FEA",
        "ExecutablePath": "applications/performSIMULATION/multimodel/multipleSimulations.py"
      }
    ]
  },
  "UQApplications": {
    "API": {
      "Inputs": [
        {
          "id": "workflowInput",
          "type": "workflowDefault",
          "description": "name of input file"
        },
        {
          "id": "driverFile",
          "type": "workflowDefault",
          "description": "name of file containing the simulation driver"
        }
      ],
      "Outputs": [
        {
          "id": "workflowOutput",
          "type": "workflowDefault",
          "description": "name of EDP file to be added to"
        }
      ]
    },
    "Applications": [
      {
        "Name": "Dakota-UQ",
        "ExecutablePath": "applications/performUQ/dakota/DakotaUQ.py"
      },
      {
        "Name": "SimCenter-UQ",
        "ExecutablePath": "applications/performUQ/SimCenterUQ/SimCenterUQ.py"
      },
      {
        "Name": "UCSD-UQ",
        "ExecutablePath": "applications/performUQ/UCSD_UQ/UCSD_UQ.py"
      },
      {
        "Name": "UQpy",
        "ExecutablePath": "applications/performUQ/UQpy/UQpyEngine.py"
      },
      {
        "Name": "Dakota-FEM",
        "ExecutablePath": "applications/performUQ/dakota_R/DakotaFEM.py"
      },
      {
        "Name": "Dakota-UQ1",
        "ExecutablePath": "applications/performUQ/dakota/DakotaFEM1.py"
      },
      {
        "Name": "Custom-UQ",
        "ExecutablePath": "applications/performUQ/other/runOtherUQ.py"
      }
    ]
  },
  "FEMApplications": {
    "API": {
      "Inputs": [
        {
          "id": "workflowInput",
          "type": "workflowDefault",
          "description": "name of file containing the input"
        }
      ],
      "Outputs": [
        {
          "id": "driverFile",
          "type": "workflowDefault",
          "description": "name of output file"
        }
      ]
    },
    "Applications": [
      {
        "Name": "OpenSees",
        "ExecutablePath": "applications/performFEM/OpenSees/createOpenSeesDriver",
        "ApplicationSpecificInputs": []
      },
      {
        "Name": "OpenSeesPy",
        "ExecutablePath": "applications/performFEM/OpenSeesPy/createOpenSeesPyDriver",
        "ApplicationSpecificInputs": []
      },
      {
        "Name": "SurrogateGP",
        "ExecutablePath": "applications/performFEM/surrogateGP/createGpDriver",
        "ApplicationSpecificInputs": []
      },
      {
        "Name": "FEAPpv",
        "ExecutablePath": "applications/performFEM/feappv/createFeapDriver",
        "ApplicationSpecificInputs": []
      },
      {
        "Name": "MultiModel",
        "ExecutablePath": "applications/Workflow/MultiModelDriver.py",
        "ApplicationSpecificInputs": []
      },
      {
        "Name": "Custom",
        "ExecutablePath": "applications/performFEM/Custom/createCustomDriver",
        "ApplicationSpecificInputs": []
      }
    ]
  },
  "DLApplications": {
    "API": {
      "Inputs": [
        {
          "id": "filenameDL",
          "type": "workflowDefault",
          "description": "name of file containing the DL model information"
        },
        {
          "id": "demandFile",
          "type": "string",
          "description": "name of file containing the EDP data",
          "default": "response.csv"
        }
      ],
      "Outputs": []
    },
    "Applications": [
      {
        "Name": "Pelicun3",
        "ExecutablePath": "applications/performDL/pelicun3/pelicun3_wrapper.py",
        "ApplicationSpecificInputs": [
          {
            "id": "Realizations",
            "type": "int",
            "description": "Specifies the number of realizations to generate"
          },
          {
            "id": "detailed_results",
            "type": "bool",
            "description": "If false, only the main results are saved to improve performance."
          },
          {
            "id": "log_file",
            "type": "bool",
            "description": "If false, pelicun does not create a log file."
          },
          {
            "id": "coupled_EDP",
            "type": "bool",
            "description": "If true, the raw EDPs are used as-is without re-sampling."
          },
          {
            "id": "event_time",
            "type": "string",
            "description": "Defines the time of the event in YYYY-MM-DD:HH format. 'off' turns all time-effects off."
          },
          {
            "id": "ground_failure",
            "type": "bool",
            "description": "If true, fragility groups associated with ground failure are added in the auto-population phase. Note that such analysis requires PGD values as inputs."
          },
          {
            "id": "auto_script",
            "type": "path",
            "description": "Identifies the location of a python script that can be used to auto-populate the loss model."
          },
          {
            "id": "custom_model_dir",
            "type": "path",
            "description": "Identifies the location of user-provided custom damage and loss models."
          },
          {
            "id": "regional",
            "type": "bool",
            "description": "If yes, the analysis is part of a regional simulation and results will be aggregated."
          }
        ]
      },
      {
        "Name": "CBCitiesDL",
        "ExecutablePath": "applications/performDL/CBCities/CBCitiesWDNDL.py",
        "ApplicationSpecificInputs": []
      }
    ]
  },
  "SystemPerformanceApplications": {
    "API": {
      "Inputs": [],
      "Outputs": []
    },
    "Applications": [
      {
        "Name": "REWETRecovery",
        "ExecutablePath": "applications/systemPerformance/REWEt/REWET_Wrapper.py",
        "ApplicationSpecificInputs": []
      },
      {
        "Name": "ResidualDemand",
        "ExecutablePath": "applications/systemPerformance/ResidualDemand/run_residual_demand.py",
        "ApplicationSpecificInputs": [
          {
            "id": "edgeFile",
            "type": "path",
            "description": "path to the roadway network edges geojson file"
          },
          {
            "id": "nodeFile",
            "type": "path",
            "description": "path to the roadway network nodes geojson file"
          },
          {
            "id": "ODFilePre",
            "type": "path",
            "description": "path to the traffic demand before the event"
          },
          {
            "id": "ODFilePost",
            "type": "path",
            "description": "path to the traffic demand after the event"
          },
          {
            "id": "configFile",
            "type": "path",
            "description": "path to the residual demand configuration file"
          }
        ]
      }
    ]
  },
<<<<<<< HEAD
    "SystemPerformanceApplications":{
	"API": {
	    "Inputs": [
	    ],
	    "Outputs": [
	    ]
	},
	"Applications": [
	    {
		"Name": "REWETRecovery",
		"ExecutablePath": "applications/systemPerformance/REWET/REWET_Wrapper.py",
		"ApplicationSpecificInputs": [
		{
			"id": "assetSourceFile",
			"type": "path",
			"description": "path to asset database file"
        },
		{
			"id": "inputDir",
			"type": "path",
			"description": "path to input directory"
        }
		]
	    }
	]
    },
=======
>>>>>>> f6b92c38
  "PerformanceApplications": {
    "API": {
      "Inputs": [],
      "Outputs": []
    },
    "Applications": [
      {
        "Name": "REDi",
        "ExecutablePath": "applications/performanceAssessment/REDi/REDiWrapper.py",
        "ApplicationSpecificInputs": [
          {
            "id": "dirnameOutput",
            "type": "string",
            "description": "Path to the working directory containing the Pelicun results."
          },
          {
            "id": "riskParametersPath",
            "type": "string",
            "description": "Path to the risk parameters json file ."
          }
        ]
      }
    ]
  }
}<|MERGE_RESOLUTION|>--- conflicted
+++ resolved
@@ -1260,7 +1260,6 @@
       }
     ]
   },
-<<<<<<< HEAD
     "SystemPerformanceApplications":{
 	"API": {
 	    "Inputs": [
@@ -1287,8 +1286,6 @@
 	    }
 	]
     },
-=======
->>>>>>> f6b92c38
   "PerformanceApplications": {
     "API": {
       "Inputs": [],
