--- conflicted
+++ resolved
@@ -1260,72 +1260,6 @@
       }
     ]
   },
-<<<<<<< HEAD
-  "RecoveryApplications":{
-      "API": {
-          "Inputs": [
-          ],
-          "Outputs": [
-          ]
-      },
-      "Applications": [
-        {
-        "Name": "Pyrecodes",
-        "ExecutablePath": "applications/performREC/pyrecodes/run_pyrecodes.py",
-        "ApplicationSpecificInputs": [
-		  {
-            "id": "Realization",
-            "type": "string",
-            "description": "Realizations."
-          },
-          {
-            "id": "systemConfigFile",
-            "type": "path",
-            "description": "Path to pyrecodes system configuration file."
-          }, 
-          {
-            "id": "componentLibraryFile",
-            "type": "path",
-            "description": "Path to pyrecodes component library file."
-          },
-          {
-            "id": "localityGeojsonFile",
-            "type": "path",
-            "description": "Path to the geojson file that defines locality (Optional)."
-          },
-          {
-            "id": "INPFile",
-            "type": "path",
-            "description": "Path to INPfile."
-          },
-          {
-            "id": "r2dRunDir",
-            "type": "path",
-            "description": "R2D run directory containing the results.",
-			"default": "seqRUN"
-          },
-          {
-            "id": "parallelType",
-            "type": "string",
-            "description": "How parallel runs: options seqRUN, parSETUP, parRUN.",
-			"default": "mpiexec"
-          },
-          {
-            "id": "mpiexec",
-            "type": "string",
-            "description": "How mpi runs, e.g. ibrun, mpirun, mpiexec.",
-			"default": "mpiexec"
-          },
-          {
-            "id": "numP",
-            "type": "string",
-            "description": "If parallel, how many jobs to start with mpiexec option.",
-			"default": 8
-          }
-        ]
-        }
-    ]
-=======
     "SystemPerformanceApplications":{
 	"API": {
 	    "Inputs": [
@@ -1351,7 +1285,76 @@
 		]
 	    }
 	]
->>>>>>> 29da35bd
+    },
+          }
+        ]
+      }
+    ]
+  },
+  "RecoveryApplications":{
+      "API": {
+          "Inputs": [
+          ],
+          "Outputs": [
+          ]
+      },
+      "Applications": [
+        {
+        "Name": "Pyrecodes",
+        "ExecutablePath": "applications/performREC/pyrecodes/run_pyrecodes.py",
+        "ApplicationSpecificInputs": [
+		  {
+            "id": "Realization",
+            "type": "string",
+            "description": "Realizations."
+          },
+          {
+            "id": "systemConfigFile",
+            "type": "path",
+            "description": "Path to pyrecodes system configuration file."
+          }, 
+          {
+            "id": "componentLibraryFile",
+            "type": "path",
+            "description": "Path to pyrecodes component library file."
+          },
+          {
+            "id": "localityGeojsonFile",
+            "type": "path",
+            "description": "Path to the geojson file that defines locality (Optional)."
+          },
+          {
+            "id": "INPFile",
+            "type": "path",
+            "description": "Path to INPfile."
+          },
+          {
+            "id": "r2dRunDir",
+            "type": "path",
+            "description": "R2D run directory containing the results.",
+			"default": "seqRUN"
+          },
+          {
+            "id": "parallelType",
+            "type": "string",
+            "description": "How parallel runs: options seqRUN, parSETUP, parRUN.",
+			"default": "mpiexec"
+          },
+          {
+            "id": "mpiexec",
+            "type": "string",
+            "description": "How mpi runs, e.g. ibrun, mpirun, mpiexec.",
+			"default": "mpiexec"
+          },
+          {
+            "id": "numP",
+            "type": "string",
+            "description": "If parallel, how many jobs to start with mpiexec option.",
+			"default": 8
+          }
+        ]
+        }
+    ]
     },
   "PerformanceApplications": {
     "API": {
