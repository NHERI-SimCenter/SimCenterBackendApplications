# -*- coding: utf-8 -*-
#
# Copyright (c) 2019 The Regents of the University of California
# Copyright (c) 2019 Leland Stanford Junior University
#
# This file is part of whale.
#
# Redistribution and use in source and binary forms, with or without
# modification, are permitted provided that the following conditions are met:
#
# 1. Redistributions of source code must retain the above copyright notice,
# this list of conditions and the following disclaimer.
#
# 2. Redistributions in binary form must reproduce the above copyright notice,
# this list of conditions and the following disclaimer in the documentation
# and/or other materials provided with the distribution.
#
# 3. Neither the name of the copyright holder nor the names of its contributors
# may be used to endorse or promote products derived from this software without
# specific prior written permission.
#
# THIS SOFTWARE IS PROVIDED BY THE COPYRIGHT HOLDERS AND CONTRIBUTORS "AS IS"
# AND ANY EXPRESS OR IMPLIED WARRANTIES, INCLUDING, BUT NOT LIMITED TO, THE
# IMPLIED WARRANTIES OF MERCHANTABILITY AND FITNESS FOR A PARTICULAR PURPOSE
# ARE DISCLAIMED. IN NO EVENT SHALL THE COPYRIGHT HOLDER OR CONTRIBUTORS BE
# LIABLE FOR ANY DIRECT, INDIRECT, INCIDENTAL, SPECIAL, EXEMPLARY, OR
# CONSEQUENTIAL DAMAGES (INCLUDING, BUT NOT LIMITED TO, PROCUREMENT OF
# SUBSTITUTE GOODS OR SERVICES; LOSS OF USE, DATA, OR PROFITS; OR BUSINESS
# INTERRUPTION) HOWEVER CAUSED AND ON ANY THEORY OF LIABILITY, WHETHER IN
# CONTRACT, STRICT LIABILITY, OR TORT (INCLUDING NEGLIGENCE OR OTHERWISE)
# ARISING IN ANY WAY OUT OF THE USE OF THIS SOFTWARE, EVEN IF ADVISED OF THE
# POSSIBILITY OF SUCH DAMAGE.
#
# You should have received a copy of the BSD 3-Clause License along with
# whale. If not, see <http://www.opensource.org/licenses/>.
#
# Contributors:
# Frank McKenna
# Adam Zsarnóczay
# Wael Elhaddad
# Michael Gardner
# Chaofeng Wang
# Stevan Gavrilovic

"""
This module has classes and methods that handle everything at the moment.

.. rubric:: Contents

.. autosummary::

    ...

"""

from time import strftime
from datetime import datetime
import sys, os, json
import argparse
import importlib

import pprint

import shutil
import subprocess

from copy import deepcopy

import warnings
import posixpath

import numpy as np
import pandas as pd

import platform
from pathlib import Path, PurePath

#import posixpath
#import ntpath


pp = pprint.PrettyPrinter(indent=4)

# get the absolute path of the whale directory
whale_path = os.path.dirname(os.path.dirname(os.path.abspath(__file__)))

def str2bool(v):
    # courtesy of Maxim @ stackoverflow

    if isinstance(v, bool):
       return v
    if v.lower() in ('yes', 'true', 'True', 't', 'y', '1'):
        return True
    elif v.lower() in ('no', 'false', 'False', 'f', 'n', '0'):
        return False
    else:
        raise argparse.ArgumentTypeError('Boolean value expected.')

class Options(object):

    def __init__(self):

        self._log_show_ms = False
        self._print_log = False

        self.reset_log_strings()

    @property
    def log_show_ms(self):
        return self._log_show_ms

    @log_show_ms.setter
    def log_show_ms(self, value):
        self._log_show_ms = bool(value)

        self.reset_log_strings()

    @property
    def log_pref(self):
        return self._log_pref

    @property
    def log_div(self):
        return self._log_div

    @property
    def log_time_format(self):
        return self._log_time_format

    @property
    def log_file(self):
        return globals()['log_file']

    @log_file.setter
    def log_file(self, value):

        if value is None:
            globals()['log_file'] = value

        else:

            filepath = Path(value).resolve()

            try:
                globals()['log_file'] = str(filepath)

                with open(filepath, 'w') as f:
                    f.write('')

            except:
                raise ValueError(f"The filepath provided does not point to a "
                                 f"valid location: {filepath}")

    @property
    def print_log(self):
        return self._print_log

    @print_log.setter
    def print_log(self, value):
        self._print_log = str2bool(value)

    def reset_log_strings(self):

        if self._log_show_ms:
            self._log_time_format = '%H:%M:%S:%f'
            self._log_pref = ' ' * 16 # the length of the time string in the log file
            self._log_div = '-' * (80 - 17) # to have a total length of 80 with the time added
        else:
            self._log_time_format = '%H:%M:%S'
            self._log_pref = ' ' * 9
            self._log_div = '-' * (80 - 9)

options = Options()

log_file = None

def set_options(config_options):

    if config_options is not None:

        for key, value in config_options.items():

            if key == "LogShowMS":
                options.log_show_ms = value
            elif key == "LogFile":
                options.log_file = value
            elif key == "PrintLog":
                options.print_log = value



# Monkeypatch warnings to get prettier messages
def _warning(message, category, filename, lineno, file=None, line=None):
    if '\\' in filename:
        file_path = filename.split('\\')
    elif '/' in filename:
        file_path = filename.split('/')
    python_file = '/'.join(file_path[-3:])
    print('WARNING in {} at line {}\n{}\n'.format(python_file, lineno, message))

warnings.showwarning = _warning

def log_div(prepend_timestamp=False, prepend_blank_space=True):
    """
    Print a divider line to the log file

    """

    if prepend_timestamp:
        msg = options.log_div

    elif prepend_blank_space:
        msg = options.log_div

    else:
        msg = '-' * 80

    log_msg(msg, prepend_timestamp = prepend_timestamp,
            prepend_blank_space = prepend_blank_space)


def log_msg(msg='', prepend_timestamp=True, prepend_blank_space=True):
    """
    Print a message to the screen with the current time as prefix

    The time is in ISO-8601 format, e.g. 2018-06-16T20:24:04Z

    Parameters
    ----------
    msg: string
       Message to print.

    """

    msg_lines = msg.split('\n')

    for msg_i, msg_line in enumerate(msg_lines):

        if (prepend_timestamp and (msg_i==0)):
            formatted_msg = '{} {}'.format(
                datetime.now().strftime(options.log_time_format), msg_line)
        elif prepend_timestamp:
            formatted_msg = options.log_pref + msg_line
        elif prepend_blank_space:
            formatted_msg = options.log_pref + msg_line
        else:
            formatted_msg = msg_line

        if options.print_log:
            print(formatted_msg)

        if globals()['log_file'] is not None:
            with open(globals()['log_file'], 'a') as f:
                f.write('\n'+formatted_msg)

def log_error(msg):
    """
    Print an error message to the screen

    Parameters
    ----------
    msg: string
       Message to print.
    """

    log_div()
    log_msg(''*(80-21-6) + ' ERROR')
    log_msg(msg)
    log_div()

def print_system_info():

    log_msg('System Information:',
            prepend_timestamp=False, prepend_blank_space=False)
    log_msg(f'  local time zone: {datetime.utcnow().astimezone().tzinfo}\n'
            f'  start time: {datetime.now().strftime("%Y-%m-%dT%H:%M:%S")}\n'
            f'  python: {sys.version}\n'
            f'  numpy: {np.__version__}\n'
            f'  pandas: {pd.__version__}\n',
            prepend_timestamp=False, prepend_blank_space=False)

def create_command(command_list, enforced_python=None):
    """
    Short description

    Long description

    Parameters
    ----------
    command_list: array of unicode strings
        Explain...
    """
    if command_list[0] == 'python':

        # replace python with...
        if enforced_python is None:
            # the full path to the python interpreter
            python_exe = sys.executable
        else:
            # the prescribed path to the python interpreter
            python_exe = enforced_python

        command = '"{}" "{}" '.format(python_exe, command_list[1])# + ' '.join(command_list[2:])

        for command_arg in command_list[2:]:
            command += '"{}" '.format(command_arg)
    else:
        command = '"{}" '.format(command_list[0])# + ' '.join(command_list[1:])

        for command_arg in command_list[1:]:
            command += '"{}" '.format(command_arg)

    return command

def run_command(command):
    """
    Short description

    Long description

    Parameters
    ----------
    command_list: array of unicode strings
        Explain...

    """

    # If it is a python script, we do not run it, but rather import the main
    # function. This ensures that the script is run using the same python
    # interpreter that this script uses and it is also faster because we do not
    # need to run multiple python interpreters simultaneously.
    Frank_trusts_this_approach = False
    if command[:6] == 'python' and Frank_trusts_this_approach:

        import importlib # only import this when it's needed

        command_list = command.split()[1:]
        #py_args = command_list[1:]

        # get the dir and file name
        py_script_dir, py_script_file = os.path.split(command_list[0][1:-1])

        # add the dir to the path
        sys.path.insert(0, py_script_dir)

        # import the file
        py_script = importlib.__import__(
            py_script_file[:-3], globals(), locals(), ['main',], 0)

        # remove the quotes from the arguments
        arg_list = [c[1:-1] for c in command_list[1:]]

        py_script.main(arg_list)

        return "", ""

    else:

        try:
            result = subprocess.check_output(command, stderr=subprocess.STDOUT, shell=True, text=True)
            returncode = 0
        except subprocess.CalledProcessError as e:
            result = e.output
            returncode = e.returncode

        if returncode != 0:
            log_error('return code: {}'.format(returncode))

        # if platform.system() == 'Windows':
        #     return result.decode(sys.stdout.encoding), returncode
        # else:
        #     #print(result, returncode)
        #     return str(result), returncode

        return result, returncode

def show_warning(warning_msg):
    warnings.warn(UserWarning(warning_msg))

def resolve_path(target_path, ref_path):

    ref_path = Path(ref_path)

    target_path = str(target_path).strip()

    while target_path.startswith('/') or target_path.startswith('\\'):
        target_path = target_path[1:]

    if target_path == "":
        target_path = ref_path

    else:
        target_path = Path(target_path)

        if not target_path.exists():
            target_path = Path(ref_path) / target_path

        if target_path.exists():
            target_path = target_path.resolve()
        else:
            #raise ValueError(
            #    f"{target_path} does not point to a valid location")
            print(f"{target_path} does not point to a valid location")

    return target_path

def _parse_app_registry(registry_path, app_types, list_available_apps=False):
    """
    Load the information about available workflow applications.

    Parameters
    ----------
    registry_path: string
        Path to the JSON file with the app registry information. By default, 
        this file is stored at applications/Workflow/WorkflowApplications.json
    app_types: list of strings
        List of application types (e.g., Assets, Modeling, DL) to parse from the 
        registry
    list_available_apps: bool, optional, default: False
        If True, all available applications of the requested types are printed
        in the log file.
    
    Returns
    -------
    app_registry: dict
        A dictionary with WorkflowApplication objects. Primary keys are
        the type of application (e.g., Assets, Modeling, DL); secondary keys
        are the name of the specific application (e.g, MDOF-LU). See the 
        documentation for more details.
    default_values: dict
        Default values of filenames used to pass data between applications. Keys
        are the placeholder names (e.g., filenameAIM) and values are the actual
        filenames (e.g,. AIM.json)
    """

    log_msg('Parsing application registry file')

    # open the registry file
    log_msg('Loading the json file...', prepend_timestamp=False)
    with open(registry_path, 'r') as f:
        app_registry_data = json.load(f)
    log_msg('  OK', prepend_timestamp=False)

    # initialize the app registry
    app_registry = dict([(a, dict()) for a in app_types])

    log_msg('Loading default values...', prepend_timestamp=False)

    default_values = app_registry_data.get('DefaultValues', None)

    log_msg('  OK', prepend_timestamp=False)

    log_msg('Collecting application data...', prepend_timestamp=False)
    # for each application type
    for app_type in sorted(app_registry.keys()):

        # if the registry contains information about it
        app_type_long = app_type+'Applications'
        if app_type_long in app_registry_data:

            # get the list of available applications
            available_apps = app_registry_data[app_type_long]['Applications']
            api_info = app_registry_data[app_type_long]['API']

            # add the default values to the API info
            if default_values is not None:
                api_info.update({'DefaultValues': default_values})

            # and create a workflow application for each app of this type
            for app in available_apps: 
                app_registry[app_type][app['Name']] = WorkflowApplication(
                     app_type=app_type, app_info=app, api_info=api_info)

    log_msg('  OK', prepend_timestamp=False)

    if list_available_apps:
        log_msg('Available applications:', prepend_timestamp=False)

        for app_type, app_list in app_registry.items():
            for app_name, app_object in app_list.items():
                log_msg('  {} : {}'.format(app_type, app_name),
                        prepend_timestamp=False)

    #pp.pprint(self.app_registry)

    log_msg('Successfully parsed application registry',
            prepend_timestamp=False)
    log_div()

    return app_registry, default_values

class WorkFlowInputError(Exception):
    def __init__(self, value):
        self.value = value

    def __str__(self):
        return repr(self.value)


class WorkflowApplication(object):
    """
    Short description.


    Longer description.

    Parameters
    ----------

    """

    def __init__(self, app_type, app_info, api_info):

        #print('APP_TYPE', app_type)
        #print('APP_INFO', app_info)
        #print('API_INFO', api_info)
        
        self.name = app_info['Name']
        self.app_type = app_type
        self.rel_path = app_info['ExecutablePath']
        
        if 'RunsParallel' in app_info.keys():
          self.runsParallel = app_info['RunsParallel']
        else:
          self.runsParallel = False;
          
        self.app_spec_inputs = app_info.get('ApplicationSpecificInputs',[])

        self.inputs = api_info['Inputs']
        self.outputs = api_info['Outputs']
        if 'DefaultValues' in api_info.keys():        
            self.defaults = api_info['DefaultValues']
        else:
            self.defaults = None;                        

    def set_pref(self, preferences, ref_path):
        """
        Short description

        Parameters
        ----------
        preferences: dictionary
            Explain...
        """
        self.pref = preferences

        # parse the relative paths (if any)
        ASI = [inp['id'] for inp in self.app_spec_inputs]
        for preference in list(self.pref.keys()):
            if preference in ASI:
                input_id = np.where([preference == asi for asi in ASI])[0][0]
                input_type = self.app_spec_inputs[input_id]['type']

                if input_type == 'path':

                    if 'PelicunDefault' in self.pref[preference]:
                        continue

                    self.pref[preference] = resolve_path(
                        self.pref[preference], ref_path)

    def get_command_list(self, app_path, force_posix=False):
        """
        Short description

        Parameters
        ----------
        app_path: Path
            Explain...
        """

        abs_path = Path(app_path) / self.rel_path
        
        #abs_path = posixpath.join(app_path, self.rel_path)

        arg_list = []

        if str(abs_path).endswith('.py'):
            arg_list.append('python')

        if force_posix:
            arg_list.append(u'{}'.format(abs_path.as_posix()))
        else:
            arg_list.append(u'{}'.format(abs_path))

        for in_arg in self.inputs:
            arg_list.append(u'--{}'.format(in_arg['id']))

            # Default values are protected, they cannot be overwritten simply
            # by providing application specific inputs in the config file
            if in_arg['type'] == 'workflowDefault':
                arg_value = self.defaults[in_arg['id']]

                # If the user also provided an input, let them know that their
                # input is invalid
                if in_arg['id'] in self.pref.keys():
                    log_msg('\nWARNING: Application specific parameters cannot '
                            'overwrite default workflow\nparameters. See the '
                            'documentation on how to edit workflowDefault '
                            'inputs.\n', prepend_timestamp=False,
                            prepend_blank_space=False)

            elif in_arg['id'] in self.pref.keys():
                arg_value = self.pref[in_arg['id']]

            else:
                arg_value = in_arg['default']

            if isinstance(arg_value, Path) and force_posix:
                arg_list.append(u'{}'.format(arg_value.as_posix()))
            else:
                arg_list.append(u'{}'.format(arg_value))

        for out_arg in self.outputs:
            out_id = u'--{}'.format(out_arg['id'])

            if out_id not in arg_list:

                arg_list.append(out_id)

                # Default values are protected, they cannot be overwritten simply
                # by providing application specific inputs in the config file
                if out_arg['type'] == 'workflowDefault':
                    arg_value = self.defaults[out_arg['id']]

                    # If the user also provided an input, let them know that
                    # their input is invalid
                    if out_arg['id'] in self.pref.keys():
                        log_msg('\nWARNING: Application specific parameters '
                                'cannot overwrite default workflow\nparameters. '
                                'See the documentation on how to edit '
                                'workflowDefault inputs.\n',
                                prepend_timestamp=False,
                                prepend_blank_space=False)

                elif out_arg['id'] in self.pref.keys():
                    arg_value = self.pref[out_arg['id']]

                else:
                    arg_value = out_arg['default']

                if isinstance(arg_value, Path) and force_posix:
                    arg_list.append(u'{}'.format(arg_value.as_posix()))
                else:
                    arg_list.append(u'{}'.format(arg_value))

        ASI_list =  [inp['id'] for inp in self.app_spec_inputs]
        for pref_name, pref_value in self.pref.items():
            # only pass those input arguments that are in the registry
            if pref_name in ASI_list:
                pref_id = u'--{}'.format(pref_name)
                if pref_id not in arg_list:
                    arg_list.append(pref_id)

                    if isinstance(pref_value, Path) and force_posix:
                        arg_list.append(u'{}'.format(pref_value.as_posix()))
                    else:
                        arg_list.append(u'{}'.format(pref_value))

        #pp.pprint(arg_list)

        return arg_list

class Workflow(object):
    """
    A class that collects methods common to all workflows developed by the
    SimCenter. Child-classes will be introduced later if needed.

    Parameters
    ----------

    run_type: string
        Explain...
    input_file: string
        Explain...
    app_registry: string
        Explain...

    """

    def __init__(self,
                 run_type,
                 input_file,
                 app_registry,
                 app_type_list,
                 reference_dir = None,
                 working_dir = None,
                 app_dir = None,
                 parType="seqRUN",
                 mpiExec="mpiExec",
                 numProc=8):
        
        log_msg('Inputs provided:')
        log_msg('workflow input file: {}'.format(input_file),
            prepend_timestamp=False)
        log_msg('application registry file: {}'.format(app_registry),
            prepend_timestamp=False)
        log_msg('run type: {}'.format(run_type),
            prepend_timestamp=False)
        log_div()

        self.optional_apps = ['RegionalEvent', 'Modeling', 'EDP', 'UQ', 'DL', 'FEM']
        
        # Create the asset registry
        self.asset_type_list = ['Buildings', 'WaterDistributionNetwork', 'TransportationNetwork']
        self.asset_registry = dict([(a, dict()) for a in self.asset_type_list])

        self.run_type = run_type
        self.input_file = input_file
        self.app_registry_file = app_registry
        self.modifiedRun = False # ADAM to fix
        self.parType = parType;
        self.mpiExec = mpiExec
        self.numProc = numProc 

        # if parallel setup, open script file to run
        self.inputFilePath = os.path.dirname(input_file)
        parCommandFileName = os.path.join(self.inputFilePath, 'sc_parScript.sh')
        if (parType == 'parSETUP'):
            self.parCommandFile = open(parCommandFileName, "w")
            self.parCommandFile.write("#!/bin/sh" + "\n")

        print('WF: parType, mpiExec, numProc: ', self.parType, self.mpiExec, self.numProc)
        self.numP = 1
        self.procID = 0
        self.doParallel = False
        if (parType == 'parRUN'):
            mpi_spec = importlib.util.find_spec("mpi4py")
            found = mpi_spec is not None
            if found:
                import mpi4py
                from mpi4py import MPI
                self.comm = MPI.COMM_WORLD
                self.numP = self.comm.Get_size()
                self.procID = self.comm.Get_rank();
                if self.numP < 2:
                    self.doParallel = False
                    self.numP = 1
                    self.procID = 0
                else:
                    self.doParallel = True;

        print('WF: parType, mpiExec, numProc, do? numP, procID: ', self.parType, self.mpiExec, self.numProc, self.doParallel, self.numP, self.procID)
            
        if reference_dir is not None:
            self.reference_dir = Path(reference_dir)
        else:
            self.reference_dir = None

        if working_dir is not None:
            self.working_dir = Path(working_dir)
        else:
            self.working_dir = None

        if app_dir is not None:
            self.app_dir_local = Path(app_dir)
        else:
            self.app_dir_local = None

        self.app_type_list = app_type_list

        if self.run_type == 'parSETUP':
            self.app_dir_local = self.app_dir_remote            

        # parse the application registry
        self.app_registry, self.default_values = (
            _parse_app_registry(registry_path = self.app_registry_file, 
                                app_types=self.app_type_list))

        # parse the input file
        self.workflow_apps = {}
        self.workflow_assets = {}
        self._parse_inputs()

    def __del__(self):

        # if parallel setup, add command to run this scipt with parellel option
        if (self.parType == 'parSETUP'):
            inputArgs = sys.argv
            length = len(inputArgs)
            i = 0
            while i < length:
                if 'parSETUP' == inputArgs[i]:
                    inputArgs[i] = 'parRUN'
                i += 1
                
            inputArgs.insert(0,'python')        
            command = create_command(inputArgs)

            self.parCommandFile.write("\n# Writing Final command to run this application in parallel\n")            
            self.parCommandFile.write(self.mpiExec + " -n " + str(self.numProc) + " " + command)
            self.parCommandFile.close()


    def _register_app_type(self, app_type, app_dict, sub_app = ''):
    
        """
        Function to register the applications provided in the input file into 
        memory, i.e., the 'App registry'

        Parameters
        ----------
        
        app_type - the type of application
        
        app_dict - dictionary containing app data

        """
        
        if type(app_dict) is not dict :
            return
        else :
            for itmKey, itm in  app_dict.items() :
                self._register_app_type(app_type,itm,itmKey)
  

        # The provided application
        app_in = app_dict.get('Application')
    
        # Check to ensure the applications key is provided in the input
        if app_in == None :
            return
            err = 'Need to provide the \'Application\' key in ' + app_type
            raise WorkFlowInputError(err)
    
        # Check to see if the app type is in the application registry
        app_type_obj = self.app_registry.get(app_type)
        
        if app_in == None :
            return

        if app_in == 'None' :
            return        
        
        if app_type_obj == None :
            err = 'The application ' +app_type+' is not found in the app registry'
            raise WorkFlowInputError(err)
        
        # Finally check to see if the app registry contains the provided application
        if app_type_obj.get(app_in) == None :
            err = 'Could not find the provided application in the internal app registry, app name: ' + app_in
            print("Error",app_in)
            raise WorkFlowInputError(err)
            

        appData = app_dict['ApplicationData']
#
#        for itmKey, itm in  appData.items() :
#            self._register_app_type(app_type,itm,itmKey)
        
        # Make a deep copy of the app object
        app_object = deepcopy(app_type_obj.get(app_in))
        
        # Check if the app object was created successfully
        if app_object is None:
            raise WorkFlowInputError('Application deep copy failed for {}'.format(app_type))
        
        # only assign the app to the workflow if it has an executable
        if app_object.rel_path is None:
            log_msg(
                f'{app_dict["Application"]} is '
                'a passive application (i.e., it does not invoke '
                'any calculation within the workflow.',
                prepend_timestamp=False)

        else:
            app_object.set_pref(appData, self.reference_dir)
            
            if len(sub_app) == 0 :
                log_msg(f'For {app_type}',prepend_timestamp=False)
                self.workflow_apps[app_type] = app_object
            else :
            
                if self.workflow_apps.get(app_type,None) is None :
                    self.workflow_apps[app_type] = {}
                    
                log_msg(f'For {sub_app} in {app_type}',prepend_timestamp=False)
                self.workflow_apps[app_type][sub_app] = app_object
                
            log_msg(f'  Registering application {app_dict["Application"]} ',prepend_timestamp=False)
            
        
            
    def _register_asset(self, asset_type, asset_dict):
    
        """
        Function to register the assets provided in the input file into memory
        
        Parameters
        ----------
        
        asset_type - the type of asset, e.g., buildings, water pipelines
        
        app_dict - dictionary containing asset data

        """
  

        # Check to see if the app type is in the application registry
        asset_object = self.asset_registry.get(asset_type)
        
        if asset_object is None :
            err = 'The asset ' +asset_type+' is not found in the asset registry. Supported assets are '+' '.join(self.asset_type_list)
            raise WorkFlowInputError(err)
        
    
        # Add the incoming asset to the workflow assets
        self.workflow_assets[asset_type] = asset_dict
        
        log_msg(f'Found asset: {asset_type} ',prepend_timestamp=False)
                        
        
    def _parse_inputs(self):
        
        """
        Load the information about the workflow to run

        """

        log_msg('Parsing workflow input file')

        # open input file
        log_msg('Loading the json file...', prepend_timestamp=False)
        with open(self.input_file, 'r') as f:
            input_data = json.load(f)
        log_msg('  OK', prepend_timestamp=False)

        # store the specified units (if available)
        if 'units' in input_data:
            self.units = input_data['units']

            log_msg('The following units were specified: ',
                prepend_timestamp=False)
            for key, unit in self.units.items():
                log_msg('  {}: {}'.format(key, unit), prepend_timestamp=False)
        else:
            self.units = None
            log_msg('No units specified; using Standard units.',
                    prepend_timestamp=False)

        # store the specified output types
        self.output_types = input_data.get('outputs', None)

        if self.output_types is None:
            default_output_types = {
                "AIM": False,
                "EDP": True,
                "DM": True,
                "DV": True,
                "every_realization": False
            }

            log_msg("Missing output type specification, using default "
                    "settings.", prepend_timestamp=False)
            self.output_types = default_output_types

        else:
            log_msg("The following output_types were requested: ", prepend_timestamp=False)
            for out_type, flag in self.output_types.items():
                if flag:
                    log_msg(f'  {out_type}', prepend_timestamp=False)

        # replace the default values, if needed
        default_values = input_data.get('DefaultValues', None)

        if default_values is None:
            default_values = {}
        
        # workflow input is input file
        default_values['workflowInput']=os.path.basename(self.input_file)
        if default_values is not None:

            log_msg("The following workflow defaults were overwritten:", prepend_timestamp=False)

            for key, value in default_values.items():

                if key in self.default_values.keys():
                    self.default_values[key] = value

                else:
                    self.default_values.update({key: value})

                log_msg(f"  {key}: {value}", prepend_timestamp=False)

        # parse the shared data in the input file
        self.shared_data = {}
        for shared_key in ['RegionalEvent',]:
            value = input_data.get(shared_key, None)
            if value != None:
                self.shared_data.update({shared_key: value})

        # parse the location of the run_dir
        if self.working_dir is not None:
            self.run_dir = self.working_dir
        elif 'runDir' in input_data:
            self.run_dir = Path(input_data['runDir'])
        #else:
        #    raise WorkFlowInputError('Need a runDir entry in the input file')

        # parse the location(s) of the applications directory
        if 'localAppDir' in input_data:
            self.app_dir_local = input_data['localAppDir']
        #else:
        #    raise WorkFlowInputError('Need a localAppDir entry in the input file')

        if 'remoteAppDir' in input_data:
            self.app_dir_remote = Path(input_data['remoteAppDir'])
        else:
            self.app_dir_remote = self.app_dir_local
            log_msg('remoteAppDir not specified. Using the value provided for '
                'localAppDir instead.', prepend_timestamp=False)

        if self.app_dir_local == "" and self.app_dir_remote != "":
            self.app_dir_local = self.app_dir_remote

        if self.app_dir_remote == "" and self.app_dir_local != "":
            self.app_dir_remote = self.app_dir_local
        

        if 'referenceDir' in input_data:
            self.reference_dir = input_data['referenceDir']

        for loc_name, loc_val in zip(
            ['Run dir', 'Local applications dir','Remote applications dir',
             'Reference dir'],
            [self.run_dir, self.app_dir_local, self.app_dir_remote,
             self.reference_dir]):
            log_msg('{} : {}'.format(loc_name, loc_val),
                    prepend_timestamp=False)

        # get the list of requested applications
        log_msg('\nParsing the requested list of applications...', prepend_timestamp=False)
        
        if 'Applications' in input_data:
            requested_apps = input_data['Applications']
        else:
            raise WorkFlowInputError('Need an Applications entry in the input file')

        # create the requested applications

        # Events are special because they are in an array
        if 'Events' in requested_apps:
            if len(requested_apps['Events']) > 1:
                raise WorkFlowInputError('Currently, WHALE only supports a single event.')
            for event in requested_apps['Events'][:1]: #this limitation can be relaxed in the future
                if 'EventClassification' in event:
                    eventClassification = event['EventClassification']
                    if eventClassification in ['Earthquake', 'Wind', 'Hurricane', 'Flood','Hydro', 'Tsunami'] :

                        app_object = deepcopy(self.app_registry['Event'].get(event['Application']))

                        if app_object is None:
                            raise WorkFlowInputError('Application entry missing for {}'.format('Events'))

                        app_object.set_pref(event['ApplicationData'],self.reference_dir)
                        self.workflow_apps['Event'] = app_object

                    else:
                        raise WorkFlowInputError(
                            ('Currently, only earthquake and wind events are supported. '
                             'EventClassification must be Earthquake, not {}'
                             ).format(eventClassification))
                else:
                    raise WorkFlowInputError('Need Event Classification')
                        
        # Figure out what types of assets are coming into the analysis
        assetObjs = requested_apps.get('Assets', None)
        
        # Check if an asset object exists
        if assetObjs != None :
            #raise WorkFlowInputError('Need to define the assets for analysis')
        
            # Check if asset list is not empty
            if len(assetObjs) == 0 :
                raise WorkFlowInputError('The provided asset object is empty')
        
            # Iterate through the asset objects
            for assetObj in assetObjs :
                self._register_asset(assetObj, assetObjs[assetObj])
                
        
        # Iterate through the app type list which is set when you instantiate the workflow
        for app_type in self.app_type_list:
        
            # If the app_type is not an event
            if app_type == 'Event':
                continue
            
           # Check to make sure the required app type is in the list of requested apps
           # i.e., the apps in provided in the input.json file
            if app_type in requested_apps:
                self._register_app_type(app_type, requested_apps[app_type])
                

        for app_type in self.optional_apps:
            if (app_type not in self.app_registry) and (app_type in self.app_type_list):
                self.app_type_list.remove(app_type)
                
                
        def recursiveLog(app_type, app_object) :
            
            if type(app_object) is dict :
                for sub_app_type, sub_object in app_object.items() :
                    log_msg('   {} : '.format(app_type), prepend_timestamp=False)
                    recursiveLog(sub_app_type,sub_object)
            else :
                log_msg('       {} : {}'.format(app_type, app_object.name), prepend_timestamp=False)

        log_msg('\nRequested workflow:', prepend_timestamp=False)
        
        for app_type, app_object in self.workflow_apps.items():
            recursiveLog(app_type, app_object)

        log_msg('\nSuccessfully parsed workflow inputs', prepend_timestamp=False)
        log_div()


    def create_asset_files(self):
        """
        Short description

        Longer description

        Parameters
        ----------

        """

        log_msg('Creating files for individual assets')
        
        # Open the input file - we'll need it later
        with open(self.input_file, 'r') as f:
            input_data = json.load(f)

        # Get the workflow assets
        assetsWfapps = self.workflow_apps.get('Assets', None)
        assetWfList = self.workflow_assets.keys()
        
        # TODO: not elegant code, fix later
        os.chdir(self.run_dir)
        
        assetFilesList = {}

        #Iterate through the asset workflow apps
        for asset_type, asset_app in assetsWfapps.items() :
                
            asset_folder = posixpath.join(self.run_dir, asset_type)
                        
            # Make a new directory for each asset
            os.mkdir(asset_folder)
            
            asset_file = posixpath.join(asset_folder, asset_type) + '.json'
            
            assetPrefs = asset_app.pref
           
            # filter assets (if needed)
            asset_filter = asset_app.pref.get('filter', None)
            if asset_filter == "":
                del asset_app.pref['filter']
                asset_filter = None

            if asset_filter is not None:
                atag = [bs.split('-') for bs in asset_filter.split(',')]

                asset_file = Path(str(asset_file).replace(".json", f"{atag[0][0]}-{atag[-1][-1]}.json"))
                

            # store the path to the asset file
            
            assetFilesList[asset_type] = str(asset_file)
            
            for output in asset_app.outputs:
                if output['id'] == 'assetFile':
                    output['default'] = asset_file

            asset_command_list = asset_app.get_command_list(app_path = self.app_dir_local)

            asset_command_list.append(u'--getRV')

            # Create the asset command list
            command = create_command(asset_command_list)
            
            if (self.parType == 'parSETUP'):

                log_msg('\nWriting Asset Info command for asset type: '+asset_type+ ' to script', prepend_timestamp=False)                
                self.parCommandFile.write("\n# Perform Asset File Creation for type: " + asset_type + " \n")

                if asset_app.runsParallel == False:
                    self.parCommandFile.write(command + "\n")
                else:
                    self.parCommandFile.write(self.mpiExec + " -n " + str(self.numProc) + " " + command + "\n")

            else:

                log_msg('\nCreating initial asset information model (AIM) files for '+asset_type, prepend_timestamp=False)
                log_msg('\n{}\n'.format(command), prepend_timestamp=False, prepend_blank_space=False)
                
                result, returncode = run_command(command)
            
                # Check if the command was completed successfully
                if returncode != 0 :
                    print(result)
                    raise WorkFlowInputError('Failed to create the AIM file for '+asset_type)
                else :
                    log_msg('AIM files created for '+asset_type+'\n', prepend_timestamp=False)

            
                log_msg('Output: '+str(returncode), prepend_timestamp=False, prepend_blank_space=False)
                log_msg('\n{}\n'.format(result), prepend_timestamp=False, prepend_blank_space=False)
                log_msg('\nAsset Information Model (AIM) files successfully created.', prepend_timestamp=False)
                
        log_div()
    
        return assetFilesList


    def augment_asset_files(self):

        """
        Short description

        Longer description

        Parameters
        ----------

        """

        log_msg('Augmenting files for individual assets for Workflow')

        # print('INPUT FILE:', self.input_file)

        # Open the input file - we'll need it later
        with open(self.input_file, 'r') as f:
            input_data = json.load(f)

        # Get the workflow assets
        assetsWfapps = self.workflow_apps.get('Assets', None)
        assetWfList = self.workflow_assets.keys()
        
        # TODO: not elegant code, fix later
        os.chdir(self.run_dir)
        
        assetFilesList = {}

        #Iterate through the asset workflow apps
        for asset_type, asset_app in assetsWfapps.items() :
                
            asset_folder = posixpath.join(self.run_dir, asset_type)
                        
            asset_file = posixpath.join(asset_folder, asset_type) + '.json'
            
            assetPrefs = asset_app.pref
           
            # filter assets (if needed)
            asset_filter = asset_app.pref.get('filter', None)
            if asset_filter == "":
                del asset_app.pref['filter']
                asset_filter = None

            if asset_filter is not None:
                atag = [bs.split('-') for bs in asset_filter.split(',')]

                asset_file = Path(str(asset_file).replace(".json", f"{atag[0][0]}-{atag[-1][-1]}.json"))
                

            # store the path to the asset file
            assetFilesList[asset_type] = str(asset_file)
            
            for output in asset_app.outputs:
                if output['id'] == 'assetFile':
                    output['default'] = asset_file

            # Check if the command was completed successfully
            # FMK check AIM file exists
    
            # Append workflow settings to the BIM file
            log_msg('Appending additional settings to the AIM files...\n')
            
            with open(asset_file, 'r') as f:
                asset_data = json.load(f)

            # extract the extra information from the input file for this asset type
            extra_input = {
                'Applications': {}
            }

            if self.parType == "parRUN":
                extra_input['parType'] = self.parType;
                extra_input['mpiExec'] = self.mpiExec;
                extra_input['numProc'] = self.numProc;

            apps_of_interest = ['Events', 'Modeling', 'EDP', 'Simulation', 'UQ', 'DL']
            for app_type in apps_of_interest:

                # Start with the app data under Applications
                if app_type in input_data['Applications'].keys():
                    if app_type == 'Events':
                        # Events are stored in an array, so they require special treatment
                        app_data_array = input_data['Applications'][app_type]

                        extra_input['Applications'][app_type] = []

                        for app_data in app_data_array:

                            if 'Application' in app_data:
                                app_info = app_data
                            elif asset_type in app_data:
                                app_info = app_data[asset_type]

                            extra_input['Applications'][app_type].append(app_info)

                    else:
                        # Every other app type has a single app in it per asset type
                        app_data = input_data['Applications'][app_type]

                        if 'Application' in app_data:
                            app_info = app_data
                        elif asset_type in app_data:
                            app_info = app_data[asset_type]

                        extra_input['Applications'][app_type] = app_info

                # Then, look at the app data in the root of the input json
                if app_type in input_data.keys():
                    if app_type == 'Events':
                        # Events are stored in an array, so they require special treatment
                        app_data_array = input_data[app_type]

                        extra_input[app_type] = []

                        for app_data in app_data_array:

                            if asset_type in app_data:
                                extra_input[app_type].append(app_data[asset_type])

                    else:
                        # Every other app type has a single app in it per asset type
                        app_data = input_data[app_type]

                        if asset_type in app_data:
                            extra_input[app_type] = app_data[asset_type]

            count = 0
            for asst in asset_data:

                if count % self.numP == self.procID:

                    AIM_file = asst['file']

                    # Open the AIM file and add the unit information to it
                    # print(count, self.numP, self.procID, AIM_file)
                    
                    with open(AIM_file, 'r') as f:
                        AIM_data = json.load(f)

                    if 'DefaultValues' in input_data.keys():
                        AIM_data.update({'DefaultValues':input_data['DefaultValues']})

                    if 'commonFileDir' in input_data.keys():
                        commonFileDir=input_data['commonFileDir']
                        if self.inputFilePath not in commonFileDir:
                            commonFileDir = os.path.join(self.inputFilePath,input_data['commonFileDir'])
                        AIM_data.update({'commonFileDir':commonFileDir})
                        

                    if 'remoteAppDir' in input_data.keys():
                        AIM_data.update({'remoteAppDir':input_data['remoteAppDir']})
                        
                    if 'localAppDir' in input_data.keys():
                        AIM_data.update({'localAppDir':input_data['localAppDir']})                                        
                                    
                    if self.units != None:
                        AIM_data.update({'units': self.units})
    
                    # TODO: remove this after all apps have been updated to use the
                    # above location to get units
                    AIM_data['GeneralInformation'].update({'units': self.units})
    
                    AIM_data.update({'outputs': self.output_types})
    
                    for key, value in self.shared_data.items():
                        AIM_data[key] = value
                   
                    # Save the asset type
                    AIM_data['assetType'] = asset_type

                    AIM_data.update(extra_input)
 
                    with open(AIM_file, 'w') as f:
                        json.dump(AIM_data, f, indent=2)
    
                count = count + 1
                
        log_msg('\nAsset Information Model (AIM) files successfully augmented.', prepend_timestamp=False)
        log_div()
    
        return assetFilesList    

    def perform_regional_event(self):
        """
        Run an application to simulate a regional-scale hazard event.

        Longer description

        Parameters
        ----------

        """

        log_msg('Simulating regional event...')

        if 'RegionalEvent' in self.workflow_apps.keys():
            reg_event_app = self.workflow_apps['RegionalEvent']
        else:
            log_msg('No Regional Event Application to run.', prepend_timestamp=False)
            log_div()
            return;

        if reg_event_app.rel_path == None:
            log_msg('No regional Event Application to run.', prepend_timestamp=False)
            log_div()            
            return;

        reg_event_command_list = reg_event_app.get_command_list(app_path = self.app_dir_local)

        command = create_command(reg_event_command_list)

        if (self.parType == 'parSETUP'):

            log_msg('\nWriting Regional Event Command to script', prepend_timestamp=False)                
            self.parCommandFile.write("\n# Perform Regional Event Simulation\n")

            if reg_event_app.runsParallel == False:
                self.parCommandFile.write(command + "\n")
            else:
                self.parCommandFile.write(self.mpiExec + " -n " + str(self.numProc) + " " + command + "\n")

        else:
        
            log_msg('\n{}\n'.format(command), prepend_timestamp=False,
                    prepend_blank_space=False)

            result, returncode = run_command(command)        

            log_msg('Output: ', prepend_timestamp=False, prepend_blank_space=False)
            log_msg('\n{}\n'.format(result), prepend_timestamp=False, prepend_blank_space=False)

            log_msg('Regional event successfully simulated.', prepend_timestamp=False)
        log_div()

    def perform_regional_mapping(self, AIM_file_path, assetType, doParallel=True):
        
        """
        Performs the regional mapping between the asset and a hazard event.


        Parameters
        ----------

        """
        
        log_msg('', prepend_timestamp=False, prepend_blank_space=False)
        log_msg('Creating regional mapping...')

        reg_mapping_app = self.workflow_apps['RegionalMapping'][assetType]

        # TODO: not elegant code, fix later
        for input_ in reg_mapping_app.inputs:
            if input_['id'] == 'assetFile':
                input_['default'] = str(AIM_file_path)

        reg_mapping_app.inputs.append({
            'id': 'filenameEVENTgrid',
            'type': 'path',
            'default': resolve_path(
                self.shared_data['RegionalEvent']['eventFile'],
                self.reference_dir)
            })

        reg_mapping_command_list = reg_mapping_app.get_command_list(
            app_path = self.app_dir_local)

        command = create_command(reg_mapping_command_list)

        log_msg('\n{}\n'.format(command), prepend_timestamp=False, prepend_blank_space=False)

        if (self.parType == 'parSETUP'):

            self.parCommandFile.write("\n# Regional Mapping for asset type: "
                                      + assetType + " \n")

            if reg_mapping_app.runsParallel == False:
                self.parCommandFile.write(command + "\n")
            else:
                self.parCommandFile.write(self.mpiExec + " -n " + str(self.numProc) + " " + command + " --doParallel " + str(doParallel) + " -m " + self.mpiExec + " --numP " + str(self.numProc) + "\n")

            log_msg('Regional mapping command added to parallel script.', prepend_timestamp=False)
                
        else:
            
            result, returncode = run_command(command)

            log_msg('Output: ' + str(returncode), prepend_timestamp=False, prepend_blank_space=False)
            log_msg('\n{}\n'.format(result), prepend_timestamp=False, prepend_blank_space=False)

            log_msg('Regional mapping successfully created.', prepend_timestamp=False)
            
        log_div()


    def init_simdir(self, asst_id=None, AIM_file_path = 'AIM.json'):
        """
        Initializes the simulation directory for each asset.
        
        In the current directory where the Asset Information Model (AIM) file resides, e.g., ./Buildings/2000-AIM.json, a new directory is created with the asset id, e.g., ./Buildings/2000, and within that directory a template directory is created (templatedir) ./Buildings/2000/templatedir. The AIM file is copied over to the template dir. It is within this template dir that the analysis is run for the individual asset.

        Parameters
        ----------
        
        asst_id - the asset id
        AIM_file  - file path to the existing AIM file
        """
        log_msg('Initializing the simulation directory\n')

        aimDir = os.path.dirname(AIM_file_path)
        aimFileName = os.path.basename(AIM_file_path)
        
        # If the path is not provided, assume the AIM file is in the run dir
        if os.path.exists(aimDir) == False :
            aimDir = self.run_dir
            aimFileName = AIM_file_path

        os.chdir(aimDir)

        if asst_id is not None:

            # if the directory already exists, remove its contents
            if asst_id in os.listdir(aimDir):
                shutil.rmtree(asst_id, ignore_errors=True)

            # create the asset_id dir and the template dir
            os.mkdir(asst_id)
            os.chdir(asst_id)
            os.mkdir('templatedir')
            os.chdir('templatedir')

            # Make a copy of the AIM file
            src = posixpath.join(aimDir,aimFileName)
            dst = posixpath.join(aimDir, f'{asst_id}/templatedir/{aimFileName}')
            # dst = posixpath.join(aimDir, f'{asst_id}/templatedir/AIM.json')
            
            try:
                shutil.copy(src,dst)
            
                print("Copied AIM file to: ",dst)
 
            except:
                print("Error occurred while copying file: ",dst)
      
        else:

            for dir_or_file in os.listdir(os.getcwd()):
                if dir_or_file not in ['log.txt', 'templatedir']:
                    if os.path.isdir(dir_or_file):
                        shutil.rmtree(dir_or_file)
                    else:
                        os.remove(dir_or_file)

            os.chdir('templatedir') #TODO: we might want to add a generic id dir to be consistent with the regional workflow here

            # Remove files with .j extensions that might be there from previous runs
            for file in os.listdir(os.getcwd()):
                if file.endswith('.j'):
                    os.remove(file)

            # Make a copy of the input file and rename it to AIM.json
            # This is a temporary fix, will be removed eventually.
            dst = Path(os.getcwd()) / AIM_file_path
            #dst = posixpath.join(os.getcwd(),AIM_file)
            if AIM_file_path != self.input_file:
                shutil.copy(src = self.input_file, dst = dst)

        log_msg('Simulation directory successfully initialized.\n',prepend_timestamp=False)
        log_div()

    def cleanup_simdir(self, asst_id):
        """
        Short description

        Longer description

        Parameters
        ----------

        """
        log_msg('Cleaning up the simulation directory.')

        os.chdir(self.run_dir)

        if asst_id is not None:
            os.chdir(asst_id)

        workdirs = os.listdir(os.getcwd())
        for workdir in workdirs:
            if 'workdir' in workdir:
                shutil.rmtree(workdir, ignore_errors=True)

        log_msg('Simulation directory successfully cleaned up.',
                prepend_timestamp=False)
        log_div()

    def init_workdir(self):
        """
        Short description

        Longer description

        Parameters
        ----------

        """
        log_msg('Initializing the working directory.')

        os.chdir(self.run_dir)

        for dir_or_file in os.listdir(os.getcwd()):
            if dir_or_file != 'log.txt':
                if os.path.isdir(dir_or_file):
                    shutil.rmtree(dir_or_file)
                else:
                    os.remove(dir_or_file)

        log_msg('Working directory successfully initialized.',
                prepend_timestamp=False)
        log_div()

    def cleanup_workdir(self):
        """
        Short description

        Longer description

        Parameters
        ----------

        """
        log_msg('Cleaning up the working directory.')

        os.chdir(self.run_dir)

        workdir_contents = os.listdir(self.run_dir)
        for file_or_dir in workdir_contents:
            if (self.run_dir / file_or_dir).is_dir():
            #if os.path.isdir(posixpath.join(self.run_dir, file_or_dir)):
                shutil.rmtree(file_or_dir, ignore_errors=True)

        log_msg('Working directory successfully cleaned up.')
        log_div()


    def preprocess_inputs(self, app_sequence, AIM_file_path = 'AIM.json', asst_id=None, asset_type = None) :
        """
        Short description

        Longer description

        Parameters
        ----------

        """

        log_msg('Running preprocessing step random variables')

        # Get the directory to the asset class dir, e.g., buildings
        aimDir = os.path.dirname(AIM_file_path)
        aimFileName = os.path.basename(AIM_file_path)
        
        # If the path is not provided, assume the AIM file is in the run dir
        if os.path.exists(aimDir) == False :
            aimDir = self.run_dir

        os.chdir(aimDir)

        if asst_id is not None:
            os.chdir(asst_id)

        # Change the directory to the templatedir that was previously created in init_simdir
        os.chdir('templatedir')

        for app_type in self.optional_apps:
            if ((app_type in app_sequence) and
                (app_type not in self.workflow_apps.keys())):
                app_sequence.remove(app_type)

        for app_type in app_sequence:
        
            workflow_app = self.workflow_apps[app_type]
            
            if (app_type != 'FEM'):
            
                if AIM_file_path is not None:
                
                    if type(workflow_app) is dict :
                    
                        for itemKey, item in workflow_app.items() :
                            if asset_type is not None and asset_type != itemKey :
                                continue
                        
                            item.defaults['filenameAIM'] = AIM_file_path
                            
                            command_list = item.get_command_list(app_path = self.app_dir_local)

                            command_list.append(u'--getRV')
                            
                            command = create_command(command_list)
                                                        
                            log_msg('\nRunning {} app at preprocessing step...'.format(app_type), prepend_timestamp=False)
                            log_msg('\n{}\n'.format(command), prepend_timestamp=False, prepend_blank_space=False)
                            
                            result, returncode = run_command(command)

                            log_msg('Output: '+str(returncode), prepend_timestamp=False, prepend_blank_space=False)
                            log_msg('\n{}\n'.format(result), prepend_timestamp=False, prepend_blank_space=False)

                            log_msg('Preprocessing successfully completed.', prepend_timestamp=False)
                            log_div()
                            
                    else:
                        workflow_app.defaults['filenameAIM'] = AIM_file_path
                    
                        command_list = workflow_app.get_command_list(app_path = self.app_dir_local)
        
                        command_list.append(u'--getRV')
                        
                        command = create_command(command_list)
                                                
                        log_msg('\nRunning {} app at preprocessing step...'.format(app_type), prepend_timestamp=False)
                        log_msg('\n{}\n'.format(command), prepend_timestamp=False, prepend_blank_space=False)
                        
                        result, returncode = run_command(command)
        
                        log_msg('Output: '+str(returncode), prepend_timestamp=False, prepend_blank_space=False)
                        log_msg('\n{}\n'.format(result), prepend_timestamp=False, prepend_blank_space=False)
        
                        log_msg('Preprocessing successfully completed.', prepend_timestamp=False)
                        log_div()

            else:

                old_command_list = workflow_app.get_command_list(app_path = self.app_dir_local)
                old_command_list.append('--appKey')                        
                old_command_list.append('FEM')                
                if old_command_list[0] == 'python':

                    if self.run_type in ['set_up', 'runningRemote']:
                        old_command_list.append('--runType')                        
                        old_command_list.append('runningRemote')
                        old_command_list.append('--osType')
                        old_command_list.append('MacOS')                        
                    else:
                        old_command_list.append('--runType')
                        old_command_list.append('runningLocal')
                        if any(platform.win32_ver()):
                            old_command_list.append('--osType')
                            old_command_list.append('Windows')
                        else:
                            old_command_list.append('--osType')                            
                            old_command_list.append('MacOS')
                        
                    command = create_command(old_command_list)                    

                else:
                    
                    #
                    # FMK to modify C++ applications to take above
                    #
                    
                    command_list = []
                    command_list.append(old_command_list[0])                
                    command_list.append(self.input_file)
                
                    if self.run_type in ['set_up', 'runningRemote']:
                        command_list.append('runningRemote')
                        command_list.append('MacOS')
                    else:
                        command_list.append('runningLocal')
                        if any(platform.win32_ver()):
                            command_list.append('Windows')
                        else:
                            command_list.append('MacOS')
                        
                    command_list.append(old_command_list[4])
                
                    command = create_command(command_list)

                log_msg('\nRunning FEM app', prepend_timestamp=False)
                log_msg('\n{}\n'.format(command), prepend_timestamp=False, prepend_blank_space=False)
                
                result, returncode = run_command(command)

                log_msg('Output: '+str(returncode), prepend_timestamp=False,
                        prepend_blank_space=False)
                log_msg('\n{}\n'.format(result), prepend_timestamp=False,
                        prepend_blank_space=False)
                
                log_msg('Successfully Created Driver File for Workflow.',
                        prepend_timestamp=False)
                log_div()

    def gather_workflow_inputs(self, asst_id=None, AIM_file_path = 'AIM.json'):

        log_msg('Gathering Workflow Inputs.',prepend_timestamp=False)
                
        
        if 'UQ' in self.workflow_apps.keys():        
            
            # Get the directory to the asset class dir, e.g., buildings
            aimDir = os.path.dirname(AIM_file_path)
                
            # If the path is not provided, assume the AIM file is in the run dir
            if os.path.exists(aimDir) == False :
                aimDir = self.run_dir
    
            os.chdir(aimDir)
                
            if asst_id is not None:
                os.chdir(asst_id)
            
            os.chdir('templatedir')

            relPathCreateCommon = 'applications/performUQ/common/createStandardUQ_Input'
            abs_path = Path(self.app_dir_local) / relPathCreateCommon
            
            arg_list = []
            arg_list.append(u'{}'.format(abs_path.as_posix()))
            # arg_list.append(u'{}'.format(abs_path))
            
            #inputFilePath = os.path.dirname(self.input_file)
            inputFilePath = os.getcwd()
            inputFilename = os.path.basename(self.input_file)
            pathToScFile = posixpath.join(inputFilePath,'sc_'+inputFilename)
            

            #arg_list.append(u'{}'.format(self.input_file))
            arg_list.append(u'{}'.format(AIM_file_path))            
            arg_list.append(u'{}'.format(pathToScFile))
            arg_list.append(u'{}'.format(self.default_values['driverFile']))
            arg_list.append(u'{}'.format('sc_'+self.default_values['driverFile']))
            arg_list.append(u'{}'.format(self.run_type))
            
            if any(platform.win32_ver()):
                arg_list.append('Windows')
            else:
                arg_list.append('MacOS')
                
            self.default_values['workflowInput']=pathToScFile
            #self.default_values['driverFile']='sc_'+self.default_values['driverFile']
            self.default_values['modDriverFile']='sc_'+self.default_values['driverFile']
            #self.default_values['driverFile']='driver'

            self.modifiedRun = True # ADAM to fix 
            command = create_command(arg_list)
            
            # print('FMK- gather command:', command)

            result, returncode = run_command(command)
            
            log_msg('Output: ', prepend_timestamp=False,
                    prepend_blank_space=False)
            log_msg('\n{}\n'.format(result), prepend_timestamp=False,
                prepend_blank_space=False)
                
            log_msg('Successfully Gathered Inputs.',
                    prepend_timestamp=False)
            log_div()
            
                
    def create_driver_file(self, app_sequence, asst_id=None, AIM_file_path = 'AIM.json'):

        """
        This functipon creates a UQ driver file. This is only done if UQ is in the workflow apps

        Parameters
        ----------
        """

        if 'UQ' in self.workflow_apps.keys():
            
            log_msg('Creating the workflow driver file')
            #print('ASSET_ID', asst_id)
            #print('AIM_FILE_PATH', AIM_file_path)
                        
            aimDir = os.path.dirname(AIM_file_path)
            aimFile = os.path.basename(AIM_file_path)
            
            # If the path is not provided, assume the AIM file is in the run dir
            if os.path.exists(aimDir) == False :
                aimDir = self.run_dir
            
            os.chdir(aimDir)

            if asst_id is not None:
                os.chdir(asst_id)

            os.chdir('templatedir')

            #print('PWD', os.getcwd())

            driver_script = u''

            for app_type in self.optional_apps:
                if ((app_type in app_sequence) and
                    (app_type not in self.workflow_apps.keys())):
                    app_sequence.remove(app_type)

            for app_type in app_sequence:
            
                workflow_app = self.workflow_apps[app_type]

                print('FMK runtype', self.run_type)
                if self.run_type in ['set_up', 'runningRemote', 'parSETUP']:
                
                    if type(workflow_app) is dict :
                        for itemKey, item in workflow_app.items() :
                            
                            command_list = item.get_command_list(app_path = self.app_dir_remote, force_posix = True)
                            driver_script += create_command(command_list, enforced_python='python3') + u'\n'
                        
                    else :
                        command_list = workflow_app.get_command_list(app_path = self.app_dir_remote, force_posix = True)
                        driver_script += create_command(command_list, enforced_python='python3') + u'\n'
                
                else:
                
                    if type(workflow_app) is dict :
                        for itemKey, item in workflow_app.items() :
                            
                            command_list = item.get_command_list(app_path = self.app_dir_local)
                            driver_script += create_command(command_list) + u'\n'
                            
                    else:
                        command_list = workflow_app.get_command_list(app_path = self.app_dir_local)

                        driver_script += create_command(command_list) + u'\n'

            #log_msg('Workflow driver script:', prepend_timestamp=False)
            #log_msg('\n{}\n'.format(driver_script), prepend_timestamp=False, prepend_blank_space=False)
            
            driverFile = self.default_values['driverFile']
            
            # KZ: for windows, to write bat
            if platform.system() == 'Windows':
                driverFile = driverFile+'.bat'
            log_msg(driverFile)
            with open(driverFile,'w') as f:
                f.write(driver_script)

            log_msg('Workflow driver file successfully created.',prepend_timestamp=False)
            log_div()
        else:
            log_msg('No UQ requested, workflow driver is not needed.')
            log_div()



    def simulate_response(self, AIM_file_path = 'AIM.json', asst_id=None):
        """
        Short description

        Longer description

        Parameters
        ----------
        """
        
        # Get the directory to the asset class dir, e.g., buildings
        aimDir = os.path.dirname(AIM_file_path)
        aimFileName = os.path.basename(AIM_file_path)
        
        # If the path is not provided, assume the AIM file is in the run dir
        if os.path.exists(aimDir) == False :
            aimDir = self.run_dir

        os.chdir(aimDir)
            
        if asst_id is not None:
            os.chdir(asst_id)

        if 'UQ' in self.workflow_apps.keys():

            log_msg('Running response simulation')

            os.chdir('templatedir')
            
            workflow_app = self.workflow_apps['UQ']

            # FMK
            if asst_id is not None:
                workflow_app=workflow_app['Buildings']
            
            if AIM_file_path is not None:
            
                workflow_app.defaults['filenameAIM'] = AIM_file_path
                #for input_var in workflow_app.inputs:
                #    if input_var['id'] == 'filenameAIM':
                #        input_var['default'] = AIM_file_path

            command_list = workflow_app.get_command_list(
                app_path=self.app_dir_local)

            #ADAM to fix FMK
            if (self.modifiedRun):
                command_list[3] = self.default_values['workflowInput']
                                
                command_list[5] = self.default_values['modDriverFile']
            
            # add the run type to the uq command list
            command_list.append(u'--runType')
            command_list.append(u'{}'.format(self.run_type))

            #if ('rvFiles' in self.default_values.keys()):
            #    command_list.append('--filesWithRV')                
            #    rvFiles = self.default_values['rvFiles']
            #    for rvFile in rvFiles:
            #        command_list.append(rvFile)

            #if ('edpFiles' in self.default_values.keys()):
            #    command_list.append('--filesWithEDP')                
            #    edpFiles = self.default_values['edpFiles']
            #    for edpFile in edpFiles:
            #        command_list.append(edpFile)
                    
            command = create_command(command_list)

            log_msg('Simulation command:', prepend_timestamp=False)
            log_msg('\n{}\n'.format(command), prepend_timestamp=False,
                    prepend_blank_space=False)

            result, returncode = run_command(command)

            if self.run_type in ['run', 'runningLocal']:

                log_msg('Output: ', prepend_timestamp=False,
                        prepend_blank_space=False)
                log_msg('\n{}\n'.format(result), prepend_timestamp=False,
                        prepend_blank_space=False)

                # create the response.csv file from the dakotaTab.out file
                os.chdir(aimDir)
                
                if asst_id is not None:
                    os.chdir(asst_id)
                    
                try:
                # sy, abs - added try-statement because dakota-reliability does not write DakotaTab.out
                    dakota_out = pd.read_csv('dakotaTab.out', sep=r'\s+', header=0, index_col=0)

                    # if the DL is coupled with response estimation, we need to sort the results
                    DL_app = self.workflow_apps.get('DL', None)

                    # FMK
                    #if asst_id is not None:
                    # KZ: 10/19/2022, minor patch
                    if asst_id is not None and DL_app is not None:
                        DL_app=DL_app['Buildings']

                    if DL_app is not None:

                        is_coupled = DL_app.pref.get('coupled_EDP', None)

                        if is_coupled:
                            if 'eventID' in dakota_out.columns:
                                events = dakota_out['eventID'].values
                                events = [int(e.split('x')[-1]) for e in events]
                                sorter = np.argsort(events)
                                dakota_out = dakota_out.iloc[sorter, :]
                                dakota_out.index = np.arange(dakota_out.shape[0])

                    
                    dakota_out.to_csv('response.csv')

                    log_msg('Response simulation finished successfully.',
                        prepend_timestamp=False)
                except:
                    log_msg('dakotaTab.out not found. Response.csv not created.',
                            prepend_timestamp=False)

            elif self.run_type in ['set_up', 'runningRemote']:

                log_msg('Response simulation set up successfully',
                        prepend_timestamp=False)

            log_div()

        else:
            log_msg('No UQ requested, response simulation step is skipped.')

            # copy the response.csv from the templatedir to the run dir
            shutil.copy(src = 'templatedir/response.csv', dst = 'response.csv')

            log_div()


    def estimate_losses(self, AIM_file_path = 'AIM.json', asst_id = None,
        asset_type = None, input_file = None, copy_resources=False):
        """
        Short description

        Longer description

        Parameters
        ----------
        """

        if 'DL' in self.workflow_apps.keys():
        
            log_msg('Running damage and loss assessment')
            
            # Get the directory to the asset class dir, e.g., buildings
            aimDir = os.path.dirname(AIM_file_path)
            aimFileName = os.path.basename(AIM_file_path)
        
            # If the path is not provided, assume the AIM file is in the run dir
            if os.path.exists(aimDir) == False :
                aimDir = self.run_dir
                aimFileName = AIM_file_path

            os.chdir(aimDir)

            if 'Assets' not in self.app_type_list:
            
                # Copy the dakota.json file from the templatedir to the run_dir so that
                # all the required inputs are in one place.
                input_file = PurePath(input_file).name
                #input_file = ntpath.basename(input_file)
                shutil.copy(
                    src = aimDir / f'templatedir/{input_file}',
                    dst = posixpath.join(aimDir,aimFileName))
                #src = posixpath.join(self.run_dir,'templatedir/{}'.format(input_file)),
                #dst = posixpath.join(self.run_dir,AIM_file_path))
            else:
            
                src = posixpath.join(aimDir,aimFileName)
                dst = posixpath.join(aimDir, f'{asst_id}/{aimFileName}')
            
                # copy the AIM file from the main dir to the building dir
                shutil.copy(src,dst)
    
                #src = posixpath.join(self.run_dir, AIM_file_path),
                #dst = posixpath.join(self.run_dir,
                #                     '{}/{}'.format(asst_id, AIM_file_path)))
                os.chdir(str(asst_id))

            workflow_app = self.workflow_apps['DL']
            
            
            if type(workflow_app) is dict :
                    
                    for itemKey, item in workflow_app.items() :
                    
                        if AIM_file_path is not None:
                            item.defaults['filenameDL'] = AIM_file_path
                            #for input_var in workflow_app.inputs:
                            #    if input_var['id'] == 'filenameDL':
                            #        input_var['default'] = AIM_file_path
                                                    
                        if asset_type != itemKey :
                            continue
            
                        command_list = item.get_command_list(app_path=self.app_dir_local)
            
                        if copy_resources:
                            command_list.append('--resource_dir')
                            command_list.append(self.working_dir)
            
                        command_list.append('--dirnameOutput')
                        # Only add asset id if we are running a regional assessment
                        if asst_id != None:
                            command_list.append(f'{aimDir}/{asst_id}')
                        else:
                            command_list.append(f'{aimDir}')
            
                        command = create_command(command_list)
            
                        log_msg('Damage and loss assessment command (1):', prepend_timestamp=False)
                        log_msg('\n{}\n'.format(command), prepend_timestamp=False,
                                prepend_blank_space=False)

                        result, returncode = run_command(command)
            
                        log_msg(result, prepend_timestamp=False)
            
                        # if multiple buildings are analyzed, copy the pelicun_log file to the root dir
                        if 'Assets' in self.app_type_list:
            
                            try:
                                shutil.copy(
                                    src = aimDir / f'{asst_id}/{"pelicun_log.txt"}',
                                    dst = aimDir / f'pelicun_log_{asst_id}.txt')
                                    
                                #src = posixpath.join(self.run_dir, '{}/{}'.format(asst_id, 'pelicun_log.txt')),
                                #dst = posixpath.join(self.run_dir, 'pelicun_log_{}.txt'.format(asst_id)))
                            except:
                                pass
                                
            else:
            
                if AIM_file_path is not None:
                    workflow_app.defaults['filenameDL'] = AIM_file_path
                    #for input_var in workflow_app.inputs:
                    #    if input_var['id'] == 'filenameDL':
                    #        input_var['default'] = AIM_file_path
    
                command_list = self.workflow_apps['DL'].get_command_list(
                    app_path=self.app_dir_local)
                    
                command_list.append('--dirnameOutput')                
                # Only add asset id if we are running a regional assessment
                if asst_id != None:
                    command_list.append(f'{aimDir}/{asst_id}')
                else:
                    command_list.append(f'{aimDir}')
    
                if copy_resources:
                    command_list.append('--resource_dir')
                    command_list.append(self.working_dir)
    
                command = create_command(command_list)
    
                log_msg('Damage and loss assessment command (2):',
                        prepend_timestamp=False)
                log_msg('\n{}\n'.format(command), prepend_timestamp=False,
                        prepend_blank_space=False)
    
                result, returncode = run_command(command)
    
                log_msg(result, prepend_timestamp=False)
    
                # if multiple buildings are analyzed, copy the pelicun_log file to the root dir
                if 'Building' in self.app_type_list:
    
                    try:
                        shutil.copy(
                            src = self.run_dir / f'{asst_id}/{"pelicun_log.txt"}',
                            dst = self.run_dir / f'pelicun_log_{asst_id}.txt')
                        #src = posixpath.join(self.run_dir, '{}/{}'.format(asst_id, 'pelicun_log.txt')),
                        #dst = posixpath.join(self.run_dir, 'pelicun_log_{}.txt'.format(asst_id)))
                    except:
                        pass

            log_msg('Damage and loss assessment finished successfully.',
                    prepend_timestamp=False)
            log_div()

        else:
            log_msg('No DL requested, loss assessment step is skipped.')

            # Only regional simulations send in a asst id
            if asst_id != None:

                EDP_df = pd.read_csv('response.csv', header=0, index_col=0)

                col_info = []
                for col in EDP_df.columns:
                    try:
                        # KZ: 10/19/2022, patches for masking dummy edps (TODO: this part could be optimized)
                        if col in ['dummy']:
                            col_info.append(['dummy','1','1'])
                            continue
                        split_col = col.split('-')
                        if len(split_col[1]) == 3:
                            col_info.append(split_col[1:])
                    except:
                        continue

                col_info = np.transpose(col_info)

                EDP_types = np.unique(col_info[0])
                EDP_locs = np.unique(col_info[1])
                EDP_dirs = np.unique(col_info[2])

                MI = pd.MultiIndex.from_product(
                    [EDP_types, EDP_locs, EDP_dirs, ['median', 'beta']],
                    names=['type', 'loc', 'dir', 'stat'])

                df_res = pd.DataFrame(columns=MI, index=[0, ])
                if ('PID', '0') in df_res.columns:
                    del df_res[('PID', '0')]

                # store the EDP statistics in the output DF
                for col in np.transpose(col_info):
                    # KZ: 10/19/2022, patches for masking dummy edps (TODO: this part could be optimized)
                    if 'dummy' in col:
                        df_res.loc[0, (col[0], col[1], col[2], 'median')] = EDP_df['dummy'].median()
                        df_res.loc[0, (col[0], col[1], col[2], 'beta')] = np.log(EDP_df['dummy']).std()
                        continue
                    df_res.loc[0, (col[0], col[1], col[2], 'median')] = EDP_df[
                        '1-{}-{}-{}'.format(col[0], col[1], col[2])].median()
                    df_res.loc[0, (col[0], col[1], col[2], 'beta')] = np.log(
                        EDP_df['1-{}-{}-{}'.format(col[0], col[1], col[2])]).std()

                df_res.dropna(axis=1, how='all', inplace=True)

                df_res = df_res.astype(float)

                # save the output
                df_res.to_csv('EDP.csv')

            log_div()


    def estimate_performance(self,
                             AIM_file_path = 'AIM.json',
                             asst_id = None,
                             asset_type = None,
                             input_file = None,
                             copy_resources=False) :

        if 'Performance' not in self.workflow_apps.keys():
            log_msg('No performance assessment requested, performance assessment step is skipped.')
            log_div()
            return 
        
        log_msg('Running performance assessment')
        
        # Get the directory to the asset class dir, e.g., buildings
        aimDir = os.path.dirname(AIM_file_path)
        aimFileName = os.path.basename(AIM_file_path)
    
        # If the path is not provided, assume the AIM file is in the run dir
        if os.path.exists(aimDir) == False :
            aimDir = self.run_dir
            aimFileName = AIM_file_path

        os.chdir(aimDir)

        workflow_app = self.workflow_apps['Performance']

        command_list = workflow_app.get_command_list(app_path=self.app_dir_local)
            
        command_list.append('--dirnameOutput')        
                
        # Only add asset id if we are running a regional assessment
        if asst_id != None:
            command_list.append(f'{aimDir}/{asst_id}')
        else:
            command_list.append(f'{aimDir}')

        command = create_command(command_list)

        log_msg('Performance assessment command:',
                prepend_timestamp=False)
        log_msg('\n{}\n'.format(command), prepend_timestamp=False,
                prepend_blank_space=False)

        result, returncode = run_command(command)

        log_msg(result, prepend_timestamp=False)

        log_msg('Performance assessment finished.',
                prepend_timestamp=False)
        log_div()


    def aggregate_results(self, asst_data, asset_type = '',

        #out_types = ['IM', 'BIM', 'EDP', 'DM', 'DV', 'every_realization'], 
        out_types = ['AIM', 'EDP', 'DMG', 'DV', 'every_realization'], 
        headers = None):
        """
        Short description

        Longer description

        Parameters
        ----------
        """

        log_msg('Collecting '+asset_type+' damage and loss results')

        run_path = self.run_dir
                
        if asset_type != '' :
            run_path = posixpath.join(run_path,asset_type)
        
        os.chdir(run_path)
        
        min_id = min([x['id'] for x in asst_data]) #min_id = int(asst_data[0]['id'])
        max_id = max([x['id'] for x in asst_data]) #max_id = int(asst_data[0]['id'])

        #TODO: ugly, ugly, I know. 
        # Only temporary solution while we have both Pelicuns in parallel
        if self.workflow_apps['DL']['Buildings'].name == 'Pelicun3':

            # we assume all assets of the same type are in one folder
            bldg_dir = Path(os.path.dirname(asst_data[0]['file'])).resolve()
            main_dir = bldg_dir.parent

            for a_i, asst in enumerate(asst_data):

                asset_id = asst['id']
                asset_dir = bldg_dir/asset_id

                # always get the AIM info

                AIM_file = None

<<<<<<< HEAD
                            print("ASSET", asst);
                        
                            asst_file = asst['file']
                        
                            # Get the folder containing the results
                            aimDir = os.path.dirname(asst_file)
                        
                            asst_id = asst['id']
                            min_id = min((asst_id), min_id)
                            max_id = max((asst_id), max_id)
=======
                if f"{asset_id}-AIM_ap.json" in os.listdir(asset_dir):
                    AIM_file = asset_dir / f"{asset_id}-AIM_ap.json"
>>>>>>> 0eeec5eb

                elif f"{asset_id}-AIM.json" in os.listdir(asset_dir):
                    AIM_file = asset_dir / f"{asset_id}-AIM.json"

                else:
                    # skip this asset if there is no AIM file available
                    show_warning(
                        "Couldn't find AIM file for building {asset_id}")
                    continue

                with open(AIM_file, 'r') as f:
                    AIM_data_i = json.load(f)

                sample_size = AIM_data_i['Applications']['DL']['ApplicationData']['Realizations']

                # initialize the output dict if this is the first asset
                if a_i == 0:

                    # We assume all assets have the same output sample size
                    # Variable sample size doesn't seem to make sense
                    realizations = {rlz_i:{} for rlz_i in range(sample_size)}

                    # We also create a dict to collect deterministic info, i.e.,
                    # data that is identical for all realizations
                    deterministic = {}

                # Currently, all GI data is deterministic                
                GI_data_i_det = AIM_data_i['GeneralInformation']
                
                # TODO: later update this to handle probabilistic GI attributes
                GI_data_i_prob = {}

                for rlz_i in range(sample_size):
                    realizations[rlz_i].update(
                        {asset_id:{'GeneralInformation':GI_data_i_prob}})

                deterministic.update({asset_id:
                    {'GeneralInformation':GI_data_i_det}})

                if 'EDP' in out_types:

                    edp_out_file_i = 'DEM_sample.json'

                    if edp_out_file_i not in os.listdir(asset_dir):

                        show_warning(
                            f"Couldn't find EDP file for building {asset_id}")

                    else:

                        with open(asset_dir/edp_out_file_i, 'r') as f:
                            edp_data_i = json.load(f)

                        # remove the ONE demand
                        edp_data_i.pop('ONE-0-1')

                        # parse the demand data into a DataFrame
                        # we assume demands are stored in JSON with a SimpleIndex
                        edp_data_i = pd.DataFrame(edp_data_i)

                        # extract EDP unit info
                        edp_units = edp_data_i.loc["Units"].to_dict()
                        edp_data_i.drop("Units", inplace=True)

                        # convert to a realization-by-realization format
                        edp_output = {
                            int(rlz_i):{col:float(edp_data_i.loc[rlz_i,col]) 
                                        for col in edp_data_i.columns
                            } 
                            for rlz_i in edp_data_i.index
                        }

                        # save the EDP intensities in each realization
                        for rlz_i in range(sample_size):
                            realizations[rlz_i][asset_id].update(
                                {'Demand':edp_output[rlz_i]})

                        # save the EDP units
                        deterministic[asset_id].update({
                            "Demand": {"Units": edp_units}
                            })

                if 'DMG' in out_types:

                    dmg_out_file_i = 'DMG_grp.json'

                    if dmg_out_file_i not in os.listdir(asset_dir):

                        show_warning(
                            f"Couldn't find DMG file for building {asset_id}")

                    else:

                        with open(asset_dir/dmg_out_file_i, 'r') as f:
                            dmg_data_i = json.load(f)

                        # parse damage data into a DataFrame
                        dmg_data_i = pd.DataFrame(dmg_data_i)

                        # convert to realization-by-realization format
                        dmg_output = {
                            rlz_i:{col:int(dmg_data_i.loc[rlz_i,col]) 
                                   for col in dmg_data_i.columns
                            } 
                            for rlz_i in dmg_data_i.index
                        }

                        # we assume that damage information is condensed
                        #TODO: implement condense_ds flag in DL_calc
                        for rlz_i in range(sample_size):
                            realizations[rlz_i][asset_id].update(
                                {'Damage':dmg_output[rlz_i]})

                if 'DV' in out_types:

                    dv_out_file_i = 'DV_bldg_repair_grp.json'

                    if dv_out_file_i not in os.listdir(asset_dir):

                        show_warning(
                            f"Couldn't find DV file for building {asset_id}")

                    else:

                        with open(asset_dir/dv_out_file_i, 'r') as f:
                            dv_data_i = json.load(f)

                        # parse decision variable data into a DataFrame
                        dv_data_i = pd.DataFrame(dv_data_i)

                        # get a list of dv types
                        dv_types = np.unique(
                            [col.split('-')[0] for col in dv_data_i.columns])

                        # convert to realization-by-realization format
                        dv_output = {
                            int(rlz_i):{
                                dv_type:{
                                    col[len(dv_type)+1:]:
                                        float(dv_data_i.loc[rlz_i,col]) 
                                    for col in dv_data_i.columns 
                                    if col.startswith(dv_type)
                                } 
                                for dv_type in dv_types
                            } 
                            for rlz_i in dv_data_i.index
                        }

                        # save loss data
                        for rlz_i in range(sample_size):
                            realizations[rlz_i][asset_id].update(
                                {'Loss':{'Repair':dv_output[rlz_i]}})

            # save outputs to JSON files
            for rlz_i, rlz_data in realizations.items():

                with open(main_dir/f"buildings_{rlz_i}.json", 'w') as f:
                    json.dump(rlz_data, f, indent=2)

            with open(main_dir/f"buildings_det.json", 'w') as f:
                json.dump(deterministic, f, indent=2)

        else:
            # This is legacy for Pelicun 2 runs


            if headers is None :
                headers = dict(
                    IM = [0, 1, 2, 3],
                    AIM = [0, ],
                    EDP = [0, 1, 2, 3],
                    DM = [0, 1, 2],
                    DV = [0, 1, 2, 3])

            for out_type in out_types:
                if ((self.output_types is None) or
                    (self.output_types.get(out_type, False))):

                    if out_type == 'every_realization':

                            realizations_EDP = None
                            realizations_DL = None

                            for asst in asst_data:

                                print("ASSET", asst);
                            
                                asst_file = asst['file']
                            
                                # Get the folder containing the results
                                aimDir = os.path.dirname(asst_file)
                            
                                asst_id = asst['id']
                                min_id = min(int(asst_id), min_id)
                                max_id = max(int(asst_id), max_id)

                                # save all EDP realizations

                                df_i = pd.read_csv(aimDir+'/'+asst_id+'/response.csv', header=0, index_col=0)

                                if realizations_EDP == None:
                                    realizations_EDP = dict([(col, []) for col in df_i.columns])

                                for col in df_i.columns:
                                    vals = df_i.loc[:,col].to_frame().T
                                    vals.index = [asst_id,]
                                    realizations_EDP[col].append(vals)

                                # If damage and loss assessment is part of the workflow
                                # then save the DL outputs too
                                if 'DL' in self.workflow_apps.keys():

                                    try:
                                    #if True:
                                        df_i = pd.read_csv(aimDir+'/'+asst_id+f'/DL_summary.csv',
                                                           header=0, index_col=0)
                                        
                                        if realizations_DL == None:
                                            realizations_DL = dict([(col, []) for col in df_i.columns])

                                        for col in df_i.columns:
                                            vals = df_i.loc[:,col].to_frame().T
                                            vals.index = [asst_id,]
                                            realizations_DL[col].append(vals)

                                    except:
                                        log_msg(f'Error reading DL realization data for asset {asset_type} {asst_id}',
                                                prepend_timestamp=False)

                            for d_type in realizations_EDP.keys():
                                d_agg = pd.concat(realizations_EDP[d_type], axis=0, sort=False)

                                with warnings.catch_warnings():
                                    warnings.simplefilter(action='ignore')

                                    d_agg.to_hdf(f'realizations_{min_id}-{max_id}.hdf', f'EDP-{d_type}', mode='a', format='fixed')

                            if 'DL' in self.workflow_apps.keys():
                                for d_type in realizations_DL.keys():
                                    d_agg = pd.concat(realizations_DL[d_type], axis=0, sort=False)
                                    #d_agg.sort_index(axis=0, inplace=True)

                                    with warnings.catch_warnings():
                                        warnings.simplefilter(action='ignore')

                                        d_agg.to_hdf(f'realizations_{min_id}-{max_id}.hdf', f'DL-{d_type}', mode='a', format='fixed')



                    else:

                        out_list = []
                        count = 0;
                        for asst in asst_data:

<<<<<<< HEAD
                            print("ASSET", out_type, self.procID, self.numP, asst['file']);
=======
                            if count % self.numP == self.procID:

                                print("ASSET", self.procID, self.numP, asst['file']);
                                
                                asst_file = asst['file']
>>>>>>> 0eeec5eb
                            
                                # Get the folder containing the results
                                aimDir = os.path.dirname(asst_file)
                        
<<<<<<< HEAD
                            # Get the folder containing the results
                            aimDir = os.path.dirname(asst_file)
                    
                            asst_id = asst['id']
                            min_id = min((asst_id), min_id)
                            max_id = max((asst_id), max_id)
=======
                                asst_id = asst['id']
                                min_id = min(int(asst_id), min_id)
                                max_id = max(int(asst_id), max_id)
>>>>>>> 0eeec5eb

                                try:
                                    #if True:
                            
                                    csvPath = aimDir+'/'+asst_id+f'/{out_type}.csv'
                                                            
                                    # EDP data
                                    df_i = pd.read_csv(csvPath, header=headers[out_type], index_col=0)
                            
                                    df_i.index = [asst_id,]
                                
                                    out_list.append(df_i)
                                
                                except:
                                    log_msg(f'Error reading {out_type} data for asset {asset_type} {asst_id}', prepend_timestamp=False)

                            # increment counter
                            count = count + 1


                        # save the collected DataFrames as csv files
                        if self.procID == 0:
                            outPath = posixpath.join(run_path,f'{out_type}.csv')
                        else:
                            outPath = posixpath.join(run_path,f'{out_type}_tmp_{self.procID}.csv')

                        # if not P0 output file & barrier 
                        if self.procID != 0:

                            out_agg = pd.DataFrame() if len(out_list) < 1 else pd.concat(out_list, axis=0, sort=False)
                            out_agg.to_csv(outPath)
                            self.comm.Barrier()

                        else: 

                            # P0 if parallel & parallel, barrier then read other, and merge
                            if self.numP > 1:

                                self.comm.Barrier()
                                
                                # fileList = []
                                for i in range (1, self.numP):
                                    fileToAppend = posixpath.join(run_path,f'{out_type}_tmp_{i}.csv')
                                    #fileList.append(fileToAppend)
                                    out_list.append(pd.read_csv(fileToAppend, header=headers[out_type], index_col=0))
                                

                            # write file
                            out_agg = pd.DataFrame() if len(out_list) < 1 else pd.concat(out_list, axis=0, sort=False)
                            out_agg.to_csv(outPath)


        log_msg('Damage and loss results collected successfully.', prepend_timestamp=False)
        log_div()
<|MERGE_RESOLUTION|>--- conflicted
+++ resolved
@@ -2406,21 +2406,8 @@
 
                 AIM_file = None
 
-<<<<<<< HEAD
-                            print("ASSET", asst);
-                        
-                            asst_file = asst['file']
-                        
-                            # Get the folder containing the results
-                            aimDir = os.path.dirname(asst_file)
-                        
-                            asst_id = asst['id']
-                            min_id = min((asst_id), min_id)
-                            max_id = max((asst_id), max_id)
-=======
                 if f"{asset_id}-AIM_ap.json" in os.listdir(asset_dir):
                     AIM_file = asset_dir / f"{asset_id}-AIM_ap.json"
->>>>>>> 0eeec5eb
 
                 elif f"{asset_id}-AIM.json" in os.listdir(asset_dir):
                     AIM_file = asset_dir / f"{asset_id}-AIM.json"
@@ -2614,8 +2601,8 @@
                                 aimDir = os.path.dirname(asst_file)
                             
                                 asst_id = asst['id']
-                                min_id = min(int(asst_id), min_id)
-                                max_id = max(int(asst_id), max_id)
+                                min_id = min((asst_id), min_id)
+                                max_id = max((asst_id), max_id)
 
                                 # save all EDP realizations
 
@@ -2676,31 +2663,18 @@
                         count = 0;
                         for asst in asst_data:
 
-<<<<<<< HEAD
-                            print("ASSET", out_type, self.procID, self.numP, asst['file']);
-=======
                             if count % self.numP == self.procID:
 
                                 print("ASSET", self.procID, self.numP, asst['file']);
                                 
                                 asst_file = asst['file']
->>>>>>> 0eeec5eb
                             
                                 # Get the folder containing the results
                                 aimDir = os.path.dirname(asst_file)
                         
-<<<<<<< HEAD
-                            # Get the folder containing the results
-                            aimDir = os.path.dirname(asst_file)
-                    
-                            asst_id = asst['id']
-                            min_id = min((asst_id), min_id)
-                            max_id = max((asst_id), max_id)
-=======
                                 asst_id = asst['id']
                                 min_id = min(int(asst_id), min_id)
                                 max_id = max(int(asst_id), max_id)
->>>>>>> 0eeec5eb
 
                                 try:
                                     #if True:
