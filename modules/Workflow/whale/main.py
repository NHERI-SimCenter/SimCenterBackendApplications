#
# Copyright (c) 2019 The Regents of the University of California
# Copyright (c) 2019 Leland Stanford Junior University
#
# This file is part of whale.
#
# Redistribution and use in source and binary forms, with or without
# modification, are permitted provided that the following conditions are met:
#
# 1. Redistributions of source code must retain the above copyright notice,
# this list of conditions and the following disclaimer.
#
# 2. Redistributions in binary form must reproduce the above copyright notice,
# this list of conditions and the following disclaimer in the documentation
# and/or other materials provided with the distribution.
#
# 3. Neither the name of the copyright holder nor the names of its contributors
# may be used to endorse or promote products derived from this software without
# specific prior written permission.
#
# THIS SOFTWARE IS PROVIDED BY THE COPYRIGHT HOLDERS AND CONTRIBUTORS "AS IS"
# AND ANY EXPRESS OR IMPLIED WARRANTIES, INCLUDING, BUT NOT LIMITED TO, THE
# IMPLIED WARRANTIES OF MERCHANTABILITY AND FITNESS FOR A PARTICULAR PURPOSE
# ARE DISCLAIMED. IN NO EVENT SHALL THE COPYRIGHT HOLDER OR CONTRIBUTORS BE
# LIABLE FOR ANY DIRECT, INDIRECT, INCIDENTAL, SPECIAL, EXEMPLARY, OR
# CONSEQUENTIAL DAMAGES (INCLUDING, BUT NOT LIMITED TO, PROCUREMENT OF
# SUBSTITUTE GOODS OR SERVICES; LOSS OF USE, DATA, OR PROFITS; OR BUSINESS
# INTERRUPTION) HOWEVER CAUSED AND ON ANY THEORY OF LIABILITY, WHETHER IN
# CONTRACT, STRICT LIABILITY, OR TORT (INCLUDING NEGLIGENCE OR OTHERWISE)
# ARISING IN ANY WAY OUT OF THE USE OF THIS SOFTWARE, EVEN IF ADVISED OF THE
# POSSIBILITY OF SUCH DAMAGE.
#
# You should have received a copy of the BSD 3-Clause License along with
# whale. If not, see <http://www.opensource.org/licenses/>.
#
# Contributors:
# Frank McKenna
# Adam Zsarnóczay
# Wael Elhaddad
# Michael Gardner
# Chaofeng Wang
# Stevan Gavrilovic
# Jinyan Zhao
# Sina Naeimi

"""This module has classes and methods that handle everything at the moment.

.. rubric:: Contents

.. autosummary::

    ...

"""  # noqa: D404

import argparse
import importlib
import json
import os
import platform
import posixpath
import pprint
import shlex
import shutil
import subprocess
import sys
import warnings
from copy import deepcopy
from datetime import datetime
from pathlib import Path, PurePath

import numpy as np
import pandas as pd
import shapely.geometry
import shapely.wkt

# import posixpath
# import ntpath


pp = pprint.PrettyPrinter(indent=4)

# get the absolute path of the whale directory
whale_path = os.path.dirname(os.path.dirname(os.path.abspath(__file__)))  # noqa: PTH100, PTH120


def str2bool(v):  # noqa: D103
    # courtesy of Maxim @ stackoverflow

    if isinstance(v, bool):
        return v
    if v.lower() in ('yes', 'true', 'True', 't', 'y', '1'):
        return True
    elif v.lower() in ('no', 'false', 'False', 'f', 'n', '0'):  # noqa: RET505
        return False
    else:
        raise argparse.ArgumentTypeError('Boolean value expected.')  # noqa: EM101, TRY003


class Options:  # noqa: D101
    def __init__(self):
        self._log_show_ms = False
        self._print_log = False

        self.reset_log_strings()

    @property
    def log_show_ms(self):  # noqa: D102
        return self._log_show_ms

    @log_show_ms.setter
    def log_show_ms(self, value):
        self._log_show_ms = bool(value)

        self.reset_log_strings()

    @property
    def log_pref(self):  # noqa: D102
        return self._log_pref

    @property
    def log_div(self):  # noqa: D102
        return self._log_div

    @property
    def log_time_format(self):  # noqa: D102
        return self._log_time_format

    @property
    def log_file(self):  # noqa: D102
        return globals()['log_file']

    @log_file.setter
    def log_file(self, value):
        if value is None:
            globals()['log_file'] = value

        else:
            filepath = Path(value).resolve()

            try:
                globals()['log_file'] = str(filepath)

                with open(filepath, 'w', encoding='utf-8') as f:  # noqa: PTH123
                    f.write('')

            except:  # noqa: E722
                raise ValueError(  # noqa: B904, TRY003
                    f'The filepath provided does not point to a '  # noqa: EM102
                    f'valid location: {filepath}'
                )

    @property
    def print_log(self):  # noqa: D102
        return self._print_log

    @print_log.setter
    def print_log(self, value):
        self._print_log = str2bool(value)

    def reset_log_strings(self):  # noqa: D102
        if self._log_show_ms:
            self._log_time_format = '%H:%M:%S:%f'
            self._log_pref = (
                ' ' * 16
            )  # the length of the time string in the log file
            self._log_div = '-' * (
                80 - 17
            )  # to have a total length of 80 with the time added
        else:
            self._log_time_format = '%H:%M:%S'
            self._log_pref = ' ' * 9
            self._log_div = '-' * (80 - 9)


options = Options()

log_file = None


def set_options(config_options):  # noqa: D103
    if config_options is not None:
        for key, value in config_options.items():
            if key == 'LogShowMS':
                options.log_show_ms = value
            elif key == 'LogFile':
                options.log_file = value
            elif key == 'PrintLog':
                options.print_log = value


# Monkeypatch warnings to get prettier messages
def _warning(message, category, filename, lineno, file=None, line=None):  # noqa: ARG001
    if '\\' in filename:
        file_path = filename.split('\\')
    elif '/' in filename:
        file_path = filename.split('/')
    python_file = '/'.join(file_path[-3:])
    print(f'WARNING in {python_file} at line {lineno}\n{message}\n')  # noqa: T201


warnings.showwarning = _warning


def log_div(prepend_timestamp=False, prepend_blank_space=True):  # noqa: FBT002
    """Print a divider line to the log file"""  # noqa: D400
    if prepend_timestamp or prepend_blank_space:
        msg = options.log_div

    else:
        msg = '-' * 80

    log_msg(
        msg,
        prepend_timestamp=prepend_timestamp,
        prepend_blank_space=prepend_blank_space,
    )


def log_msg(msg='', prepend_timestamp=True, prepend_blank_space=True):  # noqa: FBT002
    """Print a message to the screen with the current time as prefix

    The time is in ISO-8601 format, e.g. 2018-06-16T20:24:04Z

    Parameters
    ----------
    msg: string
       Message to print.

    """  # noqa: D400
    msg_lines = msg.split('\n')

    for msg_i, msg_line in enumerate(msg_lines):
        if prepend_timestamp and (msg_i == 0):
            formatted_msg = (
                f'{datetime.now().strftime(options.log_time_format)} {msg_line}'  # noqa: DTZ005
            )
        elif prepend_timestamp or prepend_blank_space:
            formatted_msg = options.log_pref + msg_line
        else:
            formatted_msg = msg_line

        if options.print_log:
            print(formatted_msg)  # noqa: T201

        if globals()['log_file'] is not None:
            with open(globals()['log_file'], 'a', encoding='utf-8') as f:  # noqa: PTH123
                f.write('\n' + formatted_msg)


def log_error(msg):
    """Print an error message to the screen

    Parameters
    ----------
    msg: string
       Message to print.

    """  # noqa: D400
    log_div()
    log_msg('' * (80 - 21 - 6) + ' ERROR')
    log_msg(msg)
    log_div()


def print_system_info():  # noqa: D103
    log_msg(
        'System Information:', prepend_timestamp=False, prepend_blank_space=False
    )
    log_msg(
        f'  local time zone: {datetime.utcnow().astimezone().tzinfo}\n'
        f'  start time: {datetime.now().strftime("%Y-%m-%dT%H:%M:%S")}\n'  # noqa: DTZ005
        f'  python: {sys.version}\n'
        f'  numpy: {np.__version__}\n'
        f'  pandas: {pd.__version__}\n',
        prepend_timestamp=False,
        prepend_blank_space=False,
    )


def create_command(command_list, enforced_python=None):
    """Short description

    Long description

    Parameters
    ----------
    command_list: array of unicode strings
        Explain...

    """  # noqa: D400
    if command_list[0] == 'python':
        # replace python with...
        if enforced_python is None:
            # the full path to the python interpreter
            python_exe = sys.executable
        else:
            # the prescribed path to the python interpreter
            python_exe = enforced_python

        command = (
            f'"{python_exe}" "{command_list[1]}" '  # + ' '.join(command_list[2:])
        )

        for command_arg in command_list[2:]:
            command += f'"{command_arg}" '
    else:
        command = f'"{command_list[0]}" '  # + ' '.join(command_list[1:])

        for command_arg in command_list[1:]:
            command += f'"{command_arg}" '

    return command  # noqa: DOC201


def run_command(command):
    """Short description

    Long description

    Parameters
    ----------
    command_list: array of unicode strings
        Explain...

    """  # noqa: D400
    # If it is a python script, we do not run it, but rather import the main
    # function. This ensures that the script is run using the same python
    # interpreter that this script uses and it is also faster because we do not
    # need to run multiple python interpreters simultaneously.
    Frank_trusts_this_approach = False  # noqa: N806
    if command[:6] == 'python' and Frank_trusts_this_approach:
        import importlib  # only import this when it's needed

        command_list = command.split()[1:]
        # py_args = command_list[1:]

        # get the dir and file name
        py_script_dir, py_script_file = os.path.split(command_list[0][1:-1])

        # add the dir to the path
        sys.path.insert(0, py_script_dir)

        # import the file
        py_script = importlib.__import__(
            py_script_file[:-3],
            globals(),
            locals(),
            [
                'main',
            ],
            0,
        )

        # remove the quotes from the arguments
        arg_list = [c[1:-1] for c in command_list[1:]]

        py_script.main(arg_list)

        return '', ''  # noqa: DOC201

    else:  # noqa: RET505
        # fmk with Shell=True not working on older windows machines, new approach needed for quoted command .. turn into a list
        command = shlex.split(command)

        try:
            result = subprocess.check_output(  # noqa: S603
                command, stderr=subprocess.STDOUT, text=True
            )
            returncode = 0
        except subprocess.CalledProcessError as e:
            result = e.output
            returncode = e.returncode

        if returncode != 0:
            log_error(f'return code: {returncode}')

        # if platform.system() == 'Windows':
        #     return result.decode(sys.stdout.encoding), returncode
        # else:
        #     #print(result, returncode)
        #     return str(result), returncode

        return result, returncode


def show_warning(warning_msg):  # noqa: D103
    warnings.warn(UserWarning(warning_msg))  # noqa: B028


def resolve_path(target_path, ref_path):  # noqa: D103
    ref_path = Path(ref_path)

    target_path = str(target_path).strip()

    while target_path.startswith('/') or target_path.startswith('\\'):  # noqa: PIE810
        target_path = target_path[1:]

    if target_path == '':
        target_path = ref_path

    else:
        target_path = Path(target_path)

        if not target_path.exists():
            target_path = Path(ref_path) / target_path

        if target_path.exists():
            target_path = target_path.resolve()
        else:
            # raise ValueError(
            #    f"{target_path} does not point to a valid location")
            print(f'{target_path} does not point to a valid location')  # noqa: T201

    return target_path


def _parse_app_registry(registry_path, app_types, list_available_apps=False):  # noqa: FBT002
    """Load the information about available workflow applications.

    Parameters
    ----------
    registry_path: string
        Path to the JSON file with the app registry information. By default,
        this file is stored at applications/Workflow/WorkflowApplications.json
    app_types: list of strings
        List of application types (e.g., Assets, Modeling, DL) to parse from the
        registry
    list_available_apps: bool, optional, default: False
        If True, all available applications of the requested types are printed
        in the log file.

    Returns
    -------
    app_registry: dict
        A dictionary with WorkflowApplication objects. Primary keys are
        the type of application (e.g., Assets, Modeling, DL); secondary keys
        are the name of the specific application (e.g, MDOF-LU). See the
        documentation for more details.
    default_values: dict
        Default values of filenames used to pass data between applications. Keys
        are the placeholder names (e.g., filenameAIM) and values are the actual
        filenames (e.g,. AIM.json)

    """
    log_msg('Parsing application registry file')

    # open the registry file
    log_msg('Loading the json file...', prepend_timestamp=False)
    with open(registry_path, encoding='utf-8') as f:  # noqa: PTH123
        app_registry_data = json.load(f)
    log_msg('  OK', prepend_timestamp=False)

    # initialize the app registry
    app_registry = dict([(a, dict()) for a in app_types])  # noqa: C404, C408

    log_msg('Loading default values...', prepend_timestamp=False)

    default_values = app_registry_data.get('DefaultValues', None)

    log_msg('  OK', prepend_timestamp=False)

    log_msg('Collecting application data...', prepend_timestamp=False)
    # for each application type
    for app_type in sorted(app_registry.keys()):
        # if the registry contains information about it
        app_type_long = app_type + 'Applications'
        if app_type_long in app_registry_data:
            # get the list of available applications
            available_apps = app_registry_data[app_type_long]['Applications']
            api_info = app_registry_data[app_type_long]['API']

            # add the default values to the API info
            if default_values is not None:
                api_info.update({'DefaultValues': default_values})

            # and create a workflow application for each app of this type
            for app in available_apps:
                app_registry[app_type][app['Name']] = WorkflowApplication(
                    app_type=app_type, app_info=app, api_info=api_info
                )

    log_msg('  OK', prepend_timestamp=False)

    if list_available_apps:
        log_msg('Available applications:', prepend_timestamp=False)

        for app_type, app_list in app_registry.items():
            for app_name, app_object in app_list.items():  # noqa: B007, PERF102
                log_msg(f'  {app_type} : {app_name}', prepend_timestamp=False)

    # pp.pprint(self.app_registry)

    log_msg('Successfully parsed application registry', prepend_timestamp=False)
    log_div()

    return app_registry, default_values


class WorkFlowInputError(Exception):  # noqa: D101
    def __init__(self, value):
        self.value = value

    def __str__(self):  # noqa: D105
        return repr(self.value)


class WorkflowApplication:
    """Short description.

    Longer description.

    Parameters
    ----------

    """  # noqa: D414

    def __init__(self, app_type, app_info, api_info):
        # print('APP_TYPE', app_type)
        # print('APP_INFO', app_info)
        # print('API_INFO', api_info)
        # print('APP_RELPATH', app_info['ExecutablePath'])

        self.name = app_info['Name']
        self.app_type = app_type
        self.rel_path = app_info['ExecutablePath']

        if 'RunsParallel' in app_info.keys():  # noqa: SIM118
            self.runsParallel = app_info['RunsParallel']
        else:
            self.runsParallel = False

        self.app_spec_inputs = app_info.get('ApplicationSpecificInputs', [])

        self.inputs = api_info['Inputs']
        self.outputs = api_info['Outputs']
        if 'DefaultValues' in api_info.keys():  # noqa: SIM118
            self.defaults = api_info['DefaultValues']
        else:
            self.defaults = None

    def set_pref(self, preferences, ref_path):
        """Short description

        Parameters
        ----------
        preferences: dictionary
            Explain...

        """  # noqa: D400
        self.pref = preferences

        # parse the relative paths (if any)
        ASI = [inp['id'] for inp in self.app_spec_inputs]  # noqa: N806
        for preference in list(self.pref.keys()):
            if preference in ASI:
                input_id = np.where([preference == asi for asi in ASI])[0][0]
                input_type = self.app_spec_inputs[input_id]['type']

                if input_type == 'path':
                    if 'PelicunDefault' in self.pref[preference]:
                        continue

                    self.pref[preference] = resolve_path(
                        self.pref[preference], ref_path
                    )

    def get_command_list(self, app_path, force_posix=False):  # noqa: FBT002, C901
        """Short description

        Parameters
        ----------
        app_path: Path
            Explain...

        """  # noqa: D400
        abs_path = Path(app_path) / self.rel_path

        # abs_path = posixpath.join(app_path, self.rel_path)

        arg_list = []

        if str(abs_path).endswith('.py'):
            arg_list.append('python')

        if force_posix:
            arg_list.append(f'{abs_path.as_posix()}')
        else:
            arg_list.append(f'{abs_path}')

        for in_arg in self.inputs:
            arg_list.append('--{}'.format(in_arg['id']))

            # Default values are protected, they cannot be overwritten simply
            # by providing application specific inputs in the config file
            if in_arg['type'] == 'workflowDefault':
                arg_value = self.defaults[in_arg['id']]

                # If the user also provided an input, let them know that their
                # input is invalid
                if in_arg['id'] in self.pref.keys():  # noqa: SIM118
                    log_msg(
                        '\nWARNING: Application specific parameters cannot '
                        'overwrite default workflow\nparameters. See the '
                        'documentation on how to edit workflowDefault '
                        'inputs.\n',
                        prepend_timestamp=False,
                        prepend_blank_space=False,
                    )

            elif in_arg['id'] in self.pref.keys():  # noqa: SIM118
                arg_value = self.pref[in_arg['id']]

            else:
                arg_value = in_arg['default']

            if isinstance(arg_value, Path) and force_posix:
                arg_list.append(f'{arg_value.as_posix()}')
            else:
                arg_list.append(f'{arg_value}')

        for out_arg in self.outputs:
            out_id = '--{}'.format(out_arg['id'])

            if out_id not in arg_list:
                arg_list.append(out_id)

                # Default values are protected, they cannot be overwritten simply
                # by providing application specific inputs in the config file
                if out_arg['type'] == 'workflowDefault':
                    arg_value = self.defaults[out_arg['id']]

                    # If the user also provided an input, let them know that
                    # their input is invalid
                    if out_arg['id'] in self.pref.keys():  # noqa: SIM118
                        log_msg(
                            '\nWARNING: Application specific parameters '
                            'cannot overwrite default workflow\nparameters. '
                            'See the documentation on how to edit '
                            'workflowDefault inputs.\n',
                            prepend_timestamp=False,
                            prepend_blank_space=False,
                        )

                elif out_arg['id'] in self.pref.keys():  # noqa: SIM118
                    arg_value = self.pref[out_arg['id']]

                else:
                    arg_value = out_arg['default']

                if isinstance(arg_value, Path) and force_posix:
                    arg_list.append(f'{arg_value.as_posix()}')
                else:
                    arg_list.append(f'{arg_value}')

        ASI_list = [inp['id'] for inp in self.app_spec_inputs]  # noqa: N806
        for pref_name, pref_value in self.pref.items():
            # only pass those input arguments that are in the registry
            if pref_name in ASI_list:
                pref_id = f'--{pref_name}'
                if pref_id not in arg_list:
                    arg_list.append(pref_id)

                    if isinstance(pref_value, Path) and force_posix:
                        arg_list.append(f'{pref_value.as_posix()}')
                    else:
                        arg_list.append(f'{pref_value}')

        # pp.pprint(arg_list)

        return arg_list  # noqa: DOC201


class Workflow:
    """A class that collects methods common to all workflows developed by the
    SimCenter. Child-classes will be introduced later if needed.

    Parameters
    ----------
    run_type: string
        Explain...
    input_file: string
        Explain...
    app_registry: string
        Explain...

    """  # noqa: D205

    def __init__(
        self,
        run_type,
        input_file,
        app_registry,
        app_type_list,
        reference_dir=None,
        working_dir=None,
        app_dir=None,
        parType='seqRUN',  # noqa: N803
        mpiExec='mpiExec',  # noqa: N803
        numProc=8,  # noqa: N803
    ):
        log_msg('Inputs provided:')
        log_msg(f'workflow input file: {input_file}', prepend_timestamp=False)
        log_msg(
            f'application registry file: {app_registry}',
            prepend_timestamp=False,
        )
        log_msg(f'run type: {run_type}', prepend_timestamp=False)
        log_div()

        self.optional_apps = ['RegionalEvent', 'Modeling', 'EDP', 'UQ', 'DL', 'FEM']

        # Create the asset registry
        self.asset_type_list = [
            'Buildings',
            'WaterDistributionNetwork',
            'TransportationNetwork',
        ]
        self.asset_registry = dict([(a, dict()) for a in self.asset_type_list])  # noqa: C404, C408

        self.run_type = run_type
        self.input_file = input_file
        self.app_registry_file = app_registry
        self.modifiedRun = False  # ADAM to fix
        self.parType = parType
        self.mpiExec = mpiExec
        self.numProc = numProc

        # if parallel setup, open script file to run
        self.inputFilePath = os.path.dirname(input_file)  # noqa: PTH120
        parCommandFileName = os.path.join(self.inputFilePath, 'sc_parScript.sh')  # noqa: PTH118, N806
        if parType == 'parSETUP':
            self.parCommandFile = open(parCommandFileName, 'w')  # noqa: SIM115, PTH123
            self.parCommandFile.write('#!/bin/sh' + '\n')

        print(  # noqa: T201
            'WF: parType, mpiExec, numProc: ',
            self.parType,
            self.mpiExec,
            self.numProc,
        )
        self.numP = 1
        self.procID = 0
        self.doParallel = False
        if parType == 'parRUN':
            mpi_spec = importlib.util.find_spec('mpi4py')
            found = mpi_spec is not None
            if found:
                from mpi4py import MPI

                self.comm = MPI.COMM_WORLD
                self.numP = self.comm.Get_size()
                self.procID = self.comm.Get_rank()
                if self.numP < 2:  # noqa: PLR2004
                    self.doParallel = False
                    self.numP = 1
                    self.procID = 0
                else:
                    self.doParallel = True

        print(  # noqa: T201
            'WF: parType, mpiExec, numProc, do? numP, procID: ',
            self.parType,
            self.mpiExec,
            self.numProc,
            self.doParallel,
            self.numP,
            self.procID,
        )

        if reference_dir is not None:
            self.reference_dir = Path(reference_dir)
        else:
            self.reference_dir = None

        if working_dir is not None:
            self.working_dir = Path(working_dir)
        else:
            self.working_dir = None

        if app_dir is not None:
            self.app_dir_local = Path(app_dir)
        else:
            self.app_dir_local = None

        self.app_type_list = app_type_list

        if self.run_type == 'parSETUP':
            self.app_dir_local = self.app_dir_remote

        # parse the application registry
        self.app_registry, self.default_values = _parse_app_registry(
            registry_path=self.app_registry_file, app_types=self.app_type_list
        )

        # parse the input file
        self.workflow_apps = {}
        self.workflow_assets = {}
        self._parse_inputs()

    def __del__(self):  # noqa: D105
        # if parallel setup, add command to run this script with parallel option
        if self.parType == 'parSETUP':
            inputArgs = sys.argv  # noqa: N806
            length = len(inputArgs)
            i = 0
            while i < length:
                if inputArgs[i] == 'parSETUP':
                    inputArgs[i] = 'parRUN'
                i += 1

            inputArgs.insert(0, 'python')
            command = create_command(inputArgs)

            self.parCommandFile.write(
                '\n# Writing Final command to run this application in parallel\n'
            )
            self.parCommandFile.write(
                self.mpiExec + ' -n ' + str(self.numProc) + ' ' + command
            )
            self.parCommandFile.close()

    def _register_app_type(self, app_type, app_dict, sub_app=''):  # noqa: C901
        """Function to register the applications provided in the input file into
        memory, i.e., the 'App registry'

        Parameters
        ----------
        app_type - the type of application

        app_dict - dictionary containing app data

        """  # noqa: D205, D400, D401
        if type(app_dict) is not dict:
            return
        else:  # noqa: RET505
            for itmKey, itm in app_dict.items():  # noqa: N806
                self._register_app_type(app_type, itm, itmKey)

        # The provided application
        app_in = app_dict.get('Application')

        # Check to ensure the applications key is provided in the input
        if app_in == None:  # noqa: E711
            return
            err = "Need to provide the 'Application' key in " + app_type
            raise WorkFlowInputError(err)

        # Check to see if the app type is in the application registry
        app_type_obj = self.app_registry.get(app_type)

        if app_in == None:  # noqa: E711
            return

        if app_in == 'None':
            return

        if app_type_obj == None:  # noqa: E711
            err = 'The application ' + app_type + ' is not found in the app registry'
<<<<<<< HEAD
            raise WorkFlowInputError(err)  # noqa: DOC501, RUF100
=======
            raise WorkFlowInputError(err)
>>>>>>> f8a41d69

        # Finally check to see if the app registry contains the provided application
        if app_type_obj.get(app_in) == None:  # noqa: E711
            err = (
                'Could not find the provided application in the internal app registry, app name: '
                + app_in
            )
            print('Error', app_in)  # noqa: T201
<<<<<<< HEAD
            raise WorkFlowInputError(err)  # noqa: DOC501, RUF100
=======
            raise WorkFlowInputError(err)
>>>>>>> f8a41d69

        appData = app_dict['ApplicationData']  # noqa: N806
        #
        #        for itmKey, itm in  appData.items() :
        #            self._register_app_type(app_type,itm,itmKey)

        # Make a deep copy of the app object
        app_object = deepcopy(app_type_obj.get(app_in))

        # Check if the app object was created successfully
        if app_object is None:
<<<<<<< HEAD
            raise WorkFlowInputError(f'Application deep copy failed for {app_type}')  # noqa: DOC501, EM102, RUF100, TRY003
=======
            raise WorkFlowInputError(f'Application deep copy failed for {app_type}')  # noqa: EM102, TRY003
>>>>>>> f8a41d69

        # only assign the app to the workflow if it has an executable
        if app_object.rel_path is None:
            log_msg(
                f'{app_dict["Application"]} is '
                'a passive application (i.e., it does not invoke '
                'any calculation within the workflow.',
                prepend_timestamp=False,
            )

        else:
            app_object.set_pref(appData, self.reference_dir)

            if len(sub_app) == 0:
                log_msg(f'For {app_type}', prepend_timestamp=False)
                self.workflow_apps[app_type] = app_object
            else:
                if self.workflow_apps.get(app_type, None) is None:
                    self.workflow_apps[app_type] = {}

                log_msg(f'For {sub_app} in {app_type}', prepend_timestamp=False)
                self.workflow_apps[app_type][sub_app] = app_object

            log_msg(
                f'  Registering application {app_dict["Application"]} ',
                prepend_timestamp=False,
            )

    def _register_asset(self, asset_type, asset_dict):
        """Function to register the assets provided in the input file into memory

        Parameters
        ----------
        asset_type - the type of asset, e.g., buildings, water pipelines

        app_dict - dictionary containing asset data

        """  # noqa: D400, D401
        # Check to see if the app type is in the application registry
        asset_object = self.asset_registry.get(asset_type)

        if asset_object is None:
            err = (
                'The asset '
                + asset_type
                + ' is not found in the asset registry. Supported assets are '
                + ' '.join(self.asset_type_list)
            )
            raise WorkFlowInputError(err)

        # Add the incoming asset to the workflow assets
        self.workflow_assets[asset_type] = asset_dict

        log_msg(f'Found asset: {asset_type} ', prepend_timestamp=False)

    def _parse_inputs(self):  # noqa: C901
        """Load the information about the workflow to run"""  # noqa: D400
        log_msg('Parsing workflow input file')

        # open input file
        log_msg('Loading the json file...', prepend_timestamp=False)
        with open(self.input_file, encoding='utf-8') as f:  # noqa: PTH123
            input_data = json.load(f)
        log_msg('  OK', prepend_timestamp=False)

        # store the specified units (if available)
        if 'units' in input_data:
            self.units = input_data['units']

            log_msg('The following units were specified: ', prepend_timestamp=False)
            for key, unit in self.units.items():
                log_msg(f'  {key}: {unit}', prepend_timestamp=False)
        else:
            self.units = None
            log_msg(
                'No units specified; using Standard units.', prepend_timestamp=False
            )

        # store the specified output types
        self.output_types = input_data.get('outputs', None)

        if self.output_types is None:
            default_output_types = {
                'AIM': False,
                'EDP': True,
                'DM': True,
                'DV': True,
                'every_realization': False,
            }

            log_msg(
                'Missing output type specification, using default ' 'settings.',
                prepend_timestamp=False,
            )
            self.output_types = default_output_types

        else:
            log_msg(
                'The following output_types were requested: ',
                prepend_timestamp=False,
            )
            for out_type, flag in self.output_types.items():
                if flag:
                    log_msg(f'  {out_type}', prepend_timestamp=False)

        # replace the default values, if needed
        default_values = input_data.get('DefaultValues', None)

        if default_values is None:
            default_values = {}

        # workflow input is input file
        default_values['workflowInput'] = os.path.basename(self.input_file)  # noqa: PTH119
        if default_values is not None:
            log_msg(
                'The following workflow defaults were overwritten:',
                prepend_timestamp=False,
            )

            for key, value in default_values.items():
                if key in self.default_values.keys():  # noqa: SIM118
                    self.default_values[key] = value

                else:
                    self.default_values.update({key: value})

                log_msg(f'  {key}: {value}', prepend_timestamp=False)

        # parse the shared data in the input file
        self.shared_data = {}
        for shared_key in [
            'RegionalEvent',
        ]:
            value = input_data.get(shared_key, None)
            if value != None:  # noqa: E711
                self.shared_data.update({shared_key: value})

        # parse the location of the run_dir
        if self.working_dir is not None:
            self.run_dir = self.working_dir
        elif 'runDir' in input_data:
            self.run_dir = Path(input_data['runDir'])
        # else:
        #    raise WorkFlowInputError('Need a runDir entry in the input file')

        # parse the location(s) of the applications directory
        if 'localAppDir' in input_data:
            self.app_dir_local = input_data['localAppDir']
        # else:
        #    raise WorkFlowInputError('Need a localAppDir entry in the input file')

        if 'remoteAppDir' in input_data:
            self.app_dir_remote = Path(input_data['remoteAppDir'])
        else:
            self.app_dir_remote = self.app_dir_local
            log_msg(
                'remoteAppDir not specified. Using the value provided for '
                'localAppDir instead.',
                prepend_timestamp=False,
            )

        if self.app_dir_local == '' and self.app_dir_remote != '':
            self.app_dir_local = self.app_dir_remote

        if self.app_dir_remote == '' and self.app_dir_local != '':
            self.app_dir_remote = self.app_dir_local

        if 'referenceDir' in input_data:
            self.reference_dir = input_data['referenceDir']

        for loc_name, loc_val in zip(
            [
                'Run dir',
                'Local applications dir',
                'Remote applications dir',
                'Reference dir',
            ],
            [
                self.run_dir,
                self.app_dir_local,
                self.app_dir_remote,
                self.reference_dir,
            ],
        ):
            log_msg(f'{loc_name} : {loc_val}', prepend_timestamp=False)

        # get the list of requested applications
        log_msg(
            '\nParsing the requested list of applications...',
            prepend_timestamp=False,
        )

        if 'Applications' in input_data:
            requested_apps = input_data['Applications']
        else:
            raise WorkFlowInputError('Need an Applications entry in the input file')  # noqa: EM101, TRY003

        # create the requested applications

        # Events are special because they are in an array
        if 'Events' in requested_apps:
            if len(requested_apps['Events']) > 1:
<<<<<<< HEAD
                raise WorkFlowInputError(  # noqa: DOC501, RUF100, TRY003
=======
                raise WorkFlowInputError(  # noqa: TRY003
>>>>>>> f8a41d69
                    'Currently, WHALE only supports a single event.'  # noqa: EM101
                )
            for event in requested_apps['Events'][
                :1
            ]:  # this limitation can be relaxed in the future
                if 'EventClassification' in event:
                    eventClassification = event['EventClassification']  # noqa: N806
                    if eventClassification in [
                        'Earthquake',
                        'Wind',
                        'Hurricane',
                        'Flood',
                        'Hydro',
                        'Tsunami',
                        'Surge',
                        'Lahar',
                    ]:
                        app_object = deepcopy(
                            self.app_registry['Event'].get(event['Application'])
                        )

                        if app_object is None:
<<<<<<< HEAD
                            raise WorkFlowInputError(  # noqa: DOC501, RUF100
=======
                            raise WorkFlowInputError(
>>>>>>> f8a41d69
                                'Application entry missing for {}'.format('Events')  # noqa: EM103
                            )

                        app_object.set_pref(
                            event['ApplicationData'], self.reference_dir
                        )
                        self.workflow_apps['Event'] = app_object

                    else:
<<<<<<< HEAD
                        raise WorkFlowInputError(  # noqa: DOC501, RUF100, TRY003
=======
                        raise WorkFlowInputError(  # noqa: TRY003
>>>>>>> f8a41d69
                            'Currently, only earthquake and wind events are supported. '  # noqa: EM102
                            f'EventClassification must be Earthquake, not {eventClassification}'
                        )
                else:
<<<<<<< HEAD
                    raise WorkFlowInputError('Need Event Classification')  # noqa: DOC501, EM101, RUF100, TRY003
=======
                    raise WorkFlowInputError('Need Event Classification')  # noqa: EM101, TRY003
>>>>>>> f8a41d69

        # Figure out what types of assets are coming into the analysis
        assetObjs = requested_apps.get('Assets', None)  # noqa: N806

        # Check if an asset object exists
        if assetObjs != None:  # noqa: E711
            # raise WorkFlowInputError('Need to define the assets for analysis')

            # Check if asset list is not empty
            if len(assetObjs) == 0:
<<<<<<< HEAD
                raise WorkFlowInputError('The provided asset object is empty')  # noqa: DOC501, EM101, RUF100, TRY003
=======
                raise WorkFlowInputError('The provided asset object is empty')  # noqa: EM101, TRY003
>>>>>>> f8a41d69

            # Iterate through the asset objects
            for assetObj in assetObjs:  # noqa: N806
                self._register_asset(assetObj, assetObjs[assetObj])

        # Iterate through the app type list which is set when you instantiate the workflow
        for app_type in self.app_type_list:
            # If the app_type is not an event
            if app_type == 'Event':
                continue

            # Check to make sure the required app type is in the list of requested apps
            # i.e., the apps in provided in the input.json file
            if app_type in requested_apps:
                self._register_app_type(app_type, requested_apps[app_type])

        for app_type in self.optional_apps:
            if (app_type not in self.app_registry) and (
                app_type in self.app_type_list
            ):
                self.app_type_list.remove(app_type)

        def recursiveLog(app_type, app_object):  # noqa: N802
            if type(app_object) is dict:
                for sub_app_type, sub_object in app_object.items():
                    log_msg(f'   {app_type} : ', prepend_timestamp=False)
                    recursiveLog(sub_app_type, sub_object)
            else:
                log_msg(
                    f'       {app_type} : {app_object.name}',
                    prepend_timestamp=False,
                )

        log_msg('\nRequested workflow:', prepend_timestamp=False)

        for app_type, app_object in self.workflow_apps.items():
            recursiveLog(app_type, app_object)

        log_msg('\nSuccessfully parsed workflow inputs', prepend_timestamp=False)
        log_div()

    def create_asset_files(self):
        """Short description

        Longer description

        Parameters
        ----------

        """  # noqa: D400, D414
        log_msg('Creating files for individual assets')

        # Open the input file - we'll need it later
        with open(self.input_file, encoding='utf-8') as f:  # noqa: PTH123
            input_data = json.load(f)  # noqa: F841

        # Get the workflow assets
        assetsWfapps = self.workflow_apps.get('Assets', None)  # noqa: N806
        assetWfList = self.workflow_assets.keys()  # noqa: N806, F841

        # TODO: not elegant code, fix later  # noqa: TD002
        os.chdir(self.run_dir)

        assetFilesList = {}  # noqa: N806

        # Iterate through the asset workflow apps
        for asset_type, asset_app in assetsWfapps.items():
            asset_folder = posixpath.join(self.run_dir, asset_type)

            # Make a new directory for each asset
            os.mkdir(asset_folder)  # noqa: PTH102

            asset_file = posixpath.join(asset_folder, asset_type) + '.json'

            assetPrefs = asset_app.pref  # noqa: N806, F841

            # filter assets (if needed)
            asset_filter = asset_app.pref.get('filter', None)
            if asset_filter == '':
                del asset_app.pref['filter']
                asset_filter = None

            if asset_filter is not None:
                atag = [bs.split('-') for bs in asset_filter.split(',')]

                asset_file = Path(
                    str(asset_file).replace(
                        '.json', f'{atag[0][0]}-{atag[-1][-1]}.json'
                    )
                )

            # store the path to the asset file

            assetFilesList[asset_type] = str(asset_file)

            for output in asset_app.outputs:
                if output['id'] == 'assetFile':
                    output['default'] = asset_file

            asset_command_list = asset_app.get_command_list(
                app_path=self.app_dir_local
            )

            # The GEOJSON_TO_ASSET application is special because it can be used
            # for multiple asset types. "asset_type" needs to be added so the app
            # knows which asset_type it's processing.
            if asset_app.name == 'GEOJSON_TO_ASSET' or asset_app.name == 'INP_FILE':  # noqa: PLR1714
                asset_command_list = asset_command_list + [  # noqa: RUF005
                    '--assetType',
                    asset_type,
                    '--inputJsonFile',
                    self.input_file,
                ]

            asset_command_list.append('--getRV')

            # Create the asset command list
            command = create_command(asset_command_list)

            if self.parType == 'parSETUP':
                log_msg(
                    '\nWriting Asset Info command for asset type: '
                    + asset_type
                    + ' to script',
                    prepend_timestamp=False,
                )
                self.parCommandFile.write(
                    '\n# Perform Asset File Creation for type: ' + asset_type + ' \n'
                )

                if asset_app.runsParallel == False:  # noqa: E712
                    self.parCommandFile.write(command + '\n')
                else:
                    self.parCommandFile.write(
                        self.mpiExec
                        + ' -n '
                        + str(self.numProc)
                        + ' '
                        + command
                        + '\n'
                    )

            else:
                log_msg(
                    '\nCreating initial asset information model (AIM) files for '
                    + asset_type,
                    prepend_timestamp=False,
                )
                log_msg(
                    f'\n{command}\n',
                    prepend_timestamp=False,
                    prepend_blank_space=False,
                )

                result, returncode = run_command(command)

                # Check if the command was completed successfully
                if returncode != 0:
                    print(result)  # noqa: T201
                    raise WorkFlowInputError(
                        'Failed to create the AIM file for ' + asset_type
                    )
                else:  # noqa: RET506
                    log_msg(
                        'AIM files created for ' + asset_type + '\n',
                        prepend_timestamp=False,
                    )

                log_msg(
                    'Output: ' + str(returncode),
                    prepend_timestamp=False,
                    prepend_blank_space=False,
                )
                log_msg(
                    f'\n{result}\n',
                    prepend_timestamp=False,
                    prepend_blank_space=False,
                )
                log_msg(
                    '\nAsset Information Model (AIM) files successfully created.',
                    prepend_timestamp=False,
                )

        log_div()

        return assetFilesList  # noqa: DOC201

    def augment_asset_files(self):  # noqa: C901
        """Short description

        Longer description

        Parameters
        ----------

        """  # noqa: D400, D414
        log_msg('Augmenting files for individual assets for Workflow')

        # print('INPUT FILE:', self.input_file)

        # Open the input file - we'll need it later
        with open(self.input_file, encoding='utf-8') as f:  # noqa: PTH123
            input_data = json.load(f)

        # Get the workflow assets
        assetsWfapps = self.workflow_apps.get('Assets', None)  # noqa: N806
        assetWfList = self.workflow_assets.keys()  # noqa: N806, F841

        # TODO: not elegant code, fix later  # noqa: TD002
        os.chdir(self.run_dir)

        assetFilesList = {}  # noqa: N806

        # Iterate through the asset workflow apps
        for asset_type, asset_app in assetsWfapps.items():
            asset_folder = posixpath.join(self.run_dir, asset_type)

            asset_file = posixpath.join(asset_folder, asset_type) + '.json'

            assetPrefs = asset_app.pref  # noqa: N806, F841

            # filter assets (if needed)
            asset_filter = asset_app.pref.get('filter', None)
            if asset_filter == '':
                del asset_app.pref['filter']
                asset_filter = None

            if asset_filter is not None:
                atag = [bs.split('-') for bs in asset_filter.split(',')]

                asset_file = Path(
                    str(asset_file).replace(
                        '.json', f'{atag[0][0]}-{atag[-1][-1]}.json'
                    )
                )

            # store the path to the asset file
            assetFilesList[asset_type] = str(asset_file)

            for output in asset_app.outputs:
                if output['id'] == 'assetFile':
                    output['default'] = asset_file

            # Check if the command was completed successfully
            # FMK check AIM file exists

            # Append workflow settings to the BIM file
            log_msg('Appending additional settings to the AIM files...\n')

            with open(asset_file, encoding='utf-8') as f:  # noqa: PTH123
                asset_data = json.load(f)

            # extract the extra information from the input file for this asset type
            extra_input = {'Applications': {}}

            if self.parType == 'parRUN':
                extra_input['parType'] = self.parType
                extra_input['mpiExec'] = self.mpiExec
                extra_input['numProc'] = self.numProc

            apps_of_interest = [
                'Events',
                'Modeling',
                'EDP',
                'Simulation',
                'UQ',
                'DL',
            ]
            for app_type in apps_of_interest:
                # Start with the app data under Applications
                if app_type in input_data['Applications'].keys():  # noqa: SIM118
                    if app_type == 'Events':
                        # Events are stored in an array, so they require special treatment
                        app_data_array = input_data['Applications'][app_type]

                        extra_input['Applications'][app_type] = []

                        for app_data in app_data_array:
                            if 'Application' in app_data:
                                app_info = app_data
                            elif asset_type in app_data:
                                app_info = app_data[asset_type]

                            extra_input['Applications'][app_type].append(app_info)

                    else:
                        # Every other app type has a single app in it per asset type
                        app_data = input_data['Applications'][app_type]

                        if 'Application' in app_data:
                            app_info = app_data
                        elif asset_type in app_data:
                            app_info = app_data[asset_type]

                        extra_input['Applications'][app_type] = app_info

                # Then, look at the app data in the root of the input json
                if app_type in input_data.keys():  # noqa: SIM118
                    if app_type == 'Events':
                        # Events are stored in an array, so they require special treatment
                        app_data_array = input_data[app_type]

                        extra_input[app_type] = []

                        for app_data in app_data_array:
                            if asset_type in app_data:
                                extra_input[app_type].append(app_data[asset_type])

                    else:
                        # Every other app type has a single app in it per asset type
                        app_data = input_data[app_type]

                        if asset_type in app_data:
                            extra_input[app_type] = app_data[asset_type]

            count = 0
            for asst in asset_data:
                if count % self.numP == self.procID:
                    AIM_file = asst['file']  # noqa: N806

                    # Open the AIM file and add the unit information to it
                    # print(count, self.numP, self.procID, AIM_file)

                    with open(AIM_file, encoding='utf-8') as f:  # noqa: PTH123
                        AIM_data = json.load(f)  # noqa: N806

                    if 'DefaultValues' in input_data.keys():  # noqa: SIM118
                        AIM_data.update(
                            {'DefaultValues': input_data['DefaultValues']}
                        )

                    if 'commonFileDir' in input_data.keys():  # noqa: SIM118
                        commonFileDir = input_data['commonFileDir']  # noqa: N806
                        if self.inputFilePath not in commonFileDir:
                            commonFileDir = os.path.join(  # noqa: PTH118, N806
                                self.inputFilePath, input_data['commonFileDir']
                            )
                        AIM_data.update({'commonFileDir': commonFileDir})

                    if 'remoteAppDir' in input_data.keys():  # noqa: SIM118
                        AIM_data.update({'remoteAppDir': input_data['remoteAppDir']})

                    if 'localAppDir' in input_data.keys():  # noqa: SIM118
                        AIM_data.update({'localAppDir': input_data['localAppDir']})

                    if self.units != None:  # noqa: E711
                        AIM_data.update({'units': self.units})

                    # TODO: remove this after all apps have been updated to use the  # noqa: TD002
                    # above location to get units
                    AIM_data['GeneralInformation'].update({'units': self.units})

                    AIM_data.update({'outputs': self.output_types})

                    for key, value in self.shared_data.items():
                        AIM_data[key] = value

                    # Save the asset type
                    AIM_data['assetType'] = asset_type

                    AIM_data.update(extra_input)

                    with open(AIM_file, 'w', encoding='utf-8') as f:  # noqa: PTH123
                        json.dump(AIM_data, f, indent=2)

                count = count + 1

        log_msg(
            '\nAsset Information Model (AIM) files successfully augmented.',
            prepend_timestamp=False,
        )
        log_div()

        return assetFilesList  # noqa: DOC201

    def perform_system_performance_assessment(self, asset_type):
        """For an asset type run the system level performance assessment application

        Longer description

        Parameters
        ----------
        asset_type: string
           Asset type to run perform system assessment of

        """  # noqa: D400
        if 'SystemPerformance' in self.workflow_apps.keys():  # noqa: SIM118
            performance_app = self.workflow_apps['SystemPerformance'][asset_type]
        else:
            log_msg(
                f'No Performance application to run for asset type: {asset_type}.',
                prepend_timestamp=False,
            )
            log_div()
            return False  # noqa: DOC201

        if performance_app.rel_path == None:  # noqa: E711
            log_msg(
                f'No Performance application to run for asset type: {asset_type}.',
                prepend_timestamp=False,
            )
            log_div()
            return False

        log_msg(
            'Performing System Performance Application for asset type: '
            + asset_type,
            prepend_timestamp=False,
        )
        log_div()

        app_command_list = performance_app.get_command_list(
            app_path=self.app_dir_local
        )

        #
        # defaults added to a system performance app are asset_type, input_dir and running_parallel (default False)
        #

        # app_command_list.append('--asset_type')
        # app_command_list.append(asset_type)
        app_command_list.append('--input')
        app_command_list.append(self.input_file)
        # app_command_list.append('--working_dir')
        # app_command_list.append(self.working_dir)

        # Sina added this part for parallel run in REWET
        if self.parType == 'parSETUP':
            log_msg(
                '\nParallel settings for System Performance for asset type:'
                + asset_type,
                prepend_timestamp=False,
            )
            app_command_list.append('--par')

        command = create_command(app_command_list)

        log_msg('Output: ', prepend_timestamp=False, prepend_blank_space=False)
        log_msg(
            f'\n{command}\n',
            prepend_timestamp=False,
            prepend_blank_space=False,
        )

        result, returncode = run_command(command)
        log_msg(
            f'\n{result}\n',
            prepend_timestamp=False,
            prepend_blank_space=False,
        )

        log_msg(
            'System Performance Application Completed for asset type: ' + asset_type,
            prepend_timestamp=False,
        )

        #  end of Sina's odifications for parallel run

        # if (self.parType == 'parSETUP'):

        #     log_msg('\nWriting System Performance application for asset type:' + asset_type, prepend_timestamp=False)
        #     self.parCommandFile.write("\n# Writing System Performance application for asset type:" + asset_type +"\n")

        #     if performance_app.runsParallel == False:
        #         self.parCommandFile.write(command + "\n")
        #     else:
        #         self.parCommandFile.write(self.mpiExec + " -n " + str(self.numProc) + " " + command + " --running_parallel True\n")

        # else:

        #     log_msg('\n{}\n'.format(command), prepend_timestamp=False,
        #             prepend_blank_space=False)

        #     result, returncode = run_command(command)

        #     log_msg('Output: ', prepend_timestamp=False, prepend_blank_space=False)
        #     log_msg('\n{}\n'.format(result), prepend_timestamp=False, prepend_blank_space=False)

        #     log_msg('System Performance Application Completed for asset type: ' + asset_type, prepend_timestamp=False)

        log_div()
        return True

    def perform_regional_event(self):
        """Run an application to simulate a regional-scale hazard event.

        Longer description

        Parameters
        ----------

        """  # noqa: D414
        log_msg('Simulating regional event...')

        if 'RegionalEvent' in self.workflow_apps.keys():  # noqa: SIM118
            reg_event_app = self.workflow_apps['RegionalEvent']
        else:
            log_msg('No Regional Event Application to run.', prepend_timestamp=False)
            log_div()
            return

        if reg_event_app.rel_path == None:  # noqa: E711
            log_msg('No regional Event Application to run.', prepend_timestamp=False)
            log_div()
            return

        reg_event_command_list = reg_event_app.get_command_list(
            app_path=self.app_dir_local
        )

        command = create_command(reg_event_command_list)

        if self.parType == 'parSETUP':
            log_msg(
                '\nWriting Regional Event Command to script', prepend_timestamp=False
            )
            self.parCommandFile.write('\n# Perform Regional Event Simulation\n')

            if reg_event_app.runsParallel == False:  # noqa: E712
                self.parCommandFile.write(command + '\n')
            else:
                self.parCommandFile.write(
                    self.mpiExec + ' -n ' + str(self.numProc) + ' ' + command + '\n'
                )

        else:
            log_msg(
                f'\n{command}\n',
                prepend_timestamp=False,
                prepend_blank_space=False,
            )

            result, returncode = run_command(command)

            log_msg('Output: ', prepend_timestamp=False, prepend_blank_space=False)
            log_msg(
                f'\n{result}\n',
                prepend_timestamp=False,
                prepend_blank_space=False,
            )

            log_msg(
                'Regional event successfully simulated.', prepend_timestamp=False
            )
        log_div()

    def perform_regional_recovery(self, asset_keys):  # noqa: ARG002
        """Run an application to simulate regional recovery

        Longer description

        Parameters
        ----------

        """  # noqa: D400, D414
        log_msg('Simulating Regional Recovery ...')

        if 'Recovery' in self.workflow_apps.keys():  # noqa: SIM118
            reg_recovery_app = self.workflow_apps['Recovery']
        else:
            log_msg('No Recovery Application to run.', prepend_timestamp=False)
            log_div()
            return

        if reg_recovery_app.rel_path == None:  # noqa: E711
            log_msg('No regional Event Application to run.', prepend_timestamp=False)
            log_div()
            return

        reg_recovery_command_list = reg_recovery_app.get_command_list(
            app_path=self.app_dir_local
        )

        command = create_command(reg_recovery_command_list)

        if self.parType == 'parSETUP':
            log_msg(
                '\nWriting Regional Event Command to script', prepend_timestamp=False
            )
            self.parCommandFile.write('\n# Perform Regional Recovery Simulation\n')

            if reg_recovery_app.runsParallel == False:  # noqa: E712
                self.parCommandFile.write(command + '\n')
            else:
                self.parCommandFile.write(
                    self.mpiExec + ' -n ' + str(self.numProc) + ' ' + command + '\n'
                )

        else:
            log_msg(
                f'\n{command}\n',
                prepend_timestamp=False,
                prepend_blank_space=False,
            )

            result, returncode = run_command(command)

            log_msg('Output: ', prepend_timestamp=False, prepend_blank_space=False)
            log_msg(
                f'\n{result}\n',
                prepend_timestamp=False,
                prepend_blank_space=False,
            )

            log_msg(
                'Regional Recovery Successfully Simulated.', prepend_timestamp=False
            )
        log_div()

    def perform_regional_mapping(self, AIM_file_path, assetType, doParallel=True):  # noqa: FBT002, N803
        """Performs the regional mapping between the asset and a hazard event.

        Parameters
        ----------

        """  # noqa: D401, D414
        log_msg('', prepend_timestamp=False, prepend_blank_space=False)
        log_msg('Creating regional mapping...')

        reg_mapping_app = self.workflow_apps['RegionalMapping'][assetType]

        # TODO: not elegant code, fix later  # noqa: TD002
        for input_ in reg_mapping_app.inputs:
            if input_['id'] == 'assetFile':
                input_['default'] = str(AIM_file_path)
        # Get the event file path
        eventFilePath = self.shared_data.get('RegionalEvent', {}).get(  # noqa: N806
            'eventFilePath', self.reference_dir
        )

        reg_mapping_app.inputs.append(
            {
                'id': 'filenameEVENTgrid',
                'type': 'path',
                'default': resolve_path(
                    self.shared_data['RegionalEvent']['eventFile'],
                    eventFilePath,
                ),
            }
        )

        reg_mapping_command_list = reg_mapping_app.get_command_list(
            app_path=self.app_dir_local
        )

        command = create_command(reg_mapping_command_list)

        log_msg(
            f'\n{command}\n',
            prepend_timestamp=False,
            prepend_blank_space=False,
        )

        if self.parType == 'parSETUP':
            self.parCommandFile.write(
                '\n# Regional Mapping for asset type: ' + assetType + ' \n'
            )

            if reg_mapping_app.runsParallel == False:  # noqa: E712
                self.parCommandFile.write(command + '\n')
            else:
                self.parCommandFile.write(
                    self.mpiExec
                    + ' -n '
                    + str(self.numProc)
                    + ' '
                    + command
                    + ' --doParallel '
                    + str(doParallel)
                    + ' -m '
                    + self.mpiExec
                    + ' --numP '
                    + str(self.numProc)
                    + '\n'
                )

            log_msg(
                'Regional mapping command added to parallel script.',
                prepend_timestamp=False,
            )

        else:
            result, returncode = run_command(command)

            log_msg(
                'Output: ' + str(returncode),
                prepend_timestamp=False,
                prepend_blank_space=False,
            )
            log_msg(
                f'\n{result}\n',
                prepend_timestamp=False,
                prepend_blank_space=False,
            )

            log_msg(
                'Regional mapping successfully created.', prepend_timestamp=False
            )

        log_div()

    def init_simdir(self, asst_id=None, AIM_file_path='AIM.json'):  # noqa: C901, N803
        """Initializes the simulation directory for each asset.

        In the current directory where the Asset Information Model (AIM) file resides, e.g., ./Buildings/2000-AIM.json, a new directory is created with the asset id, e.g., ./Buildings/2000, and within that directory a template directory is created (templatedir) ./Buildings/2000/templatedir. The AIM file is copied over to the template dir. It is within this template dir that the analysis is run for the individual asset.

        Parameters
        ----------
        asst_id - the asset id
        AIM_file  - file path to the existing AIM file

        """  # noqa: D401
        log_msg('Initializing the simulation directory\n')

        aimDir = os.path.dirname(AIM_file_path)  # noqa: PTH120, N806
        aimFileName = os.path.basename(AIM_file_path)  # noqa: PTH119, N806

        # If the path is not provided, assume the AIM file is in the run dir
        if os.path.exists(aimDir) == False:  # noqa: PTH110, E712
            aimDir = self.run_dir  # noqa: N806
            aimFileName = AIM_file_path  # noqa: N806

        os.chdir(aimDir)

        if asst_id is not None:
            # if the directory already exists, remove its contents
            if asst_id in os.listdir(aimDir):
                shutil.rmtree(asst_id, ignore_errors=True)

            # create the asset_id dir and the template dir
            os.mkdir(asst_id)  # noqa: PTH102
            os.chdir(asst_id)
            os.mkdir('templatedir')  # noqa: PTH102
            os.chdir('templatedir')

            # Make a copy of the AIM file
            src = posixpath.join(aimDir, aimFileName)
            dst = posixpath.join(aimDir, f'{asst_id}/templatedir/{aimFileName}')
            # dst = posixpath.join(aimDir, f'{asst_id}/templatedir/AIM.json')

            try:
                shutil.copy(src, dst)

                print('Copied AIM file to: ', dst)  # noqa: T201
                # os.remove(src)

            except:  # noqa: E722
                print('Error occurred while copying file: ', dst)  # noqa: T201

        else:
            for dir_or_file in os.listdir(os.getcwd()):  # noqa: PTH109
                if dir_or_file not in ['log.txt', 'templatedir', 'input_data']:
                    if os.path.isdir(dir_or_file):  # noqa: PTH112
                        shutil.rmtree(dir_or_file)
                    else:
                        os.remove(dir_or_file)  # noqa: PTH107

            os.chdir(
                'templatedir'
            )  # TODO: we might want to add a generic id dir to be consistent with the regional workflow here  # noqa: TD002

            # Remove files with .j extensions that might be there from previous runs
            for file in os.listdir(os.getcwd()):  # noqa: PTH109
                if file.endswith('.j'):
                    os.remove(file)  # noqa: PTH107

            # Make a copy of the input file and rename it to AIM.json
            # This is a temporary fix, will be removed eventually.
            dst = Path(os.getcwd()) / AIM_file_path  # noqa: PTH109
            # dst = posixpath.join(os.getcwd(),AIM_file)
            if AIM_file_path != self.input_file:
                shutil.copy(src=self.input_file, dst=dst)

        log_msg(
            'Simulation directory successfully initialized.\n',
            prepend_timestamp=False,
        )
        log_div()
        return dst  # noqa: DOC201

    def cleanup_simdir(self, asst_id):
        """Short description

        Longer description

        Parameters
        ----------

        """  # noqa: D400, D414
        log_msg('Cleaning up the simulation directory.')

        os.chdir(self.run_dir)

        if asst_id is not None:
            os.chdir(asst_id)

        workdirs = os.listdir(os.getcwd())  # noqa: PTH109
        for workdir in workdirs:
            if 'workdir' in workdir:
                shutil.rmtree(workdir, ignore_errors=True)

        log_msg(
            'Simulation directory successfully cleaned up.', prepend_timestamp=False
        )
        log_div()

    def init_workdir(self):
        """Short description

        Longer description

        Parameters
        ----------

        """  # noqa: D400, D414
        log_msg('Initializing the working directory.')

        os.chdir(self.run_dir)

        for dir_or_file in os.listdir(os.getcwd()):  # noqa: PTH109
            if dir_or_file != 'log.txt':
                if os.path.isdir(dir_or_file):  # noqa: PTH112
                    shutil.rmtree(dir_or_file)
                else:
                    os.remove(dir_or_file)  # noqa: PTH107

        log_msg(
            'Working directory successfully initialized.', prepend_timestamp=False
        )
        log_div()

    def cleanup_workdir(self):
        """Short description

        Longer description

        Parameters
        ----------

        """  # noqa: D400, D414
        log_msg('Cleaning up the working directory.')

        os.chdir(self.run_dir)

        workdir_contents = os.listdir(self.run_dir)
        for file_or_dir in workdir_contents:
            if (self.run_dir / file_or_dir).is_dir():
                # if os.path.isdir(posixpath.join(self.run_dir, file_or_dir)):
                shutil.rmtree(file_or_dir, ignore_errors=True)

        log_msg('Working directory successfully cleaned up.')
        log_div()

    def preprocess_inputs(  # noqa: C901
        self,
        app_sequence,
        AIM_file_path='AIM.json',  # noqa: N803
        asst_id=None,
        asset_type=None,
    ):
        """Short description

        Longer description

        Parameters
        ----------

        """  # noqa: D400, D414
        log_msg('Running preprocessing step random variables')

        # Get the directory to the asset class dir, e.g., buildings
        aimDir = os.path.dirname(AIM_file_path)  # noqa: PTH120, N806
        aimFileName = os.path.basename(AIM_file_path)  # noqa: PTH119, N806, F841

        # If the path is not provided, assume the AIM file is in the run dir
        if os.path.exists(aimDir) == False:  # noqa: PTH110, E712
            aimDir = self.run_dir  # noqa: N806

        os.chdir(aimDir)

        if asst_id is not None:
            os.chdir(asst_id)

        # Change the directory to the templatedir that was previously created in init_simdir
        os.chdir('templatedir')

        for app_type in self.optional_apps:
            if (app_type in app_sequence) and (
                app_type not in self.workflow_apps.keys()  # noqa: SIM118
            ):
                app_sequence.remove(app_type)

        for app_type in app_sequence:
            workflow_app = self.workflow_apps[app_type]

            if app_type != 'FEM':
                if AIM_file_path is not None:
                    if type(workflow_app) is dict:
                        for itemKey, item in workflow_app.items():  # noqa: N806
                            if asset_type is not None and asset_type != itemKey:
                                continue

                            item.defaults['filenameAIM'] = AIM_file_path

                            command_list = item.get_command_list(
                                app_path=self.app_dir_local
                            )

                            command_list.append('--getRV')

                            command = create_command(command_list)

                            log_msg(
                                f'\nRunning {app_type} app at preprocessing step...',
                                prepend_timestamp=False,
                            )
                            log_msg(
                                f'\n{command}\n',
                                prepend_timestamp=False,
                                prepend_blank_space=False,
                            )

                            result, returncode = run_command(command)

                            log_msg(
                                'Output: ' + str(returncode),
                                prepend_timestamp=False,
                                prepend_blank_space=False,
                            )
                            log_msg(
                                f'\n{result}\n',
                                prepend_timestamp=False,
                                prepend_blank_space=False,
                            )

                            # if returncode==0:
                            #    log_msg('Preprocessing successfully completed.', prepend_timestamp=False)
                            # else:
                            #    log_msg('Error in the preprocessor.', prepend_timestamp=False)
                            #    exit(-1)

                            log_div()

                    else:
                        workflow_app.defaults['filenameAIM'] = AIM_file_path

                        command_list = workflow_app.get_command_list(
                            app_path=self.app_dir_local
                        )

                        command_list.append('--getRV')

                        command = create_command(command_list)

                        log_msg(
                            f'\nRunning {app_type} app at preprocessing step...',
                            prepend_timestamp=False,
                        )
                        log_msg(
                            f'\n{command}\n',
                            prepend_timestamp=False,
                            prepend_blank_space=False,
                        )

                        result, returncode = run_command(command)

                        log_msg(
                            'Output: ' + str(returncode),
                            prepend_timestamp=False,
                            prepend_blank_space=False,
                        )
                        log_msg(
                            f'\n{result}\n',
                            prepend_timestamp=False,
                            prepend_blank_space=False,
                        )

                        # if returncode==0:
                        #    log_msg('Preprocessing successfully completed.', prepend_timestamp=False)
                        # else:
                        #    log_msg('Error in the preprocessor.', prepend_timestamp=False)
                        #    exit(-1)

                        log_div()

            else:
                old_command_list = workflow_app.get_command_list(
                    app_path=self.app_dir_local
                )
                old_command_list.append('--appKey')
                old_command_list.append('FEM')
                if old_command_list[0] == 'python':
                    if self.run_type in ['set_up', 'runningRemote']:
                        old_command_list.append('--runType')
                        old_command_list.append('runningRemote')
                        old_command_list.append('--osType')
                        old_command_list.append('MacOS')
                    else:
                        old_command_list.append('--runType')
                        old_command_list.append('runningLocal')
                        if any(platform.win32_ver()):
                            old_command_list.append('--osType')
                            old_command_list.append('Windows')
                        else:
                            old_command_list.append('--osType')
                            old_command_list.append('MacOS')

                    command = create_command(old_command_list)

                else:
                    #
                    # FMK to modify C++ applications to take above
                    #

                    command_list = []
                    command_list.append(old_command_list[0])
                    command_list.append(self.input_file)

                    if self.run_type in ['set_up', 'runningRemote']:
                        command_list.append('runningRemote')
                        command_list.append('MacOS')
                    else:
                        command_list.append('runningLocal')
                        if any(platform.win32_ver()):
                            command_list.append('Windows')
                        else:
                            command_list.append('MacOS')

                    command_list.append(old_command_list[4])

                    command = create_command(command_list)

                log_msg('\nRunning FEM app', prepend_timestamp=False)
                log_msg(
                    f'\n{command}\n',
                    prepend_timestamp=False,
                    prepend_blank_space=False,
                )

                result, returncode = run_command(command)

                log_msg(
                    'Output: ' + str(returncode),
                    prepend_timestamp=False,
                    prepend_blank_space=False,
                )
                log_msg(
                    f'\n{result}\n',
                    prepend_timestamp=False,
                    prepend_blank_space=False,
                )

                # sy - trying adding exit command
                # if platform.system() == 'Windows':
                #    with open("driver.bat","r", encoding="utf-8") as f:
                #        lines = f.readlines()
                #    #lines.append(r'if %errorlevel% neq 0 exit /b -1')
                #    with open("driver.bat","w", encoding="utf-8") as f:
                #        f.writelines(lines)
                # else:
                #    pass

                log_msg(
                    'Successfully Created Driver File for Workflow.',
                    prepend_timestamp=False,
                )
                log_div()

    def gather_workflow_inputs(self, asst_id=None, AIM_file_path='AIM.json'):  # noqa: N803, D102
        log_msg('Gathering Workflow Inputs.', prepend_timestamp=False)

        if 'UQ' in self.workflow_apps.keys():  # noqa: SIM118
            # Get the directory to the asset class dir, e.g., buildings
            aimDir = os.path.dirname(AIM_file_path)  # noqa: PTH120, N806

            # If the path is not provided, assume the AIM file is in the run dir
            if os.path.exists(aimDir) == False:  # noqa: PTH110, E712
                aimDir = self.run_dir  # noqa: N806

            os.chdir(aimDir)

            if asst_id is not None:
                os.chdir(asst_id)

            os.chdir('templatedir')

            relPathCreateCommon = (  # noqa: N806
                'applications/performUQ/common/createStandardUQ_Input'
            )
            abs_path = Path(self.app_dir_local) / relPathCreateCommon

            arg_list = []
            arg_list.append(f'{abs_path.as_posix()}')
            # arg_list.append(u'{}'.format(abs_path))

            # inputFilePath = os.path.dirname(self.input_file)
            inputFilePath = os.getcwd()  # noqa: PTH109, N806
            inputFilename = os.path.basename(self.input_file)  # noqa: PTH119, N806
            pathToScFile = posixpath.join(inputFilePath, 'sc_' + inputFilename)  # noqa: N806

            # arg_list.append(u'{}'.format(self.input_file))
            arg_list.append(f'{AIM_file_path}')
            arg_list.append(f'{pathToScFile}')
            arg_list.append('{}'.format(self.default_values['driverFile']))
            arg_list.append('{}'.format('sc_' + self.default_values['driverFile']))
            arg_list.append(f'{self.run_type}')

            if any(platform.win32_ver()):
                arg_list.append('Windows')
            else:
                arg_list.append('MacOS')

            self.default_values['workflowInput'] = pathToScFile
            # self.default_values['driverFile']='sc_'+self.default_values['driverFile']
            self.default_values['modDriverFile'] = (
                'sc_' + self.default_values['driverFile']
            )
            # self.default_values['driverFile']='driver'

            self.modifiedRun = True  # ADAM to fix
            command = create_command(arg_list)

            # print('FMK- gather command:', command)

            result, returncode = run_command(command)

            log_msg('Output: ', prepend_timestamp=False, prepend_blank_space=False)
            log_msg(
                f'\n{result}\n',
                prepend_timestamp=False,
                prepend_blank_space=False,
            )

            log_msg('Successfully Gathered Inputs.', prepend_timestamp=False)
            log_div()

    def create_driver_file(  # noqa: C901
        self,
        app_sequence,
        asst_id=None,
        AIM_file_path='AIM.json',  # noqa: N803
    ):
        """This functipon creates a UQ driver file. This is only done if UQ is in the workflow apps

        Parameters
        ----------

        """  # noqa: D400, D401, D404, D414
        if 'UQ' in self.workflow_apps.keys():  # noqa: SIM118
            log_msg('Creating the workflow driver file')
            # print('ASSET_ID', asst_id)
            # print('AIM_FILE_PATH', AIM_file_path)

            aimDir = os.path.dirname(AIM_file_path)  # noqa: PTH120, N806
            aimFile = os.path.basename(AIM_file_path)  # noqa: PTH119, N806, F841

            # If the path is not provided, assume the AIM file is in the run dir
            if os.path.exists(aimDir) == False:  # noqa: PTH110, E712
                aimDir = self.run_dir  # noqa: N806

            os.chdir(aimDir)

            if asst_id is not None:
                os.chdir(asst_id)

            os.chdir('templatedir')

            # print('PWD', os.getcwd())

            driver_script = ''

            for app_type in self.optional_apps:
                if (app_type in app_sequence) and (
                    app_type not in self.workflow_apps.keys()  # noqa: SIM118
                ):
                    app_sequence.remove(app_type)

            for app_type in app_sequence:
                workflow_app = self.workflow_apps[app_type]

                # print('FMK runtype', self.run_type)
                if self.run_type in ['set_up', 'runningRemote', 'parSETUP']:
                    if type(workflow_app) is dict:
                        for itemKey, item in workflow_app.items():  # noqa: B007, N806, PERF102
                            command_list = item.get_command_list(
                                app_path=self.app_dir_remote, force_posix=True
                            )
                            driver_script += (
                                create_command(
                                    command_list, enforced_python='python3'
                                )
                                + '\n'
                            )

                    else:
                        command_list = workflow_app.get_command_list(
                            app_path=self.app_dir_remote, force_posix=True
                        )
                        driver_script += (
                            create_command(command_list, enforced_python='python3')
                            + '\n'
                        )

                elif type(workflow_app) is dict:
                    for itemKey, item in workflow_app.items():  # noqa: B007, N806, PERF102
                        command_list = item.get_command_list(
                            app_path=self.app_dir_local
                        )
                        driver_script += create_command(command_list) + '\n'

                else:
                    command_list = workflow_app.get_command_list(
                        app_path=self.app_dir_local
                    )

                    driver_script += create_command(command_list) + '\n'

                # sy - trying adding exit command

                # if platform.system() == 'Windows':
                #   #driver_script += 'if %errorlevel% neq 0 exit /b -1 \n'
                #   pass
                # else:
                #   pass

            # log_msg('Workflow driver script:', prepend_timestamp=False)
            # log_msg('\n{}\n'.format(driver_script), prepend_timestamp=False, prepend_blank_space=False)

            driverFile = self.default_values['driverFile']  # noqa: N806

            # KZ: for windows, to write bat
            if platform.system() == 'Windows':
                driverFile = driverFile + '.bat'  # noqa: N806
            log_msg(driverFile)
            with open(driverFile, 'w', newline='\n', encoding='utf-8') as f:  # noqa: PTH123
                f.write(driver_script)

            log_msg(
                'Workflow driver file successfully created.', prepend_timestamp=False
            )
            log_div()
        else:
            log_msg('No UQ requested, workflow driver is not needed.')
            log_div()

    def simulate_response(self, AIM_file_path='AIM.json', asst_id=None):  # noqa: C901, N803
        """Short description

        Longer description

        Parameters
        ----------

        """  # noqa: D400, D414
        # Get the directory to the asset class dir, e.g., buildings
        aimDir = os.path.dirname(AIM_file_path)  # noqa: PTH120, N806
        aimFileName = os.path.basename(AIM_file_path)  # noqa: PTH119, N806, F841

        # If the path is not provided, assume the AIM file is in the run dir
        if os.path.exists(aimDir) == False:  # noqa: PTH110, E712
            aimDir = self.run_dir  # noqa: N806

        os.chdir(aimDir)

        if asst_id is not None:
            os.chdir(asst_id)

        if 'UQ' in self.workflow_apps.keys():  # noqa: SIM118
            log_msg('Running response simulation')

            os.chdir('templatedir')

            workflow_app = self.workflow_apps['UQ']

            # FMK
            if asst_id is not None:
                workflow_app = workflow_app['Buildings']

            if AIM_file_path is not None:
                workflow_app.defaults['filenameAIM'] = AIM_file_path
                # for input_var in workflow_app.inputs:
                #    if input_var['id'] == 'filenameAIM':
                #        input_var['default'] = AIM_file_path

            command_list = workflow_app.get_command_list(app_path=self.app_dir_local)

            # ADAM to fix FMK
            if self.modifiedRun:
                command_list[3] = self.default_values['workflowInput']

                command_list[5] = self.default_values['modDriverFile']

            # add the run type to the uq command list
            command_list.append('--runType')
            command_list.append(f'{self.run_type}')

            # if ('rvFiles' in self.default_values.keys()):
            #    command_list.append('--filesWithRV')
            #    rvFiles = self.default_values['rvFiles']
            #    for rvFile in rvFiles:
            #        command_list.append(rvFile)

            # if ('edpFiles' in self.default_values.keys()):
            #    command_list.append('--filesWithEDP')
            #    edpFiles = self.default_values['edpFiles']
            #    for edpFile in edpFiles:
            #        command_list.append(edpFile)

            command = create_command(command_list)

            log_msg('Simulation command:', prepend_timestamp=False)
            log_msg(
                f'\n{command}\n',
                prepend_timestamp=False,
                prepend_blank_space=False,
            )

            result, returncode = run_command(command)

            if self.run_type in ['run', 'runningLocal']:
                log_msg(
                    'Output: ', prepend_timestamp=False, prepend_blank_space=False
                )
                log_msg(
                    f'\n{result}\n',
                    prepend_timestamp=False,
                    prepend_blank_space=False,
                )

                # create the response.csv file from the dakotaTab.out file
                os.chdir(aimDir)

                if asst_id is not None:
                    os.chdir(asst_id)

                try:
                    # sy, abs - added try-statement because dakota-reliability does not write DakotaTab.out
                    dakota_out = pd.read_csv(
                        'dakotaTab.out', sep=r'\s+', header=0, index_col=0
                    )

                    # if the DL is coupled with response estimation, we need to sort the results
                    DL_app = self.workflow_apps.get('DL', None)  # noqa: N806

                    # FMK
                    # if asst_id is not None:
                    # KZ: 10/19/2022, minor patch
                    if asst_id is not None and DL_app is not None:
                        DL_app = DL_app['Buildings']  # noqa: N806

                    if DL_app is not None:
                        is_coupled = DL_app.pref.get('coupled_EDP', None)

                        if is_coupled:
                            if 'eventID' in dakota_out.columns:
                                events = dakota_out['eventID'].values  # noqa: PD011
                                events = [int(e.split('x')[-1]) for e in events]
                                sorter = np.argsort(events)
                                dakota_out = dakota_out.iloc[sorter, :]
                                dakota_out.index = np.arange(dakota_out.shape[0])

                    dakota_out.to_csv('response.csv')

                    # log_msg('Response simulation finished successfully.', prepend_timestamp=False)# sy - this message was showing up when quoFEM analysis failed

                except:  # noqa: E722
                    log_msg(
                        'dakotaTab.out not found. Response.csv not created.',
                        prepend_timestamp=False,
                    )

            elif self.run_type in ['set_up', 'runningRemote']:
                log_msg(
                    'Response simulation set up successfully',
                    prepend_timestamp=False,
                )

            log_div()

        else:
            log_msg('No UQ requested, response simulation step is skipped.')

            # copy the response.csv from the templatedir to the run dir
            shutil.copy(src='templatedir/response.csv', dst='response.csv')

            log_div()

    def perform_asset_performance(asset_type):  # noqa: N805, D102
        performanceWfapps = self.workflow_apps.get('Performance', None)  # noqa: N806, F821
        performance_app = performanceWfapps[asset_type]
        app_command_list = performance_app.get_command_list(
            app_path=self.app_dir_local  # noqa: F821
        )
        command = create_command(app_command_list)
        result, returncode = run_command(command)

    def estimate_losses(  # noqa: C901
        self,
        AIM_file_path='AIM.json',  # noqa: N803
        asst_id=None,
        asset_type=None,
        input_file=None,
        copy_resources=False,  # noqa: FBT002
    ):
        """Short description

        Longer description

        Parameters
        ----------

        """  # noqa: D400, D414
        if 'DL' in self.workflow_apps.keys():  # noqa: SIM118
            log_msg('Running damage and loss assessment')

            # Get the directory to the asset class dir, e.g., buildings
            aimDir = os.path.dirname(AIM_file_path)  # noqa: PTH120, N806
            aimFileName = os.path.basename(AIM_file_path)  # noqa: PTH119, N806

            # If the path is not provided, assume the AIM file is in the run dir
            if os.path.exists(aimDir) == False:  # noqa: PTH110, E712
                aimDir = self.run_dir  # noqa: N806
                aimFileName = AIM_file_path  # noqa: N806

            os.chdir(aimDir)

            if 'Assets' not in self.app_type_list:
                # Copy the dakota.json file from the templatedir to the run_dir so that
                # all the required inputs are in one place.
                input_file = PurePath(input_file).name
                # input_file = ntpath.basename(input_file)
                shutil.copy(
                    src=aimDir / f'templatedir/{input_file}',
                    dst=posixpath.join(aimDir, aimFileName),
                )
                # src = posixpath.join(self.run_dir,'templatedir/{}'.format(input_file)),
                # dst = posixpath.join(self.run_dir,AIM_file_path))
            else:
                src = posixpath.join(aimDir, aimFileName)
                dst = posixpath.join(aimDir, f'{asst_id}/{aimFileName}')

                # copy the AIM file from the main dir to the building dir
                shutil.copy(src, dst)

                # src = posixpath.join(self.run_dir, AIM_file_path),
                # dst = posixpath.join(self.run_dir,
                #                     '{}/{}'.format(asst_id, AIM_file_path)))
                os.chdir(str(asst_id))

            workflow_app = self.workflow_apps['DL']

            if type(workflow_app) is dict:
                for itemKey, item in workflow_app.items():  # noqa: N806
                    if AIM_file_path is not None:
                        item.defaults['filenameDL'] = AIM_file_path
                        # for input_var in workflow_app.inputs:
                        #    if input_var['id'] == 'filenameDL':
                        #        input_var['default'] = AIM_file_path

                    if asset_type != itemKey:
                        continue

                    command_list = item.get_command_list(app_path=self.app_dir_local)

                    if copy_resources:
                        command_list.append('--resource_dir')
                        command_list.append(self.working_dir)

                    command_list.append('--dirnameOutput')
                    # Only add asset id if we are running a regional assessment
                    if asst_id != None:  # noqa: E711
                        command_list.append(f'{aimDir}/{asst_id}')
                    else:
                        command_list.append(f'{aimDir}')

                    command = create_command(command_list)

                    log_msg(
                        'Damage and loss assessment command (1):',
                        prepend_timestamp=False,
                    )
                    log_msg(
                        f'\n{command}\n',
                        prepend_timestamp=False,
                        prepend_blank_space=False,
                    )

                    result, returncode = run_command(command)

                    log_msg(result, prepend_timestamp=False)

                    # if multiple buildings are analyzed, copy the pelicun_log file to the root dir
                    if 'Assets' in self.app_type_list:
                        try:  # noqa: SIM105
                            shutil.copy(
                                src=aimDir / f'{asst_id}/{"pelicun_log.txt"}',
                                dst=aimDir / f'pelicun_log_{asst_id}.txt',
                            )

                            # src = posixpath.join(self.run_dir, '{}/{}'.format(asst_id, 'pelicun_log.txt')),
                            # dst = posixpath.join(self.run_dir, 'pelicun_log_{}.txt'.format(asst_id)))
                        except:  # noqa: S110, E722
                            pass

            else:
                if AIM_file_path is not None:
                    workflow_app.defaults['filenameDL'] = AIM_file_path
                    # for input_var in workflow_app.inputs:
                    #    if input_var['id'] == 'filenameDL':
                    #        input_var['default'] = AIM_file_path

                command_list = self.workflow_apps['DL'].get_command_list(
                    app_path=self.app_dir_local
                )

                command_list.append('--dirnameOutput')
                # Only add asset id if we are running a regional assessment
                if asst_id != None:  # noqa: E711
                    command_list.append(f'{aimDir}/{asst_id}')
                else:
                    command_list.append(f'{aimDir}')

                if copy_resources:
                    command_list.append('--resource_dir')
                    command_list.append(self.working_dir)

                command = create_command(command_list)

                log_msg(
                    'Damage and loss assessment command (2):',
                    prepend_timestamp=False,
                )
                log_msg(
                    f'\n{command}\n',
                    prepend_timestamp=False,
                    prepend_blank_space=False,
                )

                result, returncode = run_command(command)

                log_msg(result, prepend_timestamp=False)

                # if multiple buildings are analyzed, copy the pelicun_log file to the root dir
                if 'Building' in self.app_type_list:
                    try:  # noqa: SIM105
                        shutil.copy(
                            src=self.run_dir / f'{asst_id}/{"pelicun_log.txt"}',
                            dst=self.run_dir / f'pelicun_log_{asst_id}.txt',
                        )
                        # src = posixpath.join(self.run_dir, '{}/{}'.format(asst_id, 'pelicun_log.txt')),
                        # dst = posixpath.join(self.run_dir, 'pelicun_log_{}.txt'.format(asst_id)))
                    except:  # noqa: S110, E722
                        pass
            # Remove the copied AIM since it is not used anymore
            try:
                dst = posixpath.join(aimDir, f'{asst_id}/{aimFileName}')
                os.remove(dst)  # noqa: PTH107
            except:  # noqa: S110, E722
                pass
            log_msg(
                'Damage and loss assessment finished successfully.',
                prepend_timestamp=False,
            )
            log_div()

        else:
            log_msg('No DL requested, loss assessment step is skipped.')

            # Only regional simulations send in a asst id
            if asst_id != None:  # noqa: E711
                EDP_df = pd.read_csv('response.csv', header=0, index_col=0)  # noqa: N806

                col_info = []
                for col in EDP_df.columns:
                    try:
                        # KZ: 10/19/2022, patches for masking dummy edps (TODO: this part could be optimized)
                        if col == 'dummy':
                            col_info.append(['dummy', '1', '1'])
                            continue
                        split_col = col.split('-')
                        if len(split_col[1]) == 3:  # noqa: PLR2004
                            col_info.append(split_col[1:])
                    except:  # noqa: S112, E722
                        continue

                col_info = np.transpose(col_info)

                EDP_types = np.unique(col_info[0])  # noqa: N806
                EDP_locs = np.unique(col_info[1])  # noqa: N806
                EDP_dirs = np.unique(col_info[2])  # noqa: N806

                MI = pd.MultiIndex.from_product(  # noqa: N806
                    [EDP_types, EDP_locs, EDP_dirs, ['median', 'beta']],
                    names=['type', 'loc', 'dir', 'stat'],
                )

                df_res = pd.DataFrame(
                    columns=MI,
                    index=[
                        0,
                    ],
                )
                if ('PID', '0') in df_res.columns:
                    del df_res[('PID', '0')]  # noqa: RUF031

                # store the EDP statistics in the output DF
                for col in np.transpose(col_info):
                    # KZ: 10/19/2022, patches for masking dummy edps (TODO: this part could be optimized)
                    if 'dummy' in col:
                        df_res.loc[0, (col[0], col[1], col[2], 'median')] = EDP_df[
                            'dummy'
                        ].median()
                        df_res.loc[0, (col[0], col[1], col[2], 'beta')] = np.log(
                            EDP_df['dummy']
                        ).std()
                        continue
                    df_res.loc[0, (col[0], col[1], col[2], 'median')] = EDP_df[
                        f'1-{col[0]}-{col[1]}-{col[2]}'
                    ].median()
                    df_res.loc[0, (col[0], col[1], col[2], 'beta')] = np.log(
                        EDP_df[f'1-{col[0]}-{col[1]}-{col[2]}']
                    ).std()

                df_res.dropna(axis=1, how='all', inplace=True)  # noqa: PD002

                df_res = df_res.astype(float)

                # save the output
                df_res.to_csv('EDP.csv')

            log_div()

    def estimate_performance(  # noqa: D102
        self,
        AIM_file_path='AIM.json',  # noqa: N803
        asst_id=None,
        asset_type=None,  # noqa: ARG002
        input_file=None,  # noqa: ARG002
        copy_resources=False,  # noqa: FBT002, ARG002
    ):
        if 'Performance' not in self.workflow_apps.keys():  # noqa: SIM118
            log_msg(
                'No performance assessment requested, performance assessment step is skipped.'
            )
            log_div()
            return

        log_msg('Running performance assessment')

        # Get the directory to the asset class dir, e.g., buildings
        aimDir = os.path.dirname(AIM_file_path)  # noqa: PTH120, N806
        aimFileName = os.path.basename(AIM_file_path)  # noqa: PTH119, N806

        # If the path is not provided, assume the AIM file is in the run dir
        if os.path.exists(aimDir) == False:  # noqa: PTH110, E712
            aimDir = self.run_dir  # noqa: N806
            aimFileName = AIM_file_path  # noqa: N806, F841

        os.chdir(aimDir)

        workflow_app = self.workflow_apps['Performance']

        command_list = workflow_app.get_command_list(app_path=self.app_dir_local)

        command_list.append('--dirnameOutput')

        # Only add asset id if we are running a regional assessment
        if asst_id != None:  # noqa: E711
            command_list.append(f'{aimDir}/{asst_id}')
        else:
            command_list.append(f'{aimDir}')

        command = create_command(command_list)

        log_msg('Performance assessment command:', prepend_timestamp=False)
        log_msg(
            f'\n{command}\n',
            prepend_timestamp=False,
            prepend_blank_space=False,
        )

        result, returncode = run_command(command)

        log_msg(result, prepend_timestamp=False)

        log_msg('Performance assessment finished.', prepend_timestamp=False)
        log_div()

    def aggregate_results(  # noqa: C901, PLR0912, PLR0915
        self,
        asst_data,
        asset_type='',
        # out_types = ['IM', 'BIM', 'EDP', 'DM', 'DV', 'every_realization'],
        out_types=['AIM', 'EDP', 'DMG', 'DV', 'every_realization'],  # noqa: B006
        headers=None,
    ):
        """Short description

        Longer description

        Parameters
        ----------

        """  # noqa: D400, D414
        log_msg('Collecting ' + asset_type + ' damage and loss results')

        R2D_res_out_types = []  # noqa: N806
        with open(self.input_file) as f:  # noqa: PTH123
            input_data = json.load(f)
        requested_output = input_data['outputs']
        for key, item in requested_output.items():
            if item:
                R2D_res_out_types.append(key)

        run_path = self.run_dir

        if asset_type != '':
            run_path = posixpath.join(run_path, asset_type)

        os.chdir(run_path)

        min_id = min(
            [int(x['id']) for x in asst_data]
        )  # min_id = int(asst_data[0]['id'])
        max_id = max(
            [int(x['id']) for x in asst_data]
        )  # max_id = int(asst_data[0]['id'])

        #
        # TODO: ugly, ugly, I know.  # noqa: TD002
        # Only temporary solution while we have both Pelicuns in parallel
        # FMK - bug fix adding check on DL, not in siteResponse input file
        #

        if (
            'DL' in self.workflow_apps
            and self.workflow_apps['DL'][asset_type].name == 'Pelicun3'
        ):
            initialize_dicts = True
            for a_i, asst in enumerate(asst_data):
                bldg_dir = Path(os.path.dirname(asst_data[a_i]['file'])).resolve()  # noqa: PTH120
                main_dir = bldg_dir
                assetTypeHierarchy = [bldg_dir.name]  # noqa: N806
                while main_dir.parent.name != 'Results':
                    main_dir = bldg_dir.parent
                    assetTypeHierarchy = [main_dir.name] + assetTypeHierarchy  # noqa: N806, RUF005

                asset_id = asst['id']
                asset_dir = bldg_dir / asset_id

                # always get the AIM info

                AIM_file = None  # noqa: N806

                if f'{asset_id}-AIM_ap.json' in os.listdir(asset_dir):
                    AIM_file = asset_dir / f'{asset_id}-AIM_ap.json'  # noqa: N806

                elif f'{asset_id}-AIM.json' in os.listdir(asset_dir):
                    AIM_file = asset_dir / f'{asset_id}-AIM.json'  # noqa: N806

                else:
                    # skip this asset if there is no AIM file available
                    show_warning(
                        f"Couldn't find AIM file for {assetTypeHierarchy[-1]} {asset_id}"
                    )
                    continue

                with open(AIM_file, encoding='utf-8') as f:  # noqa: PTH123
                    AIM_data_i = json.load(f)  # noqa: N806

                sample_size = AIM_data_i['Applications']['DL']['ApplicationData'][
                    'Realizations'
                ]

                # initialize the output dict if this is the first asset
                if initialize_dicts:
                    # We assume all assets have the same output sample size
                    # Variable sample size doesn't seem to make sense
                    realizations = {
                        rlz_i: {asset_type: {}} for rlz_i in range(sample_size)
                    }

                    # We also create a dict to collect deterministic info, i.e.,
                    # data that is identical for all realizations
                    deterministic = {asset_type: {}}
                    initialize_dicts = False

                # Check if the asset type hierarchy exist in deterministic and
                # realizations. Create a hierarchy if it doesn't exist.
                deter_pointer = deterministic
                rlzn_pointer = {
                    rlz_i: realizations[rlz_i] for rlz_i in range(sample_size)
                }
                for assetTypeIter in assetTypeHierarchy:  # noqa: N806
                    if assetTypeIter not in deter_pointer.keys():  # noqa: SIM118
                        deter_pointer.update({assetTypeIter: {}})
                    deter_pointer = deter_pointer[assetTypeIter]
                    for rlz_i in range(sample_size):
                        if assetTypeIter not in rlzn_pointer[rlz_i].keys():  # noqa: SIM118
                            rlzn_pointer[rlz_i].update({assetTypeIter: {}})
                        rlzn_pointer[rlz_i] = rlzn_pointer[rlz_i][assetTypeIter]

                # Currently, all GI data is deterministic
                GI_data_i_det = AIM_data_i['GeneralInformation']  # noqa: N806

                # TODO: later update this to handle probabilistic GI attributes  # noqa: TD002
                GI_data_i_prob = {}  # noqa: N806

                for rlz_i in range(sample_size):
                    rlzn_pointer[rlz_i].update(
                        {asset_id: {'GeneralInformation': GI_data_i_prob}}
                    )

                deter_pointer.update(
                    {asset_id: {'GeneralInformation': GI_data_i_det}}
                )
                deter_pointer[asset_id].update({'R2Dres': {}})

                if 'EDP' in out_types:
                    edp_out_file_i = 'DEM_sample.json'

                    if edp_out_file_i not in os.listdir(asset_dir):
                        show_warning(
                            f"Couldn't find EDP file for {assetTypeHierarchy[-1]} {asset_id}"
                        )

                    else:
                        with open(asset_dir / edp_out_file_i, encoding='utf-8') as f:  # noqa: PTH123
                            edp_data_i = json.load(f)

                        # remove the ONE demand
                        edp_data_i.pop('ONE-0-1')

                        # extract EDP unit info
                        edp_units = edp_data_i['Units']
                        del edp_data_i['Units']

                        # parse the demand data into a DataFrame
                        # we assume demands are stored in JSON with a SimpleIndex
                        edp_data_i = pd.DataFrame(edp_data_i)

                        # convert to a realization-by-realization format
                        edp_output = {
                            int(rlz_i): {
                                col: float(edp_data_i.loc[rlz_i, col])
                                for col in edp_data_i.columns
                            }
                            for rlz_i in edp_data_i.index
                        }

                        # save the EDP intensities in each realization
                        for rlz_i in range(sample_size):
                            rlzn_pointer[rlz_i][asset_id].update(
                                {'Demand': edp_output[rlz_i]}
                            )

                        # save the EDP units
                        deter_pointer[asset_id].update(
                            {'Demand': {'Units': edp_units}}
                        )
                        if 'EDP' in R2D_res_out_types:
                            pass
                            # meanValues = edp_data_i.mean()
                            # stdValues = edp_data_i.std()
                            # r2d_res_edp = dict()
                            # for key in edp_data_i.columns:
                            #     meanKey = f'R2Dres_mean_{key}_{edp_units[key]}'
                            #     stdKey = f'R2Dres_std_{key}_{edp_units[key]}'
                            #     r2d_res_edp.update({meanKey:meanValues[key],\
                            #                         stdKey:stdValues[key]})
                            # r2d_res_i =  deter_pointer[asset_id].get('R2Dres', {})
                            # r2d_res_i.update(r2d_res_edp)
                            # deter_pointer[asset_id].update({
                            #     "R2Dres":r2d_res_i
                            # })
                if 'DMG' in out_types:
                    dmg_out_file_i = 'DMG_grp.json'

                    if dmg_out_file_i not in os.listdir(asset_dir):
                        show_warning(
                            f"Couldn't find DMG file for {assetTypeHierarchy[-1]} {asset_id}"
                        )

                    else:
                        with open(asset_dir / dmg_out_file_i, encoding='utf-8') as f:  # noqa: PTH123
                            dmg_data_i = json.load(f)

                        # remove damage unit info
                        del dmg_data_i['Units']

                        # parse damage data into a DataFrame
                        dmg_data_i = pd.DataFrame(dmg_data_i)

                        # convert to realization-by-realization format
                        dmg_output = {}
                        for rlz_i in dmg_data_i.index:
                            rlz_output = {}

                            for col in dmg_data_i.columns:
                                if not pd.isna(dmg_data_i.loc[rlz_i, col]):
                                    rlz_output.update(
                                        {col: int(dmg_data_i.loc[rlz_i, col])}
                                    )

                            dmg_output.update({rlz_i: rlz_output})

                        # we assume that damage information is condensed
                        # TODO: implement condense_ds flag in DL_calc  # noqa: TD002
                        for rlz_i in range(sample_size):
                            rlzn_pointer[rlz_i][asset_id].update(
                                {'Damage': dmg_output[rlz_i]}
                            )
                        if 'DM' in R2D_res_out_types:
                            # use forward fill in case of multiple modes
                            meanValues = dmg_data_i.mode().ffill().mean()  # noqa: N806, F841
                            stdValues = dmg_data_i.std()  # noqa: N806, F841
                            r2d_res_dmg = dict()  # noqa: C408
                            # for key in dmg_data_i.columns:
                            #     meanKey = f'R2Dres_mode_{key}'
                            #     stdKey = f'R2Dres_std_{key}'
                            #     r2d_res_dmg.update({meanKey:meanValues[key],\
                            #                         stdKey:stdValues[key]})
                            r2d_res_dmg.update(
                                {
                                    'R2Dres_MostLikelyCriticalDamageState': dmg_data_i.max(
                                        axis=1
                                    )
                                    .mode()
                                    .mean()
                                }
                            )
                            r2d_res_i = deter_pointer[asset_id].get('R2Dres', {})
                            r2d_res_i.update(r2d_res_dmg)
                            deter_pointer[asset_id].update({'R2Dres': r2d_res_i})

                if 'DV' in out_types:
                    dv_out_file_i = 'DV_repair_grp.json'

                    if dv_out_file_i not in os.listdir(asset_dir):
                        show_warning(
                            f"Couldn't find DV file for {assetTypeHierarchy[-1]} {asset_id}"
                        )

                    else:
                        with open(asset_dir / dv_out_file_i, encoding='utf-8') as f:  # noqa: PTH123
                            dv_data_i = json.load(f)

                        # extract DV unit info
                        dv_units = dv_data_i['Units']
                        del dv_data_i['Units']

                        # parse decision variable data into a DataFrame
                        dv_data_i = pd.DataFrame(dv_data_i)

                        # get a list of dv types
                        dv_types = np.unique(
                            [col.split('-')[0] for col in dv_data_i.columns]
                        )

                        # convert to realization-by-realization format
                        dv_output = {
                            int(rlz_i): {
                                dv_type: {
                                    col[len(dv_type) + 1 :]: float(
                                        dv_data_i.loc[rlz_i, col]
                                    )
                                    for col in dv_data_i.columns
                                    if col.startswith(dv_type)
                                }
                                for dv_type in dv_types
                            }
                            for rlz_i in dv_data_i.index
                        }

                        # save loss data
                        for rlz_i in range(sample_size):
                            rlzn_pointer[rlz_i][asset_id].update(
                                {'Loss': {'Repair': dv_output[rlz_i]}}
                            )

                        # save DV units
                        deter_pointer[asset_id].update({'Loss': {'Units': dv_units}})

                        if 'DV' in R2D_res_out_types:
                            r2d_res_dv = dict()  # noqa: C408
                            cost_columns = [
                                col
                                for col in dv_data_i.columns
                                if col.startswith('Cost')
                            ]
                            if len(cost_columns) != 0:
                                cost_data = dv_data_i[cost_columns].mean()
                                cost_data_std = dv_data_i[cost_columns].std()
                                cost_key = cost_data.idxmax()
                                meanKey = (  # noqa: N806
                                    f'R2Dres_mean_RepairCost_{dv_units[cost_key]}'
                                )
                                stdKey = (  # noqa: N806
                                    f'R2Dres_std_RepairCost_{dv_units[cost_key]}'
                                )
                                r2d_res_dv.update(
                                    {
                                        meanKey: cost_data[cost_key],
                                        stdKey: cost_data_std[cost_key],
                                    }
                                )
                            time_columns = [
                                col
                                for col in dv_data_i.columns
                                if col.startswith('Time')
                            ]
                            if len(time_columns) != 0:
                                time_data = dv_data_i[time_columns].mean()
                                time_data_std = dv_data_i[time_columns].std()
                                time_key = time_data.idxmax()
                                meanKey = (  # noqa: N806
                                    f'R2Dres_mean_RepairTime_{dv_units[time_key]}'
                                )
                                stdKey = (  # noqa: N806
                                    f'R2Dres_std_RepairTime_{dv_units[time_key]}'
                                )
                                r2d_res_dv.update(
                                    {
                                        meanKey: time_data[time_key],
                                        stdKey: time_data_std[time_key],
                                    }
                                )

                            r2d_res_i = deter_pointer[asset_id].get('R2Dres', {})
                            r2d_res_i.update(r2d_res_dv)
                            deter_pointer[asset_id].update({'R2Dres': r2d_res_i})

            # This is also ugly but necessary for backward compatibility so that
            # file structure created from apps other than GeoJSON_TO_ASSET can be
            # dealt with
            if len(assetTypeHierarchy) == 1:
                if assetTypeHierarchy[0] == 'Buildings':
                    deterministic = {
                        'Buildings': {'Building': deterministic['Buildings']}
                    }
                    for rlz_i in realizations:
                        realizations[rlz_i] = {
                            'Buildings': {
                                'Building': realizations[rlz_i]['Buildings']
                            }
                        }
                else:
                    deterministic = {assetTypeHierarchy[0]: deterministic}
                    for rlz_i in realizations:
                        realizations[rlz_i] = {
                            assetTypeHierarchy[0]: realizations[rlz_i]
                        }

            # save outputs to JSON files
            for rlz_i, rlz_data in realizations.items():
                with open(  # noqa: PTH123
                    main_dir / f'{asset_type}_{rlz_i}.json', 'w', encoding='utf-8'
                ) as f:
                    json.dump(rlz_data, f, indent=2)

            with open(  # noqa: PTH123
                main_dir / f'{asset_type}_det.json', 'w', encoding='utf-8'
            ) as f:
                json.dump(deterministic, f, indent=2)

        else:
            # This is legacy for Pelicun 2 runs
            out_types = ['IM', 'BIM', 'EDP', 'DM', 'DV', 'every_realization']

            if headers is None:
                headers = dict(  # noqa: C408
                    IM=[0, 1, 2, 3],
                    AIM=[
                        0,
                    ],
                    EDP=[0, 1, 2, 3],
                    DM=[0, 1, 2],
                    DV=[0, 1, 2, 3],
                )

            for out_type in out_types:
                if (self.output_types is None) or (
                    self.output_types.get(out_type, False)
                ):
                    if out_type == 'every_realization':
                        realizations_EDP = None  # noqa: N806
                        realizations_DL = None  # noqa: N806

                        for asst in asst_data:
                            print('ASSET', asst)  # noqa: T201
                            asst_file = asst['file']

                            # Get the folder containing the results
                            aimDir = os.path.dirname(asst_file)  # noqa: PTH120, N806

                            asst_id = asst['id']
                            min_id = min(int(asst_id), min_id)
                            max_id = max(int(asst_id), max_id)

                            # save all EDP realizations

                            df_i = pd.read_csv(
                                aimDir + '/' + asst_id + '/response.csv',
                                header=0,
                                index_col=0,
                            )

                            if realizations_EDP == None:  # noqa: E711
                                realizations_EDP = dict(  # noqa: C404, N806
                                    [(col, []) for col in df_i.columns]
                                )

                            for col in df_i.columns:
                                vals = df_i.loc[:, col].to_frame().T
                                vals.index = [
                                    asst_id,
                                ]
                                realizations_EDP[col].append(vals)

                            # If damage and loss assessment is part of the workflow
                            # then save the DL outputs too
                            if 'DL' in self.workflow_apps.keys():  # noqa: SIM118
                                try:
                                    # if True:
                                    df_i = pd.read_csv(
                                        aimDir + '/' + asst_id + '/DL_summary.csv',
                                        header=0,
                                        index_col=0,
                                    )

                                    if realizations_DL == None:  # noqa: E711
                                        realizations_DL = dict(  # noqa: C404, N806
                                            [(col, []) for col in df_i.columns]
                                        )

                                    for col in df_i.columns:
                                        vals = df_i.loc[:, col].to_frame().T
                                        vals.index = [
                                            asst_id,
                                        ]
                                        realizations_DL[col].append(vals)

                                except:  # noqa: E722
                                    log_msg(
                                        f'Error reading DL realization data for asset {asset_type} {asst_id}',
                                        prepend_timestamp=False,
                                    )

                        for d_type in realizations_EDP.keys():  # noqa: SIM118
                            d_agg = pd.concat(
                                realizations_EDP[d_type], axis=0, sort=False
                            )

                            with warnings.catch_warnings():
                                warnings.simplefilter(action='ignore')

                                d_agg.to_hdf(
                                    f'realizations_{min_id}-{max_id}.hdf',
                                    f'EDP-{d_type}',
                                    mode='a',
                                    format='fixed',
                                )

                        if 'DL' in self.workflow_apps.keys():  # noqa: SIM118
                            for d_type in realizations_DL.keys():  # noqa: SIM118
                                d_agg = pd.concat(
                                    realizations_DL[d_type], axis=0, sort=False
                                )
                                # d_agg.sort_index(axis=0, inplace=True)

                                with warnings.catch_warnings():
                                    warnings.simplefilter(action='ignore')

                                    d_agg.to_hdf(
                                        f'realizations_{min_id}-{max_id}.hdf',
                                        f'DL-{d_type}',
                                        mode='a',
                                        format='fixed',
                                    )

                    else:
                        out_list = []
                        count = 0
                        for asst in asst_data:
                            if count % self.numP == self.procID:
                                print('ASSET', self.procID, self.numP, asst['file'])  # noqa: T201
                                asst_file = asst['file']

                                # Get the folder containing the results
                                aimDir = os.path.dirname(asst_file)  # noqa: PTH120, N806

                                asst_id = asst['id']
                                min_id = min(int(asst_id), min_id)
                                max_id = max(int(asst_id), max_id)

                                try:
                                    # if True:

                                    csvPath = (  # noqa: N806
                                        aimDir + '/' + asst_id + f'/{out_type}.csv'
                                    )

                                    # EDP data
                                    df_i = pd.read_csv(
                                        csvPath,
                                        header=headers[out_type],
                                        index_col=0,
                                    )

                                    df_i.index = [
                                        asst_id,
                                    ]

                                    out_list.append(df_i)

                                except:  # noqa: E722
                                    log_msg(
                                        f'Error reading {out_type} data for asset {asset_type} {asst_id}',
                                        prepend_timestamp=False,
                                    )

                            # increment counter
                            count = count + 1

                        # save the collected DataFrames as csv files
                        if self.procID == 0:
                            outPath = posixpath.join(run_path, f'{out_type}.csv')  # noqa: N806
                        else:
                            outPath = posixpath.join(  # noqa: N806
                                run_path, f'{out_type}_tmp_{self.procID}.csv'
                            )

                        # if not P0 output file & barrier
                        if self.procID != 0:
                            out_agg = (
                                pd.DataFrame()
                                if len(out_list) < 1
                                else pd.concat(out_list, axis=0, sort=False)
                            )
                            out_agg.to_csv(outPath)
                            self.comm.Barrier()

                        else:
                            # P0 if parallel & parallel, barrier then read other, and merge
                            if self.numP > 1:
                                self.comm.Barrier()

                                # fileList = []
                                for i in range(1, self.numP):
                                    fileToAppend = posixpath.join(  # noqa: N806
                                        run_path, f'{out_type}_tmp_{i}.csv'
                                    )
                                    # fileList.append(fileToAppend)
                                    out_list.append(
                                        pd.read_csv(
                                            fileToAppend,
                                            header=headers[out_type],
                                            index_col=0,
                                        )
                                    )

                            # write file
                            out_agg = (
                                pd.DataFrame()
                                if len(out_list) < 1
                                else pd.concat(out_list, axis=0, sort=False)
                            )
                            out_agg.to_csv(outPath)

        log_msg(
            'Damage and loss results collected successfully.',
            prepend_timestamp=False,
        )
        log_div()

    def compile_r2d_results_geojson(self, asset_files):  # noqa: D102
        run_path = self.run_dir
        with open(self.input_file, encoding='utf-8') as f:  # noqa: PTH123
            input_data = json.load(f)
        with open(run_path / 'Results_det.json', encoding='utf-8') as f:  # noqa: PTH123
            res_det = json.load(f)
        metadata = {
            'Name': input_data['Name'],
            'Units': input_data['units'],
            'Author': input_data['Author'],
            'WorkflowType': input_data['WorkflowType'],
            'Time': datetime.now().strftime('%m-%d-%Y %H:%M:%S'),  # noqa: DTZ005
        }
        # create the geojson for R2D visualization
        geojson_result = {
            'type': 'FeatureCollection',
            'crs': {
                'type': 'name',
                'properties': {'name': 'urn:ogc:def:crs:OGC:1.3:CRS84'},
            },
            'metadata': metadata,
            'features': [],
        }
        for asset_type in asset_files.keys():  # noqa: SIM118
            for assetSubtype, subtypeResult in res_det[asset_type].items():  # noqa: N806
                allAssetIds = sorted([int(x) for x in subtypeResult.keys()])  # noqa: SIM118, N806
                for asset_id in allAssetIds:
                    ft = {'type': 'Feature'}
                    asst_GI = subtypeResult[str(asset_id)][  # noqa: N806
                        'GeneralInformation'
                    ].copy()
                    asst_GI.update({'assetType': asset_type})
                    try:
                        if 'geometry' in asst_GI:
                            asst_geom = shapely.wkt.loads(asst_GI['geometry'])
                            asst_geom = shapely.geometry.mapping(asst_geom)
                            asst_GI.pop('geometry')
                        elif 'Footprint' in asst_GI:
                            asst_geom = json.loads(asst_GI['Footprint'])['geometry']
                            asst_GI.pop('Footprint')
                        else:
                            # raise ValueError("No valid geometric information in GI.")
                            asst_lat = asst_GI['location']['latitude']
                            asst_lon = asst_GI['location']['longitude']
                            asst_geom = {
                                'type': 'Point',
                                'coordinates': [asst_lon, asst_lat],
                            }
                            asst_GI.pop('location')
                    except:  # noqa: E722
                        warnings.warn(  # noqa: B028
                            UserWarning(
                                f'Geospatial info is missing in {assetSubtype} {asset_id}'
                            )
                        )
                        continue
                    if asst_GI.get('units', None) is not None:
                        asst_GI.pop('units')
                    ft.update({'geometry': asst_geom})
                    ft.update({'properties': asst_GI})
                    ft['properties'].update(subtypeResult[str(asset_id)]['R2Dres'])
                    geojson_result['features'].append(ft)
        with open(run_path / 'R2D_results.geojson', 'w', encoding='utf-8') as f:  # noqa: PTH123
            json.dump(geojson_result, f, indent=2)

    def combine_assets_results(self, asset_files):  # noqa: D102
        asset_types = list(asset_files.keys())
        for asset_type in asset_types:
            if self.workflow_apps['DL'][asset_type].name != 'Pelicun3':
                # isPelicun3 = False
                asset_files.pop(asset_type)
        if asset_files:  # If any asset_type uses Pelicun3 as DL app
            with open(self.input_file, encoding='utf-8') as f:  # noqa: PTH123
                input_data = json.load(f)
            sample_size = []
            for asset_type, assetIt in asset_files.items():  # noqa: B007, N806, PERF102
                sample_size.append(
                    input_data['Applications']['DL'][asset_type]['ApplicationData'][
                        'Realizations'
                    ]
                )
            sample_size = min(sample_size)
            # Create the Results_det.json and Results_rlz_i.json for recoverary
            deterministic = {}
            realizations = {rlz_i: {} for rlz_i in range(sample_size)}
            for asset_type in asset_files.keys():  # noqa: SIM118
                asset_dir = self.run_dir / asset_type
                determine_file = asset_dir / f'{asset_type}_det.json'
                with open(determine_file, encoding='utf-8') as f:  # noqa: PTH123
                    determ_i = json.load(f)
                deterministic.update(determ_i)
                for rlz_i in range(sample_size):
                    rlz_i_file = asset_dir / f'{asset_type}_{rlz_i}.json'
                    with open(rlz_i_file, encoding='utf-8') as f:  # noqa: PTH123
                        rlz_i_i = json.load(f)
                    realizations[rlz_i].update(rlz_i_i)

            determine_file = self.run_dir / 'Results_det.json'
            with open(determine_file, 'w', encoding='utf-8') as f:  # noqa: PTH123
                json.dump(deterministic, f, indent=2)
            for rlz_i, rlz_data in realizations.items():
                with open(  # noqa: PTH123
                    self.run_dir / f'Results_{rlz_i}.json', 'w', encoding='utf-8'
                ) as f:
                    json.dump(rlz_data, f, indent=2)
        else:
            pass
            # print("Visualizing results of asset types besides buildings is only supported when Pelicun3 is used as the DL for all asset types")<|MERGE_RESOLUTION|>--- conflicted
+++ resolved
@@ -857,11 +857,7 @@
 
         if app_type_obj == None:  # noqa: E711
             err = 'The application ' + app_type + ' is not found in the app registry'
-<<<<<<< HEAD
-            raise WorkFlowInputError(err)  # noqa: DOC501, RUF100
-=======
             raise WorkFlowInputError(err)
->>>>>>> f8a41d69
 
         # Finally check to see if the app registry contains the provided application
         if app_type_obj.get(app_in) == None:  # noqa: E711
@@ -870,11 +866,7 @@
                 + app_in
             )
             print('Error', app_in)  # noqa: T201
-<<<<<<< HEAD
-            raise WorkFlowInputError(err)  # noqa: DOC501, RUF100
-=======
             raise WorkFlowInputError(err)
->>>>>>> f8a41d69
 
         appData = app_dict['ApplicationData']  # noqa: N806
         #
@@ -886,11 +878,7 @@
 
         # Check if the app object was created successfully
         if app_object is None:
-<<<<<<< HEAD
-            raise WorkFlowInputError(f'Application deep copy failed for {app_type}')  # noqa: DOC501, EM102, RUF100, TRY003
-=======
             raise WorkFlowInputError(f'Application deep copy failed for {app_type}')  # noqa: EM102, TRY003
->>>>>>> f8a41d69
 
         # only assign the app to the workflow if it has an executable
         if app_object.rel_path is None:
@@ -1093,11 +1081,7 @@
         # Events are special because they are in an array
         if 'Events' in requested_apps:
             if len(requested_apps['Events']) > 1:
-<<<<<<< HEAD
-                raise WorkFlowInputError(  # noqa: DOC501, RUF100, TRY003
-=======
                 raise WorkFlowInputError(  # noqa: TRY003
->>>>>>> f8a41d69
                     'Currently, WHALE only supports a single event.'  # noqa: EM101
                 )
             for event in requested_apps['Events'][
@@ -1120,11 +1104,7 @@
                         )
 
                         if app_object is None:
-<<<<<<< HEAD
-                            raise WorkFlowInputError(  # noqa: DOC501, RUF100
-=======
                             raise WorkFlowInputError(
->>>>>>> f8a41d69
                                 'Application entry missing for {}'.format('Events')  # noqa: EM103
                             )
 
@@ -1134,20 +1114,12 @@
                         self.workflow_apps['Event'] = app_object
 
                     else:
-<<<<<<< HEAD
-                        raise WorkFlowInputError(  # noqa: DOC501, RUF100, TRY003
-=======
                         raise WorkFlowInputError(  # noqa: TRY003
->>>>>>> f8a41d69
                             'Currently, only earthquake and wind events are supported. '  # noqa: EM102
                             f'EventClassification must be Earthquake, not {eventClassification}'
                         )
                 else:
-<<<<<<< HEAD
-                    raise WorkFlowInputError('Need Event Classification')  # noqa: DOC501, EM101, RUF100, TRY003
-=======
                     raise WorkFlowInputError('Need Event Classification')  # noqa: EM101, TRY003
->>>>>>> f8a41d69
 
         # Figure out what types of assets are coming into the analysis
         assetObjs = requested_apps.get('Assets', None)  # noqa: N806
@@ -1158,11 +1130,7 @@
 
             # Check if asset list is not empty
             if len(assetObjs) == 0:
-<<<<<<< HEAD
-                raise WorkFlowInputError('The provided asset object is empty')  # noqa: DOC501, EM101, RUF100, TRY003
-=======
                 raise WorkFlowInputError('The provided asset object is empty')  # noqa: EM101, TRY003
->>>>>>> f8a41d69
 
             # Iterate through the asset objects
             for assetObj in assetObjs:  # noqa: N806
