# -*- coding: utf-8 -*-
#
# Copyright (c) 2019 The Regents of the University of California
# Copyright (c) 2019 Leland Stanford Junior University
#
# This file is part of whale.
#
# Redistribution and use in source and binary forms, with or without
# modification, are permitted provided that the following conditions are met:
#
# 1. Redistributions of source code must retain the above copyright notice,
# this list of conditions and the following disclaimer.
#
# 2. Redistributions in binary form must reproduce the above copyright notice,
# this list of conditions and the following disclaimer in the documentation
# and/or other materials provided with the distribution.
#
# 3. Neither the name of the copyright holder nor the names of its contributors
# may be used to endorse or promote products derived from this software without
# specific prior written permission.
#
# THIS SOFTWARE IS PROVIDED BY THE COPYRIGHT HOLDERS AND CONTRIBUTORS "AS IS"
# AND ANY EXPRESS OR IMPLIED WARRANTIES, INCLUDING, BUT NOT LIMITED TO, THE
# IMPLIED WARRANTIES OF MERCHANTABILITY AND FITNESS FOR A PARTICULAR PURPOSE
# ARE DISCLAIMED. IN NO EVENT SHALL THE COPYRIGHT HOLDER OR CONTRIBUTORS BE
# LIABLE FOR ANY DIRECT, INDIRECT, INCIDENTAL, SPECIAL, EXEMPLARY, OR
# CONSEQUENTIAL DAMAGES (INCLUDING, BUT NOT LIMITED TO, PROCUREMENT OF
# SUBSTITUTE GOODS OR SERVICES; LOSS OF USE, DATA, OR PROFITS; OR BUSINESS
# INTERRUPTION) HOWEVER CAUSED AND ON ANY THEORY OF LIABILITY, WHETHER IN
# CONTRACT, STRICT LIABILITY, OR TORT (INCLUDING NEGLIGENCE OR OTHERWISE)
# ARISING IN ANY WAY OUT OF THE USE OF THIS SOFTWARE, EVEN IF ADVISED OF THE
# POSSIBILITY OF SUCH DAMAGE.
#
# You should have received a copy of the BSD 3-Clause License along with
# whale. If not, see <http://www.opensource.org/licenses/>.
#
# Contributors:
# Frank McKenna
# Adam Zsarnóczay
# Wael Elhaddad
# Michael Gardner
# Chaofeng Wang

"""
This module has classes and methods that handle everything at the moment.

.. rubric:: Contents

.. autosummary::

    ...

"""

from time import strftime
from datetime import datetime
import sys, os, json
import argparse

import pprint

import shutil
import subprocess

from copy import deepcopy

import warnings

import numpy as np
import pandas as pd

import platform
from pathlib import Path, PurePath

#import posixpath
#import ntpath


pp = pprint.PrettyPrinter(indent=4)

# get the absolute path of the whale directory
whale_path = os.path.dirname(os.path.dirname(os.path.abspath(__file__)))

def str2bool(v):
    # courtesy of Maxim @ stackoverflow

    if isinstance(v, bool):
       return v
    if v.lower() in ('yes', 'true', 'True', 't', 'y', '1'):
        return True
    elif v.lower() in ('no', 'false', 'False', 'f', 'n', '0'):
        return False
    else:
        raise argparse.ArgumentTypeError('Boolean value expected.')

class Options(object):

    def __init__(self):

        self._log_show_ms = False
        self._print_log = False

        self.reset_log_strings()

    @property
    def log_show_ms(self):
        return self._log_show_ms

    @log_show_ms.setter
    def log_show_ms(self, value):
        self._log_show_ms = bool(value)

        self.reset_log_strings()

    @property
    def log_pref(self):
        return self._log_pref

    @property
    def log_div(self):
        return self._log_div

    @property
    def log_time_format(self):
        return self._log_time_format

    @property
    def log_file(self):
        return globals()['log_file']

    @log_file.setter
    def log_file(self, value):

        if value is None:
            globals()['log_file'] = value

        else:

            filepath = Path(value).resolve()

            try:
                globals()['log_file'] = str(filepath)

                with open(filepath, 'w') as f:
                    f.write('')

            except:
                raise ValueError(f"The filepath provided does not point to a "
                                 f"valid location: {filepath}")

    @property
    def print_log(self):
        return self._print_log

    @print_log.setter
    def print_log(self, value):
        self._print_log = str2bool(value)

    def reset_log_strings(self):

        if self._log_show_ms:
            self._log_time_format = '%H:%M:%S:%f'
            self._log_pref = ' ' * 16 # the length of the time string in the log file
            self._log_div = '-' * (80 - 17) # to have a total length of 80 with the time added
        else:
            self._log_time_format = '%H:%M:%S'
            self._log_pref = ' ' * 9
            self._log_div = '-' * (80 - 9)

options = Options()

log_file = None

def set_options(config_options):

    if config_options is not None:

        for key, value in config_options.items():

            if key == "LogShowMS":
                options.log_show_ms = value
            elif key == "LogFile":
                options.log_file = value
            elif key == "PrintLog":
                options.print_log = value



# Monkeypatch warnings to get prettier messages
def _warning(message, category, filename, lineno, file=None, line=None):
    if '\\' in filename:
        file_path = filename.split('\\')
    elif '/' in filename:
        file_path = filename.split('/')
    python_file = '/'.join(file_path[-3:])
    print('WARNING in {} at line {}\n{}\n'.format(python_file, lineno, message))

warnings.showwarning = _warning

def log_div(prepend_timestamp=False, prepend_blank_space=True):
    """
    Print a divider line to the log file

    """

    if prepend_timestamp:
        msg = options.log_div

    elif prepend_blank_space:
        msg = options.log_div

    else:
        msg = '-' * 80

    log_msg(msg, prepend_timestamp = prepend_timestamp,
            prepend_blank_space = prepend_blank_space)


def log_msg(msg='', prepend_timestamp=True, prepend_blank_space=True):
    """
    Print a message to the screen with the current time as prefix

    The time is in ISO-8601 format, e.g. 2018-06-16T20:24:04Z

    Parameters
    ----------
    msg: string
       Message to print.

    """

    msg_lines = msg.split('\n')

    for msg_i, msg_line in enumerate(msg_lines):

        if (prepend_timestamp and (msg_i==0)):
            formatted_msg = '{} {}'.format(
                datetime.now().strftime(options.log_time_format), msg_line)
        elif prepend_timestamp:
            formatted_msg = options.log_pref + msg_line
        elif prepend_blank_space:
            formatted_msg = options.log_pref + msg_line
        else:
            formatted_msg = msg_line

        if options.print_log:
            print(formatted_msg)

        if globals()['log_file'] is not None:
            with open(globals()['log_file'], 'a') as f:
                f.write('\n'+formatted_msg)

def log_error(msg):
    """
    Print an error message to the screen

    Parameters
    ----------
    msg: string
       Message to print.
    """

    log_div()
    log_msg(''*(80-21-6) + ' ERROR')
    log_msg(msg)
    log_div()

def print_system_info():

    log_msg('System Information:',
            prepend_timestamp=False, prepend_blank_space=False)
    log_msg(f'  local time zone: {datetime.utcnow().astimezone().tzinfo}\n'
            f'  start time: {datetime.now().strftime("%Y-%m-%dT%H:%M:%S")}\n'
            f'  python: {sys.version}\n'
            f'  numpy: {np.__version__}\n'
            f'  pandas: {pd.__version__}\n',
            prepend_timestamp=False, prepend_blank_space=False)

def create_command(command_list, enforced_python=None):
    """
    Short description

    Long description

    Parameters
    ----------
    command_list: array of unicode strings
        Explain...
    """
    if command_list[0] == 'python':

        # replace python with...
        if enforced_python is None:
            # the full path to the python interpreter
            python_exe = sys.executable
        else:
            # the prescribed path to the python interpreter
            python_exe = enforced_python

        command = '"{}" "{}" '.format(python_exe, command_list[1])# + ' '.join(command_list[2:])

        for command_arg in command_list[2:]:
            command += '"{}" '.format(command_arg)
    else:
        command = '"{}" '.format(command_list[0])# + ' '.join(command_list[1:])

        for command_arg in command_list[1:]:
            command += '"{}" '.format(command_arg)

    return command

def run_command(command):
    """
    Short description

    Long description

    Parameters
    ----------
    command_list: array of unicode strings
        Explain...

    """

    # If it is a python script, we do not run it, but rather import the main
    # function. This ensures that the script is run using the same python
    # interpreter that this script uses and it is also faster because we do not
    # need to run multiple python interpreters simultaneously.
    Frank_trusts_this_approach = False
    if command[:6] == 'python' and Frank_trusts_this_approach:

        import importlib # only import this when it's needed

        command_list = command.split()[1:]
        #py_args = command_list[1:]

        # get the dir and file name
        py_script_dir, py_script_file = os.path.split(command_list[0][1:-1])

        # add the dir to the path
        sys.path.insert(0, py_script_dir)

        # import the file
        py_script = importlib.__import__(
            py_script_file[:-3], globals(), locals(), ['main',], 0)

        # remove the quotes from the arguments
        arg_list = [c[1:-1] for c in command_list[1:]]

        py_script.main(arg_list)

        return "", ""

    else:

        try:
            result = subprocess.check_output(command, stderr=subprocess.STDOUT, shell=True, text=True)
            returncode = 0
        except subprocess.CalledProcessError as e:
            result = e.output
            returncode = e.returncode

        if returncode != 0:
            log_error('return code: {}'.format(returncode))

        # if platform.system() == 'Windows':
        #     return result.decode(sys.stdout.encoding), returncode
        # else:
        #     #print(result, returncode)
        #     return str(result), returncode

        return result, returncode

def show_warning(warning_msg):
    warnings.warn(UserWarning(warning_msg))

def resolve_path(target_path, ref_path):

    ref_path = Path(ref_path)

    target_path = str(target_path).strip()

    while target_path.startswith('/') or target_path.startswith('\\'):
        target_path = target_path[1:]

    if target_path == "":
        target_path = ref_path

    else:
        target_path = Path(target_path)

        if not target_path.exists():
            target_path = Path(ref_path) / target_path

        if target_path.exists():
            target_path = target_path.resolve()
        else:
            raise ValueError(
                f"{target_path} does not point to a valid location")

    return target_path

class WorkFlowInputError(Exception):
    def __init__(self, value):
        self.value = value

    def __str__(self):
        return repr(self.value)

class WorkflowApplication(object):
    """
    Short description.


    Longer description.

    Parameters
    ----------

    """

    def __init__(self, app_type, app_info, api_info):

        self.name = app_info['Name']
        self.app_type = app_type
        self.rel_path = app_info['ExecutablePath']
        self.app_spec_inputs = app_info.get('ApplicationSpecificInputs',[])

        self.inputs = api_info['Inputs']
        self.outputs = api_info['Outputs']
        self.defaults = api_info['DefaultValues']

    def set_pref(self, preferences, ref_path):
        """
        Short description

        Parameters
        ----------
        preferences: dictionary
            Explain...
        """
        self.pref = preferences

        # parse the relative paths (if any)
        ASI = [inp['id'] for inp in self.app_spec_inputs]
        for preference in list(self.pref.keys()):
            if preference in ASI:
                input_id = np.where([preference == asi for asi in ASI])[0][0]
                input_type = self.app_spec_inputs[input_id]['type']

                if input_type == 'path':

                    self.pref[preference] = resolve_path(
                        self.pref[preference], ref_path)

    def get_command_list(self, app_path, force_posix=False):
        """
        Short description

        Parameters
        ----------
        app_path: Path
            Explain...
        """

        abs_path = Path(app_path) / self.rel_path
        
        #abs_path = posixpath.join(app_path, self.rel_path)

        arg_list = []

        if str(abs_path).endswith('.py'):
            arg_list.append('python')

        if force_posix:
            arg_list.append(u'{}'.format(abs_path.as_posix()))
        else:
            arg_list.append(u'{}'.format(abs_path))

        for in_arg in self.inputs:
            arg_list.append(u'--{}'.format(in_arg['id']))

            # Default values are protected, they cannot be overwritten simply
            # by providing application specific inputs in the config file
            if in_arg['type'] == 'workflowDefault':
                arg_value = self.defaults[in_arg['id']]

                # If the user also provided an input, let them know that their
                # input is invalid
                if in_arg['id'] in self.pref.keys():
                    log_msg('\nWARNING: Application specific parameters cannot '
                            'overwrite default workflow\nparameters. See the '
                            'documentation on how to edit workflowDefault '
                            'inputs.\n', prepend_timestamp=False,
                            prepend_blank_space=False)

            elif in_arg['id'] in self.pref.keys():
                arg_value = self.pref[in_arg['id']]

            else:
                arg_value = in_arg['default']

            if isinstance(arg_value, Path) and force_posix:
                arg_list.append(u'{}'.format(arg_value.as_posix()))
            else:
                arg_list.append(u'{}'.format(arg_value))

        for out_arg in self.outputs:
            out_id = u'--{}'.format(out_arg['id'])

            if out_id not in arg_list:

                arg_list.append(out_id)

                # Default values are protected, they cannot be overwritten simply
                # by providing application specific inputs in the config file
                if out_arg['type'] == 'workflowDefault':
                    arg_value = self.defaults[out_arg['id']]

                    # If the user also provided an input, let them know that
                    # their input is invalid
                    if out_arg['id'] in self.pref.keys():
                        log_msg('\nWARNING: Application specific parameters '
                                'cannot overwrite default workflow\nparameters. '
                                'See the documentation on how to edit '
                                'workflowDefault inputs.\n',
                                prepend_timestamp=False,
                                prepend_blank_space=False)

                elif out_arg['id'] in self.pref.keys():
                    arg_value = self.pref[out_arg['id']]

                else:
                    arg_value = out_arg['default']

                if isinstance(arg_value, Path) and force_posix:
                    arg_list.append(u'{}'.format(arg_value.as_posix()))
                else:
                    arg_list.append(u'{}'.format(arg_value))

        ASI_list =  [inp['id'] for inp in self.app_spec_inputs]
        for pref_name, pref_value in self.pref.items():
            # only pass those input arguments that are in the registry
            if pref_name in ASI_list:
                pref_id = u'--{}'.format(pref_name)
                if pref_id not in arg_list:
                    arg_list.append(pref_id)

                    if isinstance(pref_value, Path) and force_posix:
                        arg_list.append(u'{}'.format(pref_value.as_posix()))
                    else:
                        arg_list.append(u'{}'.format(pref_value))

        #pp.pprint(arg_list)

        return arg_list

class Workflow(object):
    """
    A class that collects methods common to all workflows developed by the
    SimCenter. Child-classes will be introduced later if needed.

    Parameters
    ----------

    run_type: string
        Explain...
    input_file: string
        Explain...
    app_registry: string
        Explain...

    """

    def __init__(self, run_type, input_file, app_registry, app_type_list,
        reference_dir=None, working_dir=None, app_dir=None):

        log_msg('Inputs provided:')
        log_msg('workflow input file: {}'.format(input_file),
            prepend_timestamp=False)
        log_msg('application registry file: {}'.format(app_registry),
            prepend_timestamp=False)
        log_msg('run type: {}'.format(run_type),
            prepend_timestamp=False)
        log_div()

        self.optional_apps = ['RegionalEvent', 'Modeling', 'EDP', 'UQ', 'DL', 'FEM']
<<<<<<< HEAD
=======
        
        # Create the asset registry
        self.asset_type_list = ['Buildings', 'WaterDistributionNetwork']
        self.asset_registry = dict([(a, dict()) for a in self.asset_type_list])
>>>>>>> 0d5b9fba

        self.run_type = run_type
        self.input_file = input_file
        self.app_registry_file = app_registry
        self.modifiedRun = False # ADAM to fix
        
        if reference_dir is not None:
            self.reference_dir = Path(reference_dir)
        else:
            self.reference_dir = None

        if working_dir is not None:
            self.working_dir = Path(working_dir)
        else:
            self.working_dir = None

        if app_dir is not None:
            self.app_dir_local = Path(app_dir)
        else:
            self.app_dir_local = None

        self.app_type_list = app_type_list

        # initialize app registry
        self._init_app_registry()

        # parse the application registry
        self._parse_app_registry()

        # parse the input file
        self.workflow_apps = {}
        self._parse_inputs()

    def _init_app_registry(self):
        """
        Initialize the dictionary where we keep the data on available apps.

        """
        self.app_registry = dict([(a, dict()) for a in self.app_type_list])

    def _parse_app_registry(self):
        """
        Load the information about available workflow applications.

        """

        log_msg('Parsing application registry file')

        # open the registry file
        log_msg('Loading the json file...', prepend_timestamp=False)
        with open(self.app_registry_file, 'r') as f:
            app_registry_data = json.load(f)
        log_msg('  OK', prepend_timestamp=False)

        # initialize the app registry
        self._init_app_registry()

        log_msg('Loading default values...', prepend_timestamp=False)

        self.default_values = app_registry_data.get('DefaultValues', None)

        log_msg('  OK', prepend_timestamp=False)

        log_msg('Collecting application data...', prepend_timestamp=False)
        # for each application type
        for app_type in sorted(self.app_registry.keys()):

            # if the registry contains information about it
            app_type_long = app_type+'Applications'
            if app_type_long in app_registry_data:

                # get the list of available applications
                available_apps = app_registry_data[app_type_long]['Applications']
                api_info = app_registry_data[app_type_long]['API']

                # add the default values to the API info
                if self.default_values is not None:
                    api_info.update({'DefaultValues': self.default_values})

                # and store their name and executable location
                for app in available_apps:
                    self.app_registry[app_type][app['Name']] = WorkflowApplication(
                         app_type=app_type, app_info=app, api_info=api_info)

        log_msg('  OK', prepend_timestamp=False)

        log_msg('Available applications:', prepend_timestamp=False)

        for app_type, app_list in self.app_registry.items():
            for app_name, app_object in app_list.items():
                log_msg('  {} : {}'.format(app_type, app_name),
                        prepend_timestamp=False)

        #pp.pprint(self.app_registry)

        log_msg('Successfully parsed application registry',
                prepend_timestamp=False)
        log_div()
<<<<<<< HEAD
=======
        

    def _register_app_type(self, app_type, app_dict, sub_app = ''):
    
        """
        Function to register the applications provided in the input file into memory, i.e., the 'App registry'

        Parameters
        ----------
        
        app_type - the type of application
        
        app_dict - dictionary containing app data

        """
        
        if type(app_dict) is not dict :
            return
        else :
            for itmKey, itm in  app_dict.items() :
                self._register_app_type(app_type,itm,itmKey)
  

        # The provided application
        app_in = app_dict.get('Application')
    
        # Check to ensure the applications key is provided in the input
        if app_in == None :
            return
            err = 'Need to provide the \'Application\' key in ' + app_type
            raise WorkFlowInputError(err)
    
        # Check to see if the app type is in the application registry
        app_type_obj = self.app_registry.get(app_type)
        
        if app_in == None :
            return

        if app_in == 'None' :
            return        
        
        if app_type_obj == None :
            err = 'The application ' +app_type+' is not found in the app registry'
            raise WorkFlowInputError(err)
        
        # Finally check to see if the app registry contains the provided application
        if app_type_obj.get(app_in) == None :
            err = 'Could not find the provided application in the internal app registry, app name: ' + app_in
            print("Error",app_in)
            raise WorkFlowInputError(err)
            

        appData = app_dict['ApplicationData']
#
#        for itmKey, itm in  appData.items() :
#            self._register_app_type(app_type,itm,itmKey)
        
        # Make a deep copy of the app object
        app_object = deepcopy(app_type_obj.get(app_in))
        
        # Check if the app object was created successfully
        if app_object is None:
            raise WorkFlowInputError('Application deep copy failed for {}'.format(app_type))
        
        # only assign the app to the workflow if it has an executable
        if app_object.rel_path is None:
            log_msg(
                f'{app_dict["Application"]} is '
                'a passive application (i.e., it does not invoke '
                'any calculation within the workflow.',
                prepend_timestamp=False)

        else:
            app_object.set_pref(appData, self.reference_dir)
            
            if len(sub_app) == 0 :
                log_msg(f'For {app_type}',prepend_timestamp=False)
                self.workflow_apps[app_type] = app_object
            else :
            
                if self.workflow_apps.get(app_type,None) is None :
                    self.workflow_apps[app_type] = {}
                    
                log_msg(f'For {sub_app} in {app_type}',prepend_timestamp=False)
                self.workflow_apps[app_type][sub_app] = app_object
                
            log_msg(f'  Registering application {app_dict["Application"]} ',prepend_timestamp=False)
            
        
            
    def _register_asset(self, asset_type, asset_dict):
    
        """
        Function to register the assets provided in the input file into memory
        
        Parameters
        ----------
        
        asset_type - the type of asset, e.g., buildings, water pipelines
        
        app_dict - dictionary containing asset data
>>>>>>> 0d5b9fba

    def _parse_inputs(self):
        """
        Load the information about the workflow to run

        """

        log_msg('Parsing workflow input file')

        # open input file
        log_msg('Loading the json file...', prepend_timestamp=False)
        with open(self.input_file, 'r') as f:
            input_data = json.load(f)
        log_msg('  OK', prepend_timestamp=False)

        # store the specified units (if available)
        if 'units' in input_data:
            self.units = input_data['units']

            log_msg('The following units were specified: ',
                prepend_timestamp=False)
            for key, unit in self.units.items():
                log_msg('  {}: {}'.format(key, unit), prepend_timestamp=False)
        else:
            self.units = None
            log_msg('No units specified; using Standard units.',
                    prepend_timestamp=False)

        # store the specified output types
        self.output_types = input_data.get('outputs', None)

        if self.output_types is None:
            default_output_types = {
                "BIM": False,
                "EDP": True,
                "DM": True,
                "DV": True,
                "every_realization": False
            }

            log_msg("Missing output type specification, using default "
                    "settings.", prepend_timestamp=False)
            self.output_types = default_output_types

        else:
            log_msg("The following output_types were requested: ",
                prepend_timestamp=False)
            for out_type, flag in self.output_types.items():
                if flag:
                    log_msg(f'  {out_type}', prepend_timestamp=False)

        # replace the default values, if needed
        default_values = input_data.get('DefaultValues', None)

        if default_values is None:
            default_values = {}
        print(default_values)

        # workflow input is input file
        default_values['workflowInput']=os.path.basename(self.input_file)
        
        if default_values is not None:

            log_msg("The following workflow defaults were overwritten:",
                prepend_timestamp=False)

            for key, value in default_values.items():

                if key in self.default_values.keys():
                    self.default_values[key] = value

                else:
                    self.default_values.update({key: value})

                log_msg(f"  {key}: {value}", prepend_timestamp=False)

        # parse the shared data in the input file
        self.shared_data = {}
        for shared_key in ['RegionalEvent',]:
            value = input_data.get(shared_key, None)
            if value != None:
                self.shared_data.update({shared_key: value})

        # parse the location of the run_dir
        if self.working_dir is not None:
            self.run_dir = self.working_dir
        elif 'runDir' in input_data:
            self.run_dir = Path(input_data['runDir'])
        #else:
        #    raise WorkFlowInputError('Need a runDir entry in the input file')

        # parse the location(s) of the applications directory
        if 'localAppDir' in input_data:
            self.app_dir_local = input_data['localAppDir']
        #else:
        #    raise WorkFlowInputError('Need a localAppDir entry in the input file')

        if 'remoteAppDir' in input_data:
            self.app_dir_remote = Path(input_data['remoteAppDir'])
        else:
            self.app_dir_remote = self.app_dir_local
            log_msg('remoteAppDir not specified. Using the value provided for '
                'localAppDir instead.', prepend_timestamp=False)

        if 'referenceDir' in input_data:
            self.reference_dir = input_data['referenceDir']

        for loc_name, loc_val in zip(
            ['Run dir', 'Local applications dir','Remote applications dir',
             'Reference dir'],
            [self.run_dir, self.app_dir_local, self.app_dir_remote,
             self.reference_dir]):
            log_msg('{} : {}'.format(loc_name, loc_val),
                    prepend_timestamp=False)

        if 'Building' in self.app_type_list:
            self.building_file_name = "buildings.json"
            #if 'buildingFile' in input_data:
            #    self.building_file_name = input_data['buildingFile']
            #else:
            #    self.building_file_name = "buildings.json"
            #log_msg('\tbuilding file name: {}'.format(self.building_file_name))


        # get the list of requested applications
        log_msg('\nParsing the requested list of applications...',
                prepend_timestamp=False)
        if 'Applications' in input_data:
            requested_apps = input_data['Applications']
        else:
            raise WorkFlowInputError('Need an Applications entry in the input file')

        # create the requested applications

        # Events are special because they are in an array
        if 'Events' in requested_apps:
            if len(requested_apps['Events']) > 1:
                raise WorkFlowInputError('Currently, WHALE only supports a single event.')
            for event in requested_apps['Events'][:1]: #this limitation can be relaxed in the future
                if 'EventClassification' in event:
                    eventClassification = event['EventClassification']
                    if eventClassification in ['Earthquake', 'Wind', 'Hurricane', 'Flood','Hydro', 'Tsunami'] :

                        app_object = deepcopy(
                            self.app_registry['Event'].get(event['Application']))

                        if app_object is None:
                            raise WorkFlowInputError(
                                'Application entry missing for {}'.format('Events'))

                        app_object.set_pref(event['ApplicationData'],
                                            self.reference_dir)
                        self.workflow_apps['Event'] = app_object

                    else:
                        raise WorkFlowInputError(
                            ('Currently, only earthquake and wind events are supported. '
                             'EventClassification must be Earthquake, not {}'
                             ).format(eventClassification))
                else:
                    raise WorkFlowInputError('Need Event Classification')
<<<<<<< HEAD

=======
                        
        # Figure out what types of assets are coming into the analysis
        assetObjs = requested_apps.get('Assets', None)
        
        # Check if an asset object exists
        if assetObjs != None :
            #raise WorkFlowInputError('Need to define the assets for analysis')
        
            # Check if asset list is not empty
            if len(assetObjs) == 0 :
                raise WorkFlowInputError('The provided asset object is empty')
        
            # Iterate through the asset objects
            for assetObj in assetObjs :
                self._register_asset(assetObj, assetObjs[assetObj])
                
        
        # Iterate through the app type list which is set when you instantiate the workflow
>>>>>>> 0d5b9fba
        for app_type in self.app_type_list:
            if app_type != 'Event':
                if app_type in requested_apps:

                    app_object = deepcopy(
                        self.app_registry[app_type].get(
                            requested_apps[app_type]['Application']))

                    if app_object is None:
                        raise WorkFlowInputError(
                            'Application entry missing for {}'.format(app_type))

                    # only assign the app to the workflow if it has an executable
                    if app_object.rel_path is None:
                        log_msg(
                            f'  {requested_apps[app_type]["Application"]} is '
                            'a passive application (i.e., it does not invoke '
                            'any calculation within the workflow.',
                            prepend_timestamp=False)

                    else:
                        app_object.set_pref(requested_apps[app_type]['ApplicationData'],
                                            self.reference_dir)
                        self.workflow_apps[app_type] = app_object

                else:
                    if app_type in self.optional_apps:
                        self.app_registry.pop(app_type, None)
                        log_msg(f'  No {app_type} among requested applications.',
                                prepend_timestamp=False)
                    else:
                        raise WorkFlowInputError(
                            f'Need {app_type} entry in Applications')

        for app_type in self.optional_apps:
            if (app_type not in self.app_registry) and (app_type in self.app_type_list):
                self.app_type_list.remove(app_type)

        log_msg('\nRequested workflow:', prepend_timestamp=False)
        for app_type, app_object in self.workflow_apps.items():
            log_msg('  {} : {}'.format(app_type, app_object.name),
                    prepend_timestamp=False)

        log_msg('\nSuccessfully parsed workflow inputs', prepend_timestamp=False)
        log_div()

    def create_building_files(self):
        """
        Short description

        Longer description

        Parameters
        ----------

        """

<<<<<<< HEAD
        log_msg('Creating files for individual buildings')

        building_file = self.run_dir / self.building_file_name
        #building_file = posixpath.join(self.run_dir, self.building_file_name)

        bldg_app = self.workflow_apps['Building']
=======
        log_msg('Creating files for individual assets')
        
        # Open the input file - we'll need it later
        with open(self.input_file, 'r') as f:
            input_data = json.load(f)

        # Get the workflow assets
        assetsWfapps = self.workflow_apps.get('Assets', None)
>>>>>>> 0d5b9fba

        # TODO: not elegant code, fix later
        os.chdir(self.run_dir)

        # filter buildings (if needed)
        bldg_filter = bldg_app.pref.get('filter', None)
        if bldg_filter == "":
            del bldg_app.pref['filter']
            bldg_filter = None

        if bldg_filter is not None:
            bldgs = [bs.split('-') for bs in bldg_filter.split(',')]

            building_file = Path(str(building_file).replace(
                ".json", f"{bldgs[0][0]}-{bldgs[-1][-1]}.json"))

        # store the path to the building file
        self.building_file_path = building_file

        for output in bldg_app.outputs:
            if output['id'] == 'buildingFile':
                output['default'] = building_file

        bldg_command_list = bldg_app.get_command_list(
            app_path = self.app_dir_local)

<<<<<<< HEAD
        bldg_command_list.append(u'--getRV')

        command = create_command(bldg_command_list)

        log_msg('Creating initial building files...',
                prepend_timestamp=False)
        log_msg('\n{}\n'.format(command), prepend_timestamp=False,
                prepend_blank_space=False)

        result, returncode = run_command(command)

        log_msg('Output: ', prepend_timestamp=False, prepend_blank_space=False)
        log_msg('\n{}\n'.format(result), prepend_timestamp=False,
                prepend_blank_space=False)

        # Append workflow settings to the BIM file
        log_msg('Appending additional settings to the BIM files...')

        with open(building_file, 'r') as f:
            bldg_data = json.load(f)

        for bldg in bldg_data:

            BIM_file = bldg['file']

            # Open the BIM file and add the unit information to it
            with open(BIM_file, 'r') as f:
                BIM_data = json.load(f)

            if self.units != None:
                BIM_data.update({'units': self.units})

                # TODO: remove this after all apps have been updated to use the
                # above location to get units
                BIM_data['GeneralInformation'].update({'units': self.units})

            BIM_data.update({'outputs': self.output_types})

            for key, value in self.shared_data.items():
                BIM_data[key] = value

            with open(BIM_file, 'w') as f:
                json.dump(BIM_data, f, indent=2)

        log_msg('Building files successfully created.', prepend_timestamp=False)
=======
            
            log_msg('Output: '+str(returncode), prepend_timestamp=False, prepend_blank_space=False)
            log_msg('\n{}\n'.format(result), prepend_timestamp=False, prepend_blank_space=False)
    
            # Append workflow settings to the BIM file
            log_msg('Appending additional settings to the AIM files...\n')
    
            with open(asset_file, 'r') as f:
                asset_data = json.load(f)

            # extract the extra information from the input file for this asset type
            extra_input = {
                'Applications': {}
            }

            apps_of_interest = ['Events', 'Modeling', 'EDP', 'Simulation', 'UQ', 'DL']
            for app_type in apps_of_interest:
                # Start with the app data under Applications
                if app_type in input_data['Applications'].keys():
                    if app_type == 'Events':
                        # Events are stored in an array, so they require special treatment
                        app_data_array = input_data['Applications'][app_type]

                        extra_input['Applications'][app_type] = []

                        for app_data in app_data_array:

                            if 'Application' in app_data:
                                app_info = app_data
                            elif asset_type in app_data:
                                app_info = app_data[asset_type]

                            extra_input['Applications'][app_type].append(app_info)

                    else:
                        # Every other app type has a single app in it per asset type
                        app_data = input_data['Applications'][app_type]

                        if 'Application' in app_data:
                            app_info = app_data
                        elif asset_type in app_data:
                            app_info = app_data[asset_type]

                        extra_input['Applications'][app_type] = app_info

                # Then, look at the app data in the root of the input json
                if app_type in input_data.keys():
                    if app_type == 'Events':
                        # Events are stored in an array, so they require special treatment
                        app_data_array = input_data[app_type]

                        extra_input[app_type] = []

                        for app_data in app_data_array:

                            if asset_type in app_data:
                                extra_input[app_type].append(app_data[asset_type])

                    else:
                        # Every other app type has a single app in it per asset type
                        app_data = input_data[app_type]

                        if asset_type in app_data:
                            extra_input[app_type] = app_data[asset_type]
                    
            for asst in asset_data:
    
                AIM_file = asst['file']
    
                # Open the AIM file and add the unit information to it
                with open(AIM_file, 'r') as f:
                    AIM_data = json.load(f)
                        
                if self.units != None:
                    AIM_data.update({'units': self.units})
    
                    # TODO: remove this after all apps have been updated to use the
                    # above location to get units
                    AIM_data['GeneralInformation'].update({'units': self.units})
    
                AIM_data.update({'outputs': self.output_types})
    
                for key, value in self.shared_data.items():
                    AIM_data[key] = value
                   
                # Save the asset type
                AIM_data['assetType'] = asset_type

                AIM_data.update(extra_input)
 
                with open(AIM_file, 'w') as f:
                    json.dump(AIM_data, f, indent=2)
    
        
        log_msg('\nAsset Information Model (AIM) files successfully created.', prepend_timestamp=False)
>>>>>>> 0d5b9fba
        log_div()

        return building_file

    def perform_regional_event(self):
        """
        Run an application to simulate a regional-scale hazard event.

        Longer description

        Parameters
        ----------

        """

        log_msg('Simulating regional event...')

        reg_event_app = self.workflow_apps['RegionalEvent']

        reg_event_command_list = reg_event_app.get_command_list(
            app_path = self.app_dir_local)

        command = create_command(reg_event_command_list)

        log_msg('\n{}\n'.format(command), prepend_timestamp=False,
                prepend_blank_space=False)

        result, returncode = run_command(command)

        log_msg('Output: ', prepend_timestamp=False, prepend_blank_space=False)
        log_msg('\n{}\n'.format(result), prepend_timestamp=False,
                prepend_blank_space=False)

        log_msg('Regional event successfully simulated.',
                prepend_timestamp=False)
        log_div()

<<<<<<< HEAD
    def perform_regional_mapping(self, building_file):
=======

    def perform_regional_mapping(self, AIM_file_path, assetType):
        
>>>>>>> 0d5b9fba
        """
        Short description

        Longer description

        Parameters
        ----------

        """

        log_msg('Creating regional mapping...')

        reg_mapping_app = self.workflow_apps['RegionalMapping'][assetType]

        # TODO: not elegant code, fix later
        for input_ in reg_mapping_app.inputs:
            if input_['id'] == 'buildingFile':
                input_['default'] = str(building_file)

        reg_mapping_app.inputs.append({
            'id': 'filenameEVENTgrid',
            'type': 'path',
            'default': resolve_path(
                self.shared_data['RegionalEvent']['eventFile'],
                self.reference_dir)
            })

        reg_mapping_command_list = reg_mapping_app.get_command_list(
            app_path = self.app_dir_local)

        command = create_command(reg_mapping_command_list)

        log_msg('\n{}\n'.format(command), prepend_timestamp=False,
                prepend_blank_space=False)

        result, returncode = run_command(command)

        log_msg('Output: ', prepend_timestamp=False,
                prepend_blank_space=False)
        log_msg('\n{}\n'.format(result), prepend_timestamp=False,
                prepend_blank_space=False)

        log_msg('Regional mapping successfully created.',
                prepend_timestamp=False)
        log_div()

    def init_simdir(self, bldg_id=None, BIM_file = 'BIM.json'):
        """
        Short description

        Longer description

        Parameters
        ----------

        """
        log_msg('Initializing the simulation directory')

        os.chdir(self.run_dir)

        if bldg_id is not None:

            # if the directory already exists, remove its contents
            if bldg_id in os.listdir(self.run_dir):
                shutil.rmtree(bldg_id, ignore_errors=True)

            # create the building_id dir and the template dir
            os.mkdir(bldg_id)
            os.chdir(bldg_id)
            os.mkdir('templatedir')
            os.chdir('templatedir')

            # Make a copy of the BIM file
            shutil.copy(
                src = self.run_dir / BIM_file,
                dst = self.run_dir / f'{bldg_id}/templatedir/{BIM_file}')

            #src = posixpath.join(self.run_dir, BIM_file),
            #dst = posixpath.join(
            #    self.run_dir,
            #    '{}/templatedir/{}'.format(bldg_id, BIM_file)))

        else:

            for dir_or_file in os.listdir(os.getcwd()):
                if dir_or_file not in ['log.txt', 'templatedir']:
                    if os.path.isdir(dir_or_file):
                        shutil.rmtree(dir_or_file)
                    else:
                        os.remove(dir_or_file)

            os.chdir('templatedir') #TODO: we might want to add a generic id dir to be consistent with the regional workflow here

            # Remove files with .j extensions that might be there from previous runs
            for file in os.listdir(os.getcwd()):
                if file.endswith('.j'):
                    os.remove(file)

            # Make a copy of the input file and rename it to BIM.json
            # This is a temporary fix, will be removed eventually.
<<<<<<< HEAD
            dst = Path(os.getcwd()) / BIM_file
            #dst = posixpath.join(os.getcwd(),BIM_file)
            if BIM_file != self.input_file:
=======
            dst = Path(os.getcwd()) / AIM_file_path
            #dst = posixpath.join(os.getcwd(),AIM_file)
            if AIM_file_path != self.input_file:
>>>>>>> 0d5b9fba
                shutil.copy(src = self.input_file, dst = dst)

        log_msg('Simulation directory successfully initialized.',
                prepend_timestamp=False)
        log_div()

    def cleanup_simdir(self, bldg_id):
        """
        Short description

        Longer description

        Parameters
        ----------

        """
        log_msg('Cleaning up the simulation directory.')

        os.chdir(self.run_dir)

        if bldg_id is not None:
            os.chdir(bldg_id)

        workdirs = os.listdir(os.getcwd())
        for workdir in workdirs:
            if 'workdir' in workdir:
                shutil.rmtree(workdir, ignore_errors=True)

        log_msg('Simulation directory successfully cleaned up.',
                prepend_timestamp=False)
        log_div()

    def init_workdir(self):
        """
        Short description

        Longer description

        Parameters
        ----------

        """
        log_msg('Initializing the working directory.')

        os.chdir(self.run_dir)

        for dir_or_file in os.listdir(os.getcwd()):
            if dir_or_file != 'log.txt':
                if os.path.isdir(dir_or_file):
                    shutil.rmtree(dir_or_file)
                else:
                    os.remove(dir_or_file)

        log_msg('Working directory successfully initialized.',
                prepend_timestamp=False)
        log_div()

    def cleanup_workdir(self):
        """
        Short description

        Longer description

        Parameters
        ----------

        """
        log_msg('Cleaning up the working directory.')

        os.chdir(self.run_dir)

        workdir_contents = os.listdir(self.run_dir)
        for file_or_dir in workdir_contents:
            if (self.run_dir / file_or_dir).is_dir():
            #if os.path.isdir(posixpath.join(self.run_dir, file_or_dir)):
                shutil.rmtree(file_or_dir, ignore_errors=True)

        log_msg('Working directory successfully cleaned up.')
        log_div()


    def create_RV_files(self, app_sequence, BIM_file = 'BIM.json', bldg_id=None): # we will probably need to rename this one
        """
        Short description

        Longer description

        Parameters
        ----------

        """

        log_msg('Creating files with random variables')

        os.chdir(self.run_dir)

        if bldg_id is not None:
            os.chdir(bldg_id)

        os.chdir('templatedir')

        for app_type in self.optional_apps:
            if ((app_type in app_sequence) and
                (app_type not in self.workflow_apps.keys())):
                app_sequence.remove(app_type)

        for app_type in app_sequence:

            workflow_app = self.workflow_apps[app_type]

            if (app_type != 'FEM'):
                if BIM_file is not None:
                    workflow_app.defaults['filenameBIM'] = BIM_file
                    #for input_var in workflow_app.inputs:
                    #    if input_var['id'] == 'filenameBIM':
                    #        input_var['default'] = BIM_file
                    
                command_list = workflow_app.get_command_list(
                    app_path = self.app_dir_local)

                command_list.append(u'--getRV')
                
                command = create_command(command_list)
                
                log_msg('\nRunning {} app for RV...'.format(app_type),
                        prepend_timestamp=False)
                log_msg('\n{}\n'.format(command), prepend_timestamp=False,
                        prepend_blank_space=False)
                
                result, returncode = run_command(command)

                log_msg('Output: ', prepend_timestamp=False,
                        prepend_blank_space=False)
                log_msg('\n{}\n'.format(result), prepend_timestamp=False,
                        prepend_blank_space=False)

                log_msg('Files with random variables successfully created.',
                        prepend_timestamp=False)
                log_div()

            else:

                old_command_list = workflow_app.get_command_list(
                    app_path = self.app_dir_local)

                command_list = []
                command_list.append(old_command_list[0])
                command_list.append(self.input_file)
                if self.run_type in ['set_up', 'runningRemote']:
                    command_list.append('runningRemote')
                    command_list.append('MacOS')
                else:
                    command_list.append('runningLocal')
                    if any(platform.win32_ver()):
                        command_list.append('Windows')
                    else:
                        command_list.append('MacOS')                    
                command_list.append(old_command_list[4])
                
                command = create_command(command_list)

                log_msg('\nRunning FEM app',
                        prepend_timestamp=False)
                log_msg('\n{}\n'.format(command), prepend_timestamp=False,
                        prepend_blank_space=False)
                
                result, returncode = run_command(command)

                log_msg('Output: ', prepend_timestamp=False,
                        prepend_blank_space=False)
                log_msg('\n{}\n'.format(result), prepend_timestamp=False,
                        prepend_blank_space=False)
                
                log_msg('Successfully Created Driver File for Workflow.',
                        prepend_timestamp=False)
                log_div()

    def gather_workflow_inputs(self, bldg_id=None):

        if 'UQ' in self.workflow_apps.keys():        
            os.chdir(self.run_dir)
            
            if bldg_id is not None:
                os.chdir(bldg_id)
                
            os.chdir('templatedir')
                
            relPathCreateCommon = 'applications/performUQ/common/createStandardUQ_Input'
            abs_path = Path(self.app_dir_local) / relPathCreateCommon
            
            arg_list = []
            arg_list.append(u'{}'.format(abs_path.as_posix()))
            # arg_list.append(u'{}'.format(abs_path))
            inputFilename = os.path.basename(self.input_file)
            arg_list.append(u'{}'.format(inputFilename))
            arg_list.append(u'{}'.format('sc_'+inputFilename))
            arg_list.append(u'{}'.format(self.default_values['driverFile']))
            arg_list.append(u'{}'.format('sc_'+self.default_values['driverFile']))
            arg_list.append(u'{}'.format(self.run_type))
            if any(platform.win32_ver()):
                arg_list.append('Windows')
            else:
<<<<<<< HEAD
                arg_list.append('MacOS')                                
            self.default_values['workflowInput']='sc_'+inputFilename
            self.default_values['driverFile']='sc_'+self.default_values['driverFile']
=======
                arg_list.append('MacOS')
                
            self.default_values['workflowInput']=pathToScFile
            #self.default_values['driverFile']='sc_'+self.default_values['driverFile']
            self.default_values['modDriverFile']='sc_'+self.default_values['driverFile']
            #self.default_values['driverFile']='driver'
>>>>>>> 0d5b9fba

            self.modifiedRun = True # ADAM to fix 
            command = create_command(arg_list)
            print(command)

            result, returncode = run_command(command)
            
            log_msg('Output: ', prepend_timestamp=False,
                    prepend_blank_space=False)
            log_msg('\n{}\n'.format(result), prepend_timestamp=False,
                prepend_blank_space=False)
                
            log_msg('Successfully Gathered Inputs.',
                    prepend_timestamp=False)
            log_div()
            
                
    def create_driver_file(self, app_sequence, bldg_id=None):
        """
        Short description

        Longer description

        Parameters
        ----------
        """

        if 'UQ' in self.workflow_apps.keys():
            
            log_msg('Creating the workflow driver file')

            os.chdir(self.run_dir)

            if bldg_id is not None:
                os.chdir(bldg_id)

            os.chdir('templatedir')

            driver_script = u''

            for app_type in self.optional_apps:
                if ((app_type in app_sequence) and
                    (app_type not in self.workflow_apps.keys())):
                    app_sequence.remove(app_type)

            for app_type in app_sequence:

                if self.run_type in ['set_up', 'runningRemote']:
                    command_list = self.workflow_apps[app_type].get_command_list(
                        app_path = self.app_dir_remote, force_posix = True)

                    driver_script += create_command(command_list, enforced_python='python3') + u'\n'
                else:
                    command_list = self.workflow_apps[app_type].get_command_list(
                        app_path = self.app_dir_local)

                    driver_script += create_command(command_list) + u'\n'


            log_msg('Workflow driver script:', prepend_timestamp=False)
            log_msg('\n{}\n'.format(driver_script), prepend_timestamp=False,
                    prepend_blank_space=False)

            driverFile = self.default_values['driverFile']
            # KZ: for windows, to write bat
            if platform.system() == 'Windows':
                driverFile = driverFile+'.bat'
            log_msg(driverFile)
            with open(driverFile,'w') as f:
                f.write(driver_script)

            log_msg('Workflow driver file successfully created.',
                    prepend_timestamp=False)
            log_div()
        else:
            log_msg('No UQ requested, workflow driver is not needed.')
            log_div()



    def simulate_response(self, BIM_file = 'BIM.json', bldg_id=None):
        """
        Short description

        Longer description

        Parameters
        ----------
        """

        if 'UQ' in self.workflow_apps.keys():

            log_msg('Running response simulation')

            os.chdir(self.run_dir)

            if bldg_id is not None:
                os.chdir(bldg_id)

            os.chdir('templatedir')

            workflow_app = self.workflow_apps['UQ']

            if BIM_file is not None:
                workflow_app.defaults['filenameBIM'] = BIM_file
                #for input_var in workflow_app.inputs:
                #    if input_var['id'] == 'filenameBIM':
                #        input_var['default'] = BIM_file

            command_list = workflow_app.get_command_list(
                app_path=self.app_dir_local)

            #ADAM to fix FMK
            if (self.modifiedRun):
                command_list[3] = self.default_values['workflowInput']
<<<<<<< HEAD
                command_list[5] = self.default_values['driverFile']
=======
                                
                command_list[5] = self.default_values['modDriverFile']
>>>>>>> 0d5b9fba
            
            # add the run type to the uq command list
            command_list.append(u'--runType')
            command_list.append(u'{}'.format(self.run_type))

            #if ('rvFiles' in self.default_values.keys()):
            #    command_list.append('--filesWithRV')                
            #    rvFiles = self.default_values['rvFiles']
            #    for rvFile in rvFiles:
            #        command_list.append(rvFile)

            #if ('edpFiles' in self.default_values.keys()):
            #    command_list.append('--filesWithEDP')                
            #    edpFiles = self.default_values['edpFiles']
            #    for edpFile in edpFiles:
            #        command_list.append(edpFile)
                    
            command = create_command(command_list)
            print('FMK COMMAND: ' + command)

            log_msg('Simulation command:', prepend_timestamp=False)
            log_msg('\n{}\n'.format(command), prepend_timestamp=False,
                    prepend_blank_space=False)

            result, returncode = run_command(command)

            if self.run_type in ['run', 'runningLocal']:

                log_msg('Output: ', prepend_timestamp=False,
                        prepend_blank_space=False)
                log_msg('\n{}\n'.format(result), prepend_timestamp=False,
                        prepend_blank_space=False)

                # create the response.csv file from the dakotaTab.out file
                os.chdir(self.run_dir)
                if bldg_id is not None:
                    os.chdir(bldg_id)
                try:
                # sy, abs - added try-statement because dakota-reliability does not write DakotaTab.out
                    dakota_out = pd.read_csv('dakotaTab.out', sep=r'\s+', header=0, index_col=0)

                    # if the DL is coupled with response estimation, we need to sort the results
                    DL_app = self.workflow_apps.get('DL', None)
                    if DL_app is not None:
                        is_coupled = DL_app.pref.get('coupled_EDP', None)
                        if is_coupled:
                            if 'eventID' in dakota_out.columns:
                                events = dakota_out['eventID'].values
                                events = [int(e.split('x')[-1]) for e in events]
                                sorter = np.argsort(events)
                                dakota_out = dakota_out.iloc[sorter, :]
                                dakota_out.index = np.arange(dakota_out.shape[0])

                    dakota_out.to_csv('response.csv')                
                    log_msg('Response simulation finished successfully.',
                        prepend_timestamp=False)
                except:
                    log_msg('DakotaTab.out not found. Response.csv not created.',
                            prepend_timestamp=False)

            elif self.run_type in ['set_up', 'runningRemote']:

                log_msg('Response simulation set up successfully',
                        prepend_timestamp=False)

            log_div()

        else:
            log_msg('No UQ requested, response simulation step is skipped.')

            # copy the response.csv from the templatedir to the run dir
            os.chdir(self.run_dir)
            if bldg_id is not None:
                os.chdir(bldg_id)
            shutil.copy(src = 'templatedir/response.csv', dst = 'response.csv')

            log_div()

    def estimate_losses(self, BIM_file = 'BIM.json', bldg_id = None,
        input_file = None, copy_resources=False):
        """
        Short description

        Longer description

        Parameters
        ----------
        """

        if 'DL' in self.workflow_apps.keys():
            log_msg('Running damage and loss assessment')

            os.chdir(self.run_dir)

            if 'Building' not in self.app_type_list:
                # Copy the dakota.json file from the templatedir to the run_dir so that
                # all the required inputs are in one place.
                input_file = PurePath(input_file).name
                #input_file = ntpath.basename(input_file)
                shutil.copy(
                    src = self.run_dir / f'templatedir/{input_file}',
                    dst = self.run_dir / BIM_file)
                #src = posixpath.join(self.run_dir,'templatedir/{}'.format(input_file)),
                #dst = posixpath.join(self.run_dir,BIM_file))
            else:
                # copy the BIM file from the main dir to the building dir
                shutil.copy(
                    src = self.run_dir / BIM_file,
                    dst = self.run_dir / f'{bldg_id}/{BIM_file}')
                #src = posixpath.join(self.run_dir, BIM_file),
                #dst = posixpath.join(self.run_dir,
                #                     '{}/{}'.format(bldg_id, BIM_file)))
                os.chdir(str(bldg_id))

            workflow_app = self.workflow_apps['DL']

            if BIM_file is not None:
                workflow_app.defaults['filenameDL'] = BIM_file
                #for input_var in workflow_app.inputs:
                #    if input_var['id'] == 'filenameDL':
                #        input_var['default'] = BIM_file

            command_list = self.workflow_apps['DL'].get_command_list(
                app_path=self.app_dir_local)

            if copy_resources:
                command_list.append('--resource_dir')
                command_list.append(self.working_dir)

            command = create_command(command_list)

            log_msg('Damage and loss assessment command:',
                    prepend_timestamp=False)
            log_msg('\n{}\n'.format(command), prepend_timestamp=False,
                    prepend_blank_space=False)

            result, returncode = run_command(command)

            log_msg(result, prepend_timestamp=False)

            # if multiple buildings are analyzed, copy the pelicun_log file to the root dir
            if 'Building' in self.app_type_list:

                try:
                    shutil.copy(
                        src = self.run_dir / f'{bldg_id}/{"pelicun_log.txt"}',
                        dst = self.run_dir / f'pelicun_log_{bldg_id}.txt')
                    #src = posixpath.join(self.run_dir, '{}/{}'.format(bldg_id, 'pelicun_log.txt')),
                    #dst = posixpath.join(self.run_dir, 'pelicun_log_{}.txt'.format(bldg_id)))
                except:
                    pass

            log_msg('Damage and loss assessment finished successfully.',
                    prepend_timestamp=False)
            log_div()

        else:
            log_msg('No DL requested, loss assessment step is skipped.')

            # Only regional simulations send in a bldg id
            if bldg_id != None:

                EDP_df = pd.read_csv('response.csv', header=0, index_col=0)

                col_info = []
                for col in EDP_df.columns:
                    try:
                        split_col = col.split('-')
                        if len(split_col[1]) == 3:
                            col_info.append(split_col[1:])
                    except:
                        continue

                col_info = np.transpose(col_info)

                EDP_types = np.unique(col_info[0])
                EDP_locs = np.unique(col_info[1])
                EDP_dirs = np.unique(col_info[2])

                MI = pd.MultiIndex.from_product(
                    [EDP_types, EDP_locs, EDP_dirs, ['median', 'beta']],
                    names=['type', 'loc', 'dir', 'stat'])

                df_res = pd.DataFrame(columns=MI, index=[0, ])
                if ('PID', '0') in df_res.columns:
                    del df_res[('PID', '0')]

                # store the EDP statistics in the output DF
                for col in np.transpose(col_info):
                    df_res.loc[0, (col[0], col[1], col[2], 'median')] = EDP_df[
                        '1-{}-{}-{}'.format(col[0], col[1], col[2])].median()
                    df_res.loc[0, (col[0], col[1], col[2], 'beta')] = np.log(
                        EDP_df['1-{}-{}-{}'.format(col[0], col[1], col[2])]).std()

                df_res.dropna(axis=1, how='all', inplace=True)

                df_res = df_res.astype(float)

                # save the output
                df_res.to_csv('EDP.csv')

            log_div()

<<<<<<< HEAD
    def aggregate_results(self, bldg_data):
=======

    def aggregate_results(self, asst_data, asset_type = '',
        out_types = ['IM', 'BIM', 'EDP', 'DM', 'DV', 'every_realization'], 
        headers = None):
>>>>>>> 0d5b9fba
        """
        Short description

        Longer description

        Parameters
        ----------
        """

        log_msg('Collecting damage and loss results')

<<<<<<< HEAD
        os.chdir(self.run_dir)
=======
        run_path = self.run_dir
                
        if asset_type != '' :
            run_path = posixpath.join(run_path,asset_type)
        
        os.chdir(run_path)
        
        min_id = int(asst_data[0]['id'])
        max_id = int(asst_data[0]['id'])
>>>>>>> 0d5b9fba

        min_id = int(bldg_data[0]['id'])
        max_id = int(bldg_data[0]['id'])

        out_types = ['IM', 'BIM', 'EDP', 'DM', 'DV', 'every_realization']

        headers = dict(
            IM = [0, 1, 2, 3],
            BIM = [0, ],
            EDP = [0, 1, 2, 3],
            DM = [0, 1, 2],
            DV = [0, 1, 2, 3])

        for out_type in out_types:
            if ((self.output_types is None) or
                (self.output_types.get(out_type, False))):

                if out_type == 'every_realization':

                        realizations_EDP = None
                        realizations_DL = None

                        for bldg in bldg_data:
                            bldg_id = bldg['id']
                            min_id = min(int(bldg_id), min_id)
                            max_id = max(int(bldg_id), max_id)

                            # save all EDP realizations

                            df_i = pd.read_csv(bldg_id+'/response.csv', header=0, index_col=0)

                            if realizations_EDP == None:
                                realizations_EDP = dict([(col, []) for col in df_i.columns])

                            for col in df_i.columns:
                                vals = df_i.loc[:,col].to_frame().T
                                vals.index = [bldg_id,]
                                realizations_EDP[col].append(vals)

                            # If damage and loss assessment is part of the workflow
                            # then save the DL outputs too
                            if 'DL' in self.workflow_apps.keys():

                                try:
                                #if True:
                                    df_i = pd.read_csv(bldg_id+f'/DL_summary.csv',
                                                       header=0, index_col=0)

                                    if realizations_DL == None:
                                        realizations_DL = dict([(col, []) for col in df_i.columns])

                                    for col in df_i.columns:
                                        vals = df_i.loc[:,col].to_frame().T
                                        vals.index = [bldg_id,]
                                        realizations_DL[col].append(vals)

                                except:
                                    log_msg(f'Error reading DL realization data for building {bldg_id}',
                                            prepend_timestamp=False)

                        for d_type in realizations_EDP.keys():
                            d_agg = pd.concat(realizations_EDP[d_type], axis=0, sort=False)

                            d_agg.to_hdf(f'realizations_{min_id}-{max_id}.hdf', f'EDP-{d_type}', mode='a', format='fixed')

                        if 'DL' in self.workflow_apps.keys():
                            for d_type in realizations_DL.keys():
                                d_agg = pd.concat(realizations_DL[d_type], axis=0, sort=False)
                                #d_agg.sort_index(axis=0, inplace=True)

                                d_agg.to_hdf(f'realizations_{min_id}-{max_id}.hdf', f'DL-{d_type}', mode='a', format='fixed')



                else:
                    out_list = []

                    for bldg in bldg_data:
                        bldg_id = bldg['id']
                        min_id = min(int(bldg_id), min_id)
                        max_id = max(int(bldg_id), max_id)

                        try:
                        #if True:
                            # EDP data
                            df_i = pd.read_csv(bldg_id+f'/{out_type}.csv',
                                               header=headers[out_type], index_col=0)
                            df_i.index = [bldg_id,]
                            out_list.append(df_i)

                        except:
                            log_msg(f'Error reading {out_type} data for building {bldg_id}',
                                    prepend_timestamp=False)

                    #out_agg = pd.concat(out_list, axis=0, sort=False)
                    out_agg = pd.DataFrame() if len(out_list) < 1 else pd.concat(out_list, axis=0, sort=False)
                    #out_agg.sort_index(axis=0, inplace=True)

                    # save the collected DataFrames as csv files
                    out_agg.to_csv(f'{out_type}_{min_id}-{max_id}.csv')

        log_msg('Damage and loss results collected successfully.',
                prepend_timestamp=False)
        log_div()<|MERGE_RESOLUTION|>--- conflicted
+++ resolved
@@ -40,6 +40,7 @@
 # Wael Elhaddad
 # Michael Gardner
 # Chaofeng Wang
+# Stevan Gavrilovic
 
 """
 This module has classes and methods that handle everything at the moment.
@@ -65,6 +66,7 @@
 from copy import deepcopy
 
 import warnings
+import posixpath
 
 import numpy as np
 import pandas as pd
@@ -407,6 +409,7 @@
     def __str__(self):
         return repr(self.value)
 
+
 class WorkflowApplication(object):
     """
     Short description.
@@ -585,13 +588,10 @@
         log_div()
 
         self.optional_apps = ['RegionalEvent', 'Modeling', 'EDP', 'UQ', 'DL', 'FEM']
-<<<<<<< HEAD
-=======
         
         # Create the asset registry
         self.asset_type_list = ['Buildings', 'WaterDistributionNetwork']
         self.asset_registry = dict([(a, dict()) for a in self.asset_type_list])
->>>>>>> 0d5b9fba
 
         self.run_type = run_type
         self.input_file = input_file
@@ -615,14 +615,12 @@
 
         self.app_type_list = app_type_list
 
-        # initialize app registry
-        self._init_app_registry()
-
         # parse the application registry
         self._parse_app_registry()
 
         # parse the input file
         self.workflow_apps = {}
+        self.workflow_assets = {}
         self._parse_inputs()
 
     def _init_app_registry(self):
@@ -690,8 +688,6 @@
         log_msg('Successfully parsed application registry',
                 prepend_timestamp=False)
         log_div()
-<<<<<<< HEAD
-=======
         
 
     def _register_app_type(self, app_type, app_dict, sub_app = ''):
@@ -793,8 +789,24 @@
         asset_type - the type of asset, e.g., buildings, water pipelines
         
         app_dict - dictionary containing asset data
->>>>>>> 0d5b9fba
-
+
+        """
+  
+
+        # Check to see if the app type is in the application registry
+        asset_object = self.asset_registry.get(asset_type)
+        
+        if asset_object is None :
+            err = 'The asset ' +asset_type+' is not found in the asset registry. Supported assets are '+' '.join(self.asset_type_list)
+            raise WorkFlowInputError(err)
+        
+    
+        # Add the incoming asset to the workflow assets
+        self.workflow_assets[asset_type] = asset_dict
+        
+        log_msg(f'Found asset: {asset_type} ',prepend_timestamp=False)
+                        
+        
     def _parse_inputs(self):
         """
         Load the information about the workflow to run
@@ -827,7 +839,7 @@
 
         if self.output_types is None:
             default_output_types = {
-                "BIM": False,
+                "AIM": False,
                 "EDP": True,
                 "DM": True,
                 "DV": True,
@@ -839,8 +851,7 @@
             self.output_types = default_output_types
 
         else:
-            log_msg("The following output_types were requested: ",
-                prepend_timestamp=False)
+            log_msg("The following output_types were requested: ", prepend_timestamp=False)
             for out_type, flag in self.output_types.items():
                 if flag:
                     log_msg(f'  {out_type}', prepend_timestamp=False)
@@ -850,15 +861,13 @@
 
         if default_values is None:
             default_values = {}
-        print(default_values)
-
+        
         # workflow input is input file
         default_values['workflowInput']=os.path.basename(self.input_file)
         
         if default_values is not None:
 
-            log_msg("The following workflow defaults were overwritten:",
-                prepend_timestamp=False)
+            log_msg("The following workflow defaults were overwritten:", prepend_timestamp=False)
 
             for key, value in default_values.items():
 
@@ -909,18 +918,9 @@
             log_msg('{} : {}'.format(loc_name, loc_val),
                     prepend_timestamp=False)
 
-        if 'Building' in self.app_type_list:
-            self.building_file_name = "buildings.json"
-            #if 'buildingFile' in input_data:
-            #    self.building_file_name = input_data['buildingFile']
-            #else:
-            #    self.building_file_name = "buildings.json"
-            #log_msg('\tbuilding file name: {}'.format(self.building_file_name))
-
-
         # get the list of requested applications
-        log_msg('\nParsing the requested list of applications...',
-                prepend_timestamp=False)
+        log_msg('\nParsing the requested list of applications...', prepend_timestamp=False)
+        
         if 'Applications' in input_data:
             requested_apps = input_data['Applications']
         else:
@@ -937,15 +937,12 @@
                     eventClassification = event['EventClassification']
                     if eventClassification in ['Earthquake', 'Wind', 'Hurricane', 'Flood','Hydro', 'Tsunami'] :
 
-                        app_object = deepcopy(
-                            self.app_registry['Event'].get(event['Application']))
+                        app_object = deepcopy(self.app_registry['Event'].get(event['Application']))
 
                         if app_object is None:
-                            raise WorkFlowInputError(
-                                'Application entry missing for {}'.format('Events'))
-
-                        app_object.set_pref(event['ApplicationData'],
-                                            self.reference_dir)
+                            raise WorkFlowInputError('Application entry missing for {}'.format('Events'))
+
+                        app_object.set_pref(event['ApplicationData'],self.reference_dir)
                         self.workflow_apps['Event'] = app_object
 
                     else:
@@ -955,9 +952,6 @@
                              ).format(eventClassification))
                 else:
                     raise WorkFlowInputError('Need Event Classification')
-<<<<<<< HEAD
-
-=======
                         
         # Figure out what types of assets are coming into the analysis
         assetObjs = requested_apps.get('Assets', None)
@@ -976,54 +970,43 @@
                 
         
         # Iterate through the app type list which is set when you instantiate the workflow
->>>>>>> 0d5b9fba
         for app_type in self.app_type_list:
-            if app_type != 'Event':
-                if app_type in requested_apps:
-
-                    app_object = deepcopy(
-                        self.app_registry[app_type].get(
-                            requested_apps[app_type]['Application']))
-
-                    if app_object is None:
-                        raise WorkFlowInputError(
-                            'Application entry missing for {}'.format(app_type))
-
-                    # only assign the app to the workflow if it has an executable
-                    if app_object.rel_path is None:
-                        log_msg(
-                            f'  {requested_apps[app_type]["Application"]} is '
-                            'a passive application (i.e., it does not invoke '
-                            'any calculation within the workflow.',
-                            prepend_timestamp=False)
-
-                    else:
-                        app_object.set_pref(requested_apps[app_type]['ApplicationData'],
-                                            self.reference_dir)
-                        self.workflow_apps[app_type] = app_object
-
-                else:
-                    if app_type in self.optional_apps:
-                        self.app_registry.pop(app_type, None)
-                        log_msg(f'  No {app_type} among requested applications.',
-                                prepend_timestamp=False)
-                    else:
-                        raise WorkFlowInputError(
-                            f'Need {app_type} entry in Applications')
+        
+            # If the app_type is not an event
+            if app_type == 'Event':
+                continue
+            
+           # Check to make sure the required app type is in the list of requested apps
+           # i.e., the apps in provided in the input.json file
+            if app_type in requested_apps:
+                self._register_app_type(app_type, requested_apps[app_type])
+                
 
         for app_type in self.optional_apps:
             if (app_type not in self.app_registry) and (app_type in self.app_type_list):
                 self.app_type_list.remove(app_type)
+                
+                
+        def recursiveLog(app_type, app_object) :
+            
+            if type(app_object) is dict :
+                for sub_app_type, sub_object in app_object.items() :
+                    log_msg('   {} : '.format(app_type), prepend_timestamp=False)
+                    recursiveLog(sub_app_type,sub_object)
+            else :
+                log_msg('       {} : {}'.format(app_type, app_object.name), prepend_timestamp=False)
 
         log_msg('\nRequested workflow:', prepend_timestamp=False)
+        
+        
         for app_type, app_object in self.workflow_apps.items():
-            log_msg('  {} : {}'.format(app_type, app_object.name),
-                    prepend_timestamp=False)
+            recursiveLog(app_type, app_object)
 
         log_msg('\nSuccessfully parsed workflow inputs', prepend_timestamp=False)
         log_div()
 
-    def create_building_files(self):
+
+    def create_asset_files(self):
         """
         Short description
 
@@ -1034,14 +1017,6 @@
 
         """
 
-<<<<<<< HEAD
-        log_msg('Creating files for individual buildings')
-
-        building_file = self.run_dir / self.building_file_name
-        #building_file = posixpath.join(self.run_dir, self.building_file_name)
-
-        bldg_app = self.workflow_apps['Building']
-=======
         log_msg('Creating files for individual assets')
         
         # Open the input file - we'll need it later
@@ -1050,80 +1025,66 @@
 
         # Get the workflow assets
         assetsWfapps = self.workflow_apps.get('Assets', None)
->>>>>>> 0d5b9fba
-
+
+        assetWfList = self.workflow_assets.keys()
+        
         # TODO: not elegant code, fix later
         os.chdir(self.run_dir)
-
-        # filter buildings (if needed)
-        bldg_filter = bldg_app.pref.get('filter', None)
-        if bldg_filter == "":
-            del bldg_app.pref['filter']
-            bldg_filter = None
-
-        if bldg_filter is not None:
-            bldgs = [bs.split('-') for bs in bldg_filter.split(',')]
-
-            building_file = Path(str(building_file).replace(
-                ".json", f"{bldgs[0][0]}-{bldgs[-1][-1]}.json"))
-
-        # store the path to the building file
-        self.building_file_path = building_file
-
-        for output in bldg_app.outputs:
-            if output['id'] == 'buildingFile':
-                output['default'] = building_file
-
-        bldg_command_list = bldg_app.get_command_list(
-            app_path = self.app_dir_local)
-
-<<<<<<< HEAD
-        bldg_command_list.append(u'--getRV')
-
-        command = create_command(bldg_command_list)
-
-        log_msg('Creating initial building files...',
-                prepend_timestamp=False)
-        log_msg('\n{}\n'.format(command), prepend_timestamp=False,
-                prepend_blank_space=False)
-
-        result, returncode = run_command(command)
-
-        log_msg('Output: ', prepend_timestamp=False, prepend_blank_space=False)
-        log_msg('\n{}\n'.format(result), prepend_timestamp=False,
-                prepend_blank_space=False)
-
-        # Append workflow settings to the BIM file
-        log_msg('Appending additional settings to the BIM files...')
-
-        with open(building_file, 'r') as f:
-            bldg_data = json.load(f)
-
-        for bldg in bldg_data:
-
-            BIM_file = bldg['file']
-
-            # Open the BIM file and add the unit information to it
-            with open(BIM_file, 'r') as f:
-                BIM_data = json.load(f)
-
-            if self.units != None:
-                BIM_data.update({'units': self.units})
-
-                # TODO: remove this after all apps have been updated to use the
-                # above location to get units
-                BIM_data['GeneralInformation'].update({'units': self.units})
-
-            BIM_data.update({'outputs': self.output_types})
-
-            for key, value in self.shared_data.items():
-                BIM_data[key] = value
-
-            with open(BIM_file, 'w') as f:
-                json.dump(BIM_data, f, indent=2)
-
-        log_msg('Building files successfully created.', prepend_timestamp=False)
-=======
+        
+        assetFilesList = {}
+
+        #Iterate through the asset workflow apps
+        for asset_type, asset_app in assetsWfapps.items() :
+                
+            asset_folder = posixpath.join(self.run_dir, asset_type)
+                        
+            # Make a new directory for each asset
+            os.mkdir(asset_folder)
+            
+            asset_file = posixpath.join(asset_folder, asset_type) + '.json'
+            
+            assetPrefs = asset_app.pref
+           
+            # filter assets (if needed)
+            asset_filter = asset_app.pref.get('filter', None)
+            if asset_filter == "":
+                del asset_app.pref['filter']
+                asset_filter = None
+
+            if asset_filter is not None:
+                atag = [bs.split('-') for bs in asset_filter.split(',')]
+
+                asset_file = Path(str(asset_file).replace(".json", f"{atag[0][0]}-{atag[-1][-1]}.json"))
+                
+
+            # store the path to the asset file
+            
+            assetFilesList[asset_type] = str(asset_file)
+            
+            for output in asset_app.outputs:
+                if output['id'] == 'assetFile':
+                    output['default'] = asset_file
+
+            asset_command_list = asset_app.get_command_list(app_path = self.app_dir_local)
+
+            asset_command_list.append(u'--getRV')
+
+            # Create the asset command list
+            command = create_command(asset_command_list)
+
+            log_msg('\nCreating initial asset information model (AIM) files for '+asset_type, prepend_timestamp=False)
+            log_msg('\n{}\n'.format(command), prepend_timestamp=False, prepend_blank_space=False)
+            
+            result, returncode = run_command(command)
+            
+            
+            # Check if the command was completed successfully
+            if returncode != 0 :
+                print(result)
+                raise WorkFlowInputError('Failed to create the AIM file for '+asset_type)
+            else :
+                log_msg('AIM files created for '+asset_type+'\n', prepend_timestamp=False)
+
             
             log_msg('Output: '+str(returncode), prepend_timestamp=False, prepend_blank_space=False)
             log_msg('\n{}\n'.format(result), prepend_timestamp=False, prepend_blank_space=False)
@@ -1219,10 +1180,9 @@
     
         
         log_msg('\nAsset Information Model (AIM) files successfully created.', prepend_timestamp=False)
->>>>>>> 0d5b9fba
         log_div()
-
-        return building_file
+    
+        return assetFilesList
 
     def perform_regional_event(self):
         """
@@ -1239,8 +1199,7 @@
 
         reg_event_app = self.workflow_apps['RegionalEvent']
 
-        reg_event_command_list = reg_event_app.get_command_list(
-            app_path = self.app_dir_local)
+        reg_event_command_list = reg_event_app.get_command_list(app_path = self.app_dir_local)
 
         command = create_command(reg_event_command_list)
 
@@ -1250,38 +1209,33 @@
         result, returncode = run_command(command)
 
         log_msg('Output: ', prepend_timestamp=False, prepend_blank_space=False)
-        log_msg('\n{}\n'.format(result), prepend_timestamp=False,
-                prepend_blank_space=False)
-
-        log_msg('Regional event successfully simulated.',
-                prepend_timestamp=False)
+        log_msg('\n{}\n'.format(result), prepend_timestamp=False, prepend_blank_space=False)
+
+        log_msg('Regional event successfully simulated.', prepend_timestamp=False)
         log_div()
 
-<<<<<<< HEAD
-    def perform_regional_mapping(self, building_file):
-=======
 
     def perform_regional_mapping(self, AIM_file_path, assetType):
         
->>>>>>> 0d5b9fba
-        """
-        Short description
-
-        Longer description
+        """
+        Performs the regional mapping between the asset and a hazard event.
+
+        
 
         Parameters
         ----------
 
         """
-
+        
+        log_msg('', prepend_timestamp=False, prepend_blank_space=False)
         log_msg('Creating regional mapping...')
 
         reg_mapping_app = self.workflow_apps['RegionalMapping'][assetType]
 
         # TODO: not elegant code, fix later
         for input_ in reg_mapping_app.inputs:
-            if input_['id'] == 'buildingFile':
-                input_['default'] = str(building_file)
+            if input_['id'] == 'assetFile':
+                input_['default'] = str(AIM_file_path)
 
         reg_mapping_app.inputs.append({
             'id': 'filenameEVENTgrid',
@@ -1296,56 +1250,65 @@
 
         command = create_command(reg_mapping_command_list)
 
-        log_msg('\n{}\n'.format(command), prepend_timestamp=False,
-                prepend_blank_space=False)
+        log_msg('\n{}\n'.format(command), prepend_timestamp=False, prepend_blank_space=False)
 
         result, returncode = run_command(command)
 
-        log_msg('Output: ', prepend_timestamp=False,
-                prepend_blank_space=False)
-        log_msg('\n{}\n'.format(result), prepend_timestamp=False,
-                prepend_blank_space=False)
-
-        log_msg('Regional mapping successfully created.',
-                prepend_timestamp=False)
+        log_msg('Output: ' + str(returncode), prepend_timestamp=False, prepend_blank_space=False)
+        log_msg('\n{}\n'.format(result), prepend_timestamp=False, prepend_blank_space=False)
+        log_msg('Regional mapping successfully created.', prepend_timestamp=False)
         log_div()
 
-    def init_simdir(self, bldg_id=None, BIM_file = 'BIM.json'):
-        """
-        Short description
-
-        Longer description
+
+    def init_simdir(self, asst_id=None, AIM_file_path = 'AIM.json'):
+        """
+        Initializes the simulation directory for each asset.
+        
+        In the current directory where the Asset Information Model (AIM) file resides, e.g., ./Buildings/2000-AIM.json, a new directory is created with the asset id, e.g., ./Buildings/2000, and within that directory a template directory is created (templatedir) ./Buildings/2000/templatedir. The AIM file is copied over to the template dir. It is within this template dir that the analysis is run for the individual asset.
 
         Parameters
         ----------
-
-        """
-        log_msg('Initializing the simulation directory')
-
-        os.chdir(self.run_dir)
-
-        if bldg_id is not None:
+        
+        asst_id - the asset id
+        AIM_file_path - file path to the AIM file
+
+        """
+        log_msg('Initializing the simulation directory\n')
+
+        aimDir = os.path.dirname(AIM_file_path)
+        aimFileName = os.path.basename(AIM_file_path)
+        
+        # If the path is not provided, assume the AIM file is in the run dir
+        if os.path.exists(aimDir) == False :
+            aimDir = self.run_dir
+            aimFileName = AIM_file_path
+
+        os.chdir(aimDir)
+
+        if asst_id is not None:
 
             # if the directory already exists, remove its contents
-            if bldg_id in os.listdir(self.run_dir):
-                shutil.rmtree(bldg_id, ignore_errors=True)
-
-            # create the building_id dir and the template dir
-            os.mkdir(bldg_id)
-            os.chdir(bldg_id)
+            if asst_id in os.listdir(aimDir):
+                shutil.rmtree(asst_id, ignore_errors=True)
+
+            # create the asset_id dir and the template dir
+            os.mkdir(asst_id)
+            os.chdir(asst_id)
             os.mkdir('templatedir')
             os.chdir('templatedir')
 
-            # Make a copy of the BIM file
-            shutil.copy(
-                src = self.run_dir / BIM_file,
-                dst = self.run_dir / f'{bldg_id}/templatedir/{BIM_file}')
-
-            #src = posixpath.join(self.run_dir, BIM_file),
-            #dst = posixpath.join(
-            #    self.run_dir,
-            #    '{}/templatedir/{}'.format(bldg_id, BIM_file)))
-
+            # Make a copy of the AIM file
+            src = posixpath.join(aimDir,aimFileName)
+            dst = posixpath.join(aimDir, f'{asst_id}/templatedir/{aimFileName}')
+            
+            try:
+                shutil.copy(src,dst)
+            
+                print("Copied AIM file to: ",dst)
+ 
+            except:
+                print("Error occurred while copying file: ",dst)
+      
         else:
 
             for dir_or_file in os.listdir(os.getcwd()):
@@ -1364,22 +1327,15 @@
 
             # Make a copy of the input file and rename it to BIM.json
             # This is a temporary fix, will be removed eventually.
-<<<<<<< HEAD
-            dst = Path(os.getcwd()) / BIM_file
-            #dst = posixpath.join(os.getcwd(),BIM_file)
-            if BIM_file != self.input_file:
-=======
             dst = Path(os.getcwd()) / AIM_file_path
             #dst = posixpath.join(os.getcwd(),AIM_file)
             if AIM_file_path != self.input_file:
->>>>>>> 0d5b9fba
                 shutil.copy(src = self.input_file, dst = dst)
 
-        log_msg('Simulation directory successfully initialized.',
-                prepend_timestamp=False)
+        log_msg('Simulation directory successfully initialized.\n',prepend_timestamp=False)
         log_div()
 
-    def cleanup_simdir(self, bldg_id):
+    def cleanup_simdir(self, asst_id):
         """
         Short description
 
@@ -1393,8 +1349,8 @@
 
         os.chdir(self.run_dir)
 
-        if bldg_id is not None:
-            os.chdir(bldg_id)
+        if asst_id is not None:
+            os.chdir(asst_id)
 
         workdirs = os.listdir(os.getcwd())
         for workdir in workdirs:
@@ -1454,7 +1410,7 @@
         log_div()
 
 
-    def create_RV_files(self, app_sequence, BIM_file = 'BIM.json', bldg_id=None): # we will probably need to rename this one
+    def preprocess_inputs(self, app_sequence, AIM_file_path = 'AIM.json', asst_id=None) :
         """
         Short description
 
@@ -1465,13 +1421,22 @@
 
         """
 
-        log_msg('Creating files with random variables')
-
-        os.chdir(self.run_dir)
-
-        if bldg_id is not None:
-            os.chdir(bldg_id)
-
+        log_msg('Running preprocessing step random variables')
+
+        # Get the directory to the asset class dir, e.g., buildings
+        aimDir = os.path.dirname(AIM_file_path)
+        aimFileName = os.path.basename(AIM_file_path)
+        
+        # If the path is not provided, assume the AIM file is in the run dir
+        if os.path.exists(aimDir) == False :
+            aimDir = self.run_dir
+
+        os.chdir(aimDir)
+
+        if asst_id is not None:
+            os.chdir(asst_id)
+
+        # Change the directory to the templatedir that was previously created in init_simdir
         os.chdir('templatedir')
 
         for app_type in self.optional_apps:
@@ -1480,47 +1445,64 @@
                 app_sequence.remove(app_type)
 
         for app_type in app_sequence:
-
+        
             workflow_app = self.workflow_apps[app_type]
-
+            
             if (app_type != 'FEM'):
-                if BIM_file is not None:
-                    workflow_app.defaults['filenameBIM'] = BIM_file
-                    #for input_var in workflow_app.inputs:
-                    #    if input_var['id'] == 'filenameBIM':
-                    #        input_var['default'] = BIM_file
+            
+                if AIM_file_path is not None:
+                
+                    if type(workflow_app) is dict :
                     
-                command_list = workflow_app.get_command_list(
-                    app_path = self.app_dir_local)
-
-                command_list.append(u'--getRV')
-                
-                command = create_command(command_list)
-                
-                log_msg('\nRunning {} app for RV...'.format(app_type),
-                        prepend_timestamp=False)
-                log_msg('\n{}\n'.format(command), prepend_timestamp=False,
-                        prepend_blank_space=False)
-                
-                result, returncode = run_command(command)
-
-                log_msg('Output: ', prepend_timestamp=False,
-                        prepend_blank_space=False)
-                log_msg('\n{}\n'.format(result), prepend_timestamp=False,
-                        prepend_blank_space=False)
-
-                log_msg('Files with random variables successfully created.',
-                        prepend_timestamp=False)
-                log_div()
+                        for itemKey, item in workflow_app.items() :
+                        
+                            item.defaults['filenameAIM'] = AIM_file_path
+                            
+                            command_list = item.get_command_list(app_path = self.app_dir_local)
+
+                            command_list.append(u'--getRV')
+                            
+                            command = create_command(command_list)
+                                                        
+                            log_msg('\nRunning {} app at preprocessing step...'.format(app_type), prepend_timestamp=False)
+                            log_msg('\n{}\n'.format(command), prepend_timestamp=False, prepend_blank_space=False)
+                            
+                            result, returncode = run_command(command)
+
+                            log_msg('Output: '+str(returncode), prepend_timestamp=False, prepend_blank_space=False)
+                            log_msg('\n{}\n'.format(result), prepend_timestamp=False, prepend_blank_space=False)
+
+                            log_msg('Preprocessing successfully completed.', prepend_timestamp=False)
+                            log_div()
+                            
+                    else:
+                        workflow_app.defaults['filenameAIM'] = AIM_file_path
+                    
+                        command_list = workflow_app.get_command_list(app_path = self.app_dir_local)
+        
+                        command_list.append(u'--getRV')
+                        
+                        command = create_command(command_list)
+                                                
+                        log_msg('\nRunning {} app at preprocessing step...'.format(app_type), prepend_timestamp=False)
+                        log_msg('\n{}\n'.format(command), prepend_timestamp=False, prepend_blank_space=False)
+                        
+                        result, returncode = run_command(command)
+        
+                        log_msg('Output: '+str(returncode), prepend_timestamp=False, prepend_blank_space=False)
+                        log_msg('\n{}\n'.format(result), prepend_timestamp=False, prepend_blank_space=False)
+        
+                        log_msg('Preprocessing successfully completed.', prepend_timestamp=False)
+                        log_div()
 
             else:
 
-                old_command_list = workflow_app.get_command_list(
-                    app_path = self.app_dir_local)
+                old_command_list = workflow_app.get_command_list(app_path = self.app_dir_local)
 
                 command_list = []
                 command_list.append(old_command_list[0])
                 command_list.append(self.input_file)
+                
                 if self.run_type in ['set_up', 'runningRemote']:
                     command_list.append('runningRemote')
                     command_list.append('MacOS')
@@ -1529,19 +1511,18 @@
                     if any(platform.win32_ver()):
                         command_list.append('Windows')
                     else:
-                        command_list.append('MacOS')                    
+                        command_list.append('MacOS')
+                        
                 command_list.append(old_command_list[4])
                 
                 command = create_command(command_list)
 
-                log_msg('\nRunning FEM app',
-                        prepend_timestamp=False)
-                log_msg('\n{}\n'.format(command), prepend_timestamp=False,
-                        prepend_blank_space=False)
+                log_msg('\nRunning FEM app', prepend_timestamp=False)
+                log_msg('\n{}\n'.format(command), prepend_timestamp=False, prepend_blank_space=False)
                 
                 result, returncode = run_command(command)
 
-                log_msg('Output: ', prepend_timestamp=False,
+                log_msg('Output: '+str(returncode), prepend_timestamp=False,
                         prepend_blank_space=False)
                 log_msg('\n{}\n'.format(result), prepend_timestamp=False,
                         prepend_blank_space=False)
@@ -1550,43 +1531,53 @@
                         prepend_timestamp=False)
                 log_div()
 
-    def gather_workflow_inputs(self, bldg_id=None):
+
+    def gather_workflow_inputs(self, asst_id=None, AIM_file_path = 'AIM.json'):
 
         if 'UQ' in self.workflow_apps.keys():        
-            os.chdir(self.run_dir)
-            
-            if bldg_id is not None:
-                os.chdir(bldg_id)
-                
+            
+            # Get the directory to the asset class dir, e.g., buildings
+            aimDir = os.path.dirname(AIM_file_path)
+                
+            # If the path is not provided, assume the AIM file is in the run dir
+            if os.path.exists(aimDir) == False :
+                aimDir = self.run_dir
+    
+            os.chdir(aimDir)
+                
+            if asst_id is not None:
+                os.chdir(asst_id)
+            
             os.chdir('templatedir')
-                
+
             relPathCreateCommon = 'applications/performUQ/common/createStandardUQ_Input'
             abs_path = Path(self.app_dir_local) / relPathCreateCommon
             
             arg_list = []
             arg_list.append(u'{}'.format(abs_path.as_posix()))
             # arg_list.append(u'{}'.format(abs_path))
+            
+            inputFilePath = os.path.dirname(self.input_file)
+            
             inputFilename = os.path.basename(self.input_file)
-            arg_list.append(u'{}'.format(inputFilename))
-            arg_list.append(u'{}'.format('sc_'+inputFilename))
+                        
+            pathToScFile = posixpath.join(inputFilePath,'sc_'+inputFilename)
+
+            arg_list.append(u'{}'.format(self.input_file))
+            arg_list.append(u'{}'.format(pathToScFile))
             arg_list.append(u'{}'.format(self.default_values['driverFile']))
             arg_list.append(u'{}'.format('sc_'+self.default_values['driverFile']))
             arg_list.append(u'{}'.format(self.run_type))
+            
             if any(platform.win32_ver()):
                 arg_list.append('Windows')
             else:
-<<<<<<< HEAD
-                arg_list.append('MacOS')                                
-            self.default_values['workflowInput']='sc_'+inputFilename
-            self.default_values['driverFile']='sc_'+self.default_values['driverFile']
-=======
                 arg_list.append('MacOS')
                 
             self.default_values['workflowInput']=pathToScFile
             #self.default_values['driverFile']='sc_'+self.default_values['driverFile']
             self.default_values['modDriverFile']='sc_'+self.default_values['driverFile']
             #self.default_values['driverFile']='driver'
->>>>>>> 0d5b9fba
 
             self.modifiedRun = True # ADAM to fix 
             command = create_command(arg_list)
@@ -1604,11 +1595,9 @@
             log_div()
             
                 
-    def create_driver_file(self, app_sequence, bldg_id=None):
-        """
-        Short description
-
-        Longer description
+    def create_driver_file(self, app_sequence, asst_id=None, AIM_file_path = 'AIM.json'):
+        """
+        This functipon creates a UQ driver file. This is only done if UQ is in the workflow apps
 
         Parameters
         ----------
@@ -1617,11 +1606,17 @@
         if 'UQ' in self.workflow_apps.keys():
             
             log_msg('Creating the workflow driver file')
-
-            os.chdir(self.run_dir)
-
-            if bldg_id is not None:
-                os.chdir(bldg_id)
+                        
+            aimDir = os.path.dirname(AIM_file_path)
+                    
+            # If the path is not provided, assume the AIM file is in the run dir
+            if os.path.exists(aimDir) == False :
+                aimDir = self.run_dir
+                
+            os.chdir(aimDir)
+
+            if asst_id is not None:
+                os.chdir(asst_id)
 
             os.chdir('templatedir')
 
@@ -1633,24 +1628,39 @@
                     app_sequence.remove(app_type)
 
             for app_type in app_sequence:
+            
+                workflow_app = self.workflow_apps[app_type]
 
                 if self.run_type in ['set_up', 'runningRemote']:
-                    command_list = self.workflow_apps[app_type].get_command_list(
-                        app_path = self.app_dir_remote, force_posix = True)
-
-                    driver_script += create_command(command_list, enforced_python='python3') + u'\n'
+                
+                    if type(workflow_app) is dict :
+                        for itemKey, item in workflow_app.items() :
+                            
+                            command_list = item.get_command_list(app_path = self.app_dir_remote, force_posix = True)
+                            driver_script += create_command(command_list, enforced_python='python3') + u'\n'
+                        
+                    else :
+                        command_list = workflow_app.get_command_list(app_path = self.app_dir_remote, force_posix = True)
+                        driver_script += create_command(command_list, enforced_python='python3') + u'\n'
+                
                 else:
-                    command_list = self.workflow_apps[app_type].get_command_list(
-                        app_path = self.app_dir_local)
-
-                    driver_script += create_command(command_list) + u'\n'
-
+                
+                    if type(workflow_app) is dict :
+                        for itemKey, item in workflow_app.items() :
+                            
+                            command_list = item.get_command_list(app_path = self.app_dir_local)
+                            driver_script += create_command(command_list) + u'\n'
+                            
+                    else:
+                        command_list = workflow_app.get_command_list(app_path = self.app_dir_local)
+
+                        driver_script += create_command(command_list) + u'\n'
 
             log_msg('Workflow driver script:', prepend_timestamp=False)
-            log_msg('\n{}\n'.format(driver_script), prepend_timestamp=False,
-                    prepend_blank_space=False)
+            log_msg('\n{}\n'.format(driver_script), prepend_timestamp=False, prepend_blank_space=False)
 
             driverFile = self.default_values['driverFile']
+            
             # KZ: for windows, to write bat
             if platform.system() == 'Windows':
                 driverFile = driverFile+'.bat'
@@ -1658,8 +1668,7 @@
             with open(driverFile,'w') as f:
                 f.write(driver_script)
 
-            log_msg('Workflow driver file successfully created.',
-                    prepend_timestamp=False)
+            log_msg('Workflow driver file successfully created.',prepend_timestamp=False)
             log_div()
         else:
             log_msg('No UQ requested, workflow driver is not needed.')
@@ -1667,7 +1676,7 @@
 
 
 
-    def simulate_response(self, BIM_file = 'BIM.json', bldg_id=None):
+    def simulate_response(self, AIM_file_path = 'AIM.json', asst_id=None):
         """
         Short description
 
@@ -1676,25 +1685,33 @@
         Parameters
         ----------
         """
-
+        
+        # Get the directory to the asset class dir, e.g., buildings
+        aimDir = os.path.dirname(AIM_file_path)
+        aimFileName = os.path.basename(AIM_file_path)
+        
+        # If the path is not provided, assume the AIM file is in the run dir
+        if os.path.exists(aimDir) == False :
+            aimDir = self.run_dir
+
+        os.chdir(aimDir)
+            
+        if asst_id is not None:
+            os.chdir(asst_id)
+                
         if 'UQ' in self.workflow_apps.keys():
 
             log_msg('Running response simulation')
 
-            os.chdir(self.run_dir)
-
-            if bldg_id is not None:
-                os.chdir(bldg_id)
-
             os.chdir('templatedir')
-
+            
             workflow_app = self.workflow_apps['UQ']
 
-            if BIM_file is not None:
-                workflow_app.defaults['filenameBIM'] = BIM_file
+            if AIM_file_path is not None:
+                workflow_app.defaults['filenameAIM'] = AIM_file_path
                 #for input_var in workflow_app.inputs:
-                #    if input_var['id'] == 'filenameBIM':
-                #        input_var['default'] = BIM_file
+                #    if input_var['id'] == 'filenameAIM':
+                #        input_var['default'] = AIM_file_path
 
             command_list = workflow_app.get_command_list(
                 app_path=self.app_dir_local)
@@ -1702,12 +1719,8 @@
             #ADAM to fix FMK
             if (self.modifiedRun):
                 command_list[3] = self.default_values['workflowInput']
-<<<<<<< HEAD
-                command_list[5] = self.default_values['driverFile']
-=======
                                 
                 command_list[5] = self.default_values['modDriverFile']
->>>>>>> 0d5b9fba
             
             # add the run type to the uq command list
             command_list.append(u'--runType')
@@ -1742,9 +1755,11 @@
                         prepend_blank_space=False)
 
                 # create the response.csv file from the dakotaTab.out file
-                os.chdir(self.run_dir)
-                if bldg_id is not None:
-                    os.chdir(bldg_id)
+                os.chdir(aimDir)
+                
+                if asst_id is not None:
+                    os.chdir(asst_id)
+                    
                 try:
                 # sy, abs - added try-statement because dakota-reliability does not write DakotaTab.out
                     dakota_out = pd.read_csv('dakotaTab.out', sep=r'\s+', header=0, index_col=0)
@@ -1779,15 +1794,13 @@
             log_msg('No UQ requested, response simulation step is skipped.')
 
             # copy the response.csv from the templatedir to the run dir
-            os.chdir(self.run_dir)
-            if bldg_id is not None:
-                os.chdir(bldg_id)
             shutil.copy(src = 'templatedir/response.csv', dst = 'response.csv')
 
             log_div()
 
-    def estimate_losses(self, BIM_file = 'BIM.json', bldg_id = None,
-        input_file = None, copy_resources=False):
+
+    def estimate_losses(self, AIM_file_path = 'AIM.json', asst_id = None,
+        asset_type = None, input_file = None, copy_resources=False):
         """
         Short description
 
@@ -1798,67 +1811,132 @@
         """
 
         if 'DL' in self.workflow_apps.keys():
+        
             log_msg('Running damage and loss assessment')
-
-            os.chdir(self.run_dir)
-
-            if 'Building' not in self.app_type_list:
+            
+            # Get the directory to the asset class dir, e.g., buildings
+            aimDir = os.path.dirname(AIM_file_path)
+            aimFileName = os.path.basename(AIM_file_path)
+        
+            # If the path is not provided, assume the AIM file is in the run dir
+            if os.path.exists(aimDir) == False :
+                aimDir = self.run_dir
+                aimFileName = AIM_file_path
+
+            os.chdir(aimDir)
+
+            if 'Assets' not in self.app_type_list:
+            
                 # Copy the dakota.json file from the templatedir to the run_dir so that
                 # all the required inputs are in one place.
                 input_file = PurePath(input_file).name
                 #input_file = ntpath.basename(input_file)
                 shutil.copy(
-                    src = self.run_dir / f'templatedir/{input_file}',
-                    dst = self.run_dir / BIM_file)
+                    src = aimDir / f'templatedir/{input_file}',
+                    dst = posixpath.join(aimDir,aimFileName))
                 #src = posixpath.join(self.run_dir,'templatedir/{}'.format(input_file)),
-                #dst = posixpath.join(self.run_dir,BIM_file))
+                #dst = posixpath.join(self.run_dir,AIM_file_path))
             else:
-                # copy the BIM file from the main dir to the building dir
-                shutil.copy(
-                    src = self.run_dir / BIM_file,
-                    dst = self.run_dir / f'{bldg_id}/{BIM_file}')
-                #src = posixpath.join(self.run_dir, BIM_file),
+            
+                src = posixpath.join(aimDir,aimFileName)
+                dst = posixpath.join(aimDir, f'{asst_id}/{aimFileName}')
+            
+                # copy the AIM file from the main dir to the building dir
+                shutil.copy(src,dst)
+    
+                #src = posixpath.join(self.run_dir, AIM_file_path),
                 #dst = posixpath.join(self.run_dir,
-                #                     '{}/{}'.format(bldg_id, BIM_file)))
-                os.chdir(str(bldg_id))
+                #                     '{}/{}'.format(asst_id, AIM_file_path)))
+                os.chdir(str(asst_id))
 
             workflow_app = self.workflow_apps['DL']
-
-            if BIM_file is not None:
-                workflow_app.defaults['filenameDL'] = BIM_file
-                #for input_var in workflow_app.inputs:
-                #    if input_var['id'] == 'filenameDL':
-                #        input_var['default'] = BIM_file
-
-            command_list = self.workflow_apps['DL'].get_command_list(
-                app_path=self.app_dir_local)
-
-            if copy_resources:
-                command_list.append('--resource_dir')
-                command_list.append(self.working_dir)
-
-            command = create_command(command_list)
-
-            log_msg('Damage and loss assessment command:',
-                    prepend_timestamp=False)
-            log_msg('\n{}\n'.format(command), prepend_timestamp=False,
-                    prepend_blank_space=False)
-
-            result, returncode = run_command(command)
-
-            log_msg(result, prepend_timestamp=False)
-
-            # if multiple buildings are analyzed, copy the pelicun_log file to the root dir
-            if 'Building' in self.app_type_list:
-
-                try:
-                    shutil.copy(
-                        src = self.run_dir / f'{bldg_id}/{"pelicun_log.txt"}',
-                        dst = self.run_dir / f'pelicun_log_{bldg_id}.txt')
-                    #src = posixpath.join(self.run_dir, '{}/{}'.format(bldg_id, 'pelicun_log.txt')),
-                    #dst = posixpath.join(self.run_dir, 'pelicun_log_{}.txt'.format(bldg_id)))
-                except:
-                    pass
+            
+            
+            if type(workflow_app) is dict :
+                    
+                    for itemKey, item in workflow_app.items() :
+                    
+                        if AIM_file_path is not None:
+                            item.defaults['filenameDL'] = AIM_file_path
+                            #for input_var in workflow_app.inputs:
+                            #    if input_var['id'] == 'filenameDL':
+                            #        input_var['default'] = AIM_file_path
+                                                    
+                        if asset_type != itemKey :
+                            continue
+            
+                        command_list = item.get_command_list(app_path=self.app_dir_local)
+            
+                        if copy_resources:
+                            command_list.append('--resource_dir')
+                            command_list.append(self.working_dir)
+            
+                        command_list.append('--dirnameOutput')
+                        command_list.append(f'{aimDir}/{asst_id}')
+            
+                        command = create_command(command_list)
+            
+                        log_msg('Damage and loss assessment command:', prepend_timestamp=False)
+                        log_msg('\n{}\n'.format(command), prepend_timestamp=False,
+                                prepend_blank_space=False)
+            
+                        result, returncode = run_command(command)
+            
+                        log_msg(result, prepend_timestamp=False)
+            
+                        # if multiple buildings are analyzed, copy the pelicun_log file to the root dir
+                        if 'Assets' in self.app_type_list:
+            
+                            try:
+                                shutil.copy(
+                                    src = aimDir / f'{asst_id}/{"pelicun_log.txt"}',
+                                    dst = aimDir / f'pelicun_log_{asst_id}.txt')
+                                    
+                                #src = posixpath.join(self.run_dir, '{}/{}'.format(asst_id, 'pelicun_log.txt')),
+                                #dst = posixpath.join(self.run_dir, 'pelicun_log_{}.txt'.format(asst_id)))
+                            except:
+                                pass
+                                
+            else:
+            
+                if AIM_file_path is not None:
+                    workflow_app.defaults['filenameDL'] = AIM_file_path
+                    #for input_var in workflow_app.inputs:
+                    #    if input_var['id'] == 'filenameDL':
+                    #        input_var['default'] = AIM_file_path
+    
+                command_list = self.workflow_apps['DL'].get_command_list(
+                    app_path=self.app_dir_local)
+                    
+                command_list.append('--dirnameOutput')
+                command_list.append(f'{aimDir}/{asst_id}')
+    
+                if copy_resources:
+                    command_list.append('--resource_dir')
+                    command_list.append(self.working_dir)
+    
+                command = create_command(command_list)
+    
+                log_msg('Damage and loss assessment command:',
+                        prepend_timestamp=False)
+                log_msg('\n{}\n'.format(command), prepend_timestamp=False,
+                        prepend_blank_space=False)
+    
+                result, returncode = run_command(command)
+    
+                log_msg(result, prepend_timestamp=False)
+    
+                # if multiple buildings are analyzed, copy the pelicun_log file to the root dir
+                if 'Building' in self.app_type_list:
+    
+                    try:
+                        shutil.copy(
+                            src = self.run_dir / f'{asst_id}/{"pelicun_log.txt"}',
+                            dst = self.run_dir / f'pelicun_log_{asst_id}.txt')
+                        #src = posixpath.join(self.run_dir, '{}/{}'.format(asst_id, 'pelicun_log.txt')),
+                        #dst = posixpath.join(self.run_dir, 'pelicun_log_{}.txt'.format(asst_id)))
+                    except:
+                        pass
 
             log_msg('Damage and loss assessment finished successfully.',
                     prepend_timestamp=False)
@@ -1867,8 +1945,8 @@
         else:
             log_msg('No DL requested, loss assessment step is skipped.')
 
-            # Only regional simulations send in a bldg id
-            if bldg_id != None:
+            # Only regional simulations send in a asst id
+            if asst_id != None:
 
                 EDP_df = pd.read_csv('response.csv', header=0, index_col=0)
 
@@ -1911,14 +1989,10 @@
 
             log_div()
 
-<<<<<<< HEAD
-    def aggregate_results(self, bldg_data):
-=======
 
     def aggregate_results(self, asst_data, asset_type = '',
         out_types = ['IM', 'BIM', 'EDP', 'DM', 'DV', 'every_realization'], 
         headers = None):
->>>>>>> 0d5b9fba
         """
         Short description
 
@@ -1928,11 +2002,8 @@
         ----------
         """
 
-        log_msg('Collecting damage and loss results')
-
-<<<<<<< HEAD
-        os.chdir(self.run_dir)
-=======
+        log_msg('Collecting '+asset_type+' damage and loss results')
+
         run_path = self.run_dir
                 
         if asset_type != '' :
@@ -1942,19 +2013,15 @@
         
         min_id = int(asst_data[0]['id'])
         max_id = int(asst_data[0]['id'])
->>>>>>> 0d5b9fba
-
-        min_id = int(bldg_data[0]['id'])
-        max_id = int(bldg_data[0]['id'])
-
-        out_types = ['IM', 'BIM', 'EDP', 'DM', 'DV', 'every_realization']
-
-        headers = dict(
-            IM = [0, 1, 2, 3],
-            BIM = [0, ],
-            EDP = [0, 1, 2, 3],
-            DM = [0, 1, 2],
-            DV = [0, 1, 2, 3])
+
+
+        if headers is None :
+            headers = dict(
+                IM = [0, 1, 2, 3],
+                BIM = [0, ],
+                EDP = [0, 1, 2, 3],
+                DM = [0, 1, 2],
+                DV = [0, 1, 2, 3])
 
         for out_type in out_types:
             if ((self.output_types is None) or
@@ -1965,21 +2032,27 @@
                         realizations_EDP = None
                         realizations_DL = None
 
-                        for bldg in bldg_data:
-                            bldg_id = bldg['id']
-                            min_id = min(int(bldg_id), min_id)
-                            max_id = max(int(bldg_id), max_id)
+                        for asst in asst_data:
+                        
+                            asst_file = asst['file']
+                        
+                            # Get the folder containing the results
+                            aimDir = os.path.dirname(asst_file)
+                        
+                            asst_id = asst['id']
+                            min_id = min(int(asst_id), min_id)
+                            max_id = max(int(asst_id), max_id)
 
                             # save all EDP realizations
 
-                            df_i = pd.read_csv(bldg_id+'/response.csv', header=0, index_col=0)
+                            df_i = pd.read_csv(aimDir+'/'+asst_id+'/response.csv', header=0, index_col=0)
 
                             if realizations_EDP == None:
                                 realizations_EDP = dict([(col, []) for col in df_i.columns])
 
                             for col in df_i.columns:
                                 vals = df_i.loc[:,col].to_frame().T
-                                vals.index = [bldg_id,]
+                                vals.index = [asst_id,]
                                 realizations_EDP[col].append(vals)
 
                             # If damage and loss assessment is part of the workflow
@@ -1988,19 +2061,19 @@
 
                                 try:
                                 #if True:
-                                    df_i = pd.read_csv(bldg_id+f'/DL_summary.csv',
+                                    df_i = pd.read_csv(aimDir+'/'+asst_id+f'/DL_summary.csv',
                                                        header=0, index_col=0)
-
+                                    
                                     if realizations_DL == None:
                                         realizations_DL = dict([(col, []) for col in df_i.columns])
 
                                     for col in df_i.columns:
                                         vals = df_i.loc[:,col].to_frame().T
-                                        vals.index = [bldg_id,]
+                                        vals.index = [asst_id,]
                                         realizations_DL[col].append(vals)
 
                                 except:
-                                    log_msg(f'Error reading DL realization data for building {bldg_id}',
+                                    log_msg(f'Error reading DL realization data for asset {asset_type} {asst_id}',
                                             prepend_timestamp=False)
 
                         for d_type in realizations_EDP.keys():
@@ -2020,30 +2093,40 @@
                 else:
                     out_list = []
 
-                    for bldg in bldg_data:
-                        bldg_id = bldg['id']
-                        min_id = min(int(bldg_id), min_id)
-                        max_id = max(int(bldg_id), max_id)
+                    for asst in asst_data:
+                                            
+                        asst_file = asst['file']
+                        
+                        # Get the folder containing the results
+                        aimDir = os.path.dirname(asst_file)
+                    
+                        asst_id = asst['id']
+                        min_id = min(int(asst_id), min_id)
+                        max_id = max(int(asst_id), max_id)
 
                         try:
                         #if True:
+                        
+                            csvPath = aimDir+'/'+asst_id+f'/{out_type}.csv'
+                                                        
                             # EDP data
-                            df_i = pd.read_csv(bldg_id+f'/{out_type}.csv',
-                                               header=headers[out_type], index_col=0)
-                            df_i.index = [bldg_id,]
+                            df_i = pd.read_csv(csvPath, header=headers[out_type], index_col=0)
+                        
+                            df_i.index = [asst_id,]
+                            
                             out_list.append(df_i)
-
+                            
                         except:
-                            log_msg(f'Error reading {out_type} data for building {bldg_id}',
-                                    prepend_timestamp=False)
+                            log_msg(f'Error reading {out_type} data for asset {asset_type} {asst_id}', prepend_timestamp=False)
 
                     #out_agg = pd.concat(out_list, axis=0, sort=False)
                     out_agg = pd.DataFrame() if len(out_list) < 1 else pd.concat(out_list, axis=0, sort=False)
                     #out_agg.sort_index(axis=0, inplace=True)
-
+                    
+                    outPath = posixpath.join(run_path,f'{out_type}_{min_id}-{max_id}.csv')
+                    
                     # save the collected DataFrames as csv files
-                    out_agg.to_csv(f'{out_type}_{min_id}-{max_id}.csv')
-
-        log_msg('Damage and loss results collected successfully.',
-                prepend_timestamp=False)
-        log_div()+                    out_agg.to_csv(outPath)
+
+        log_msg('Damage and loss results collected successfully.', prepend_timestamp=False)
+        log_div()
