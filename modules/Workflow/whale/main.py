#
# Copyright (c) 2019 The Regents of the University of California
# Copyright (c) 2019 Leland Stanford Junior University
#
# This file is part of whale.
#
# Redistribution and use in source and binary forms, with or without
# modification, are permitted provided that the following conditions are met:
#
# 1. Redistributions of source code must retain the above copyright notice,
# this list of conditions and the following disclaimer.
#
# 2. Redistributions in binary form must reproduce the above copyright notice,
# this list of conditions and the following disclaimer in the documentation
# and/or other materials provided with the distribution.
#
# 3. Neither the name of the copyright holder nor the names of its contributors
# may be used to endorse or promote products derived from this software without
# specific prior written permission.
#
# THIS SOFTWARE IS PROVIDED BY THE COPYRIGHT HOLDERS AND CONTRIBUTORS "AS IS"
# AND ANY EXPRESS OR IMPLIED WARRANTIES, INCLUDING, BUT NOT LIMITED TO, THE
# IMPLIED WARRANTIES OF MERCHANTABILITY AND FITNESS FOR A PARTICULAR PURPOSE
# ARE DISCLAIMED. IN NO EVENT SHALL THE COPYRIGHT HOLDER OR CONTRIBUTORS BE
# LIABLE FOR ANY DIRECT, INDIRECT, INCIDENTAL, SPECIAL, EXEMPLARY, OR
# CONSEQUENTIAL DAMAGES (INCLUDING, BUT NOT LIMITED TO, PROCUREMENT OF
# SUBSTITUTE GOODS OR SERVICES; LOSS OF USE, DATA, OR PROFITS; OR BUSINESS
# INTERRUPTION) HOWEVER CAUSED AND ON ANY THEORY OF LIABILITY, WHETHER IN
# CONTRACT, STRICT LIABILITY, OR TORT (INCLUDING NEGLIGENCE OR OTHERWISE)
# ARISING IN ANY WAY OUT OF THE USE OF THIS SOFTWARE, EVEN IF ADVISED OF THE
# POSSIBILITY OF SUCH DAMAGE.
#
# You should have received a copy of the BSD 3-Clause License along with
# whale. If not, see <http://www.opensource.org/licenses/>.
#
# Contributors:
# Frank McKenna
# Adam Zsarnóczay
# Wael Elhaddad
# Michael Gardner
# Chaofeng Wang
# Stevan Gavrilovic
# Jinyan Zhao
# Sina Naeimi

"""This module has classes and methods that handle everything at the moment.

.. rubric:: Contents

.. autosummary::

    ...

"""  # noqa: D404

import argparse
import importlib
import json
import os
import platform
import posixpath
import pprint
import shlex
import shutil
import subprocess
import sys
import warnings
from copy import deepcopy
from datetime import datetime
from pathlib import Path, PurePath

import numpy as np
import pandas as pd
import shapely.geometry
import shapely.wkt

# import posixpath
# import ntpath


pp = pprint.PrettyPrinter(indent=4)

# get the absolute path of the whale directory
whale_path = os.path.dirname(os.path.dirname(os.path.abspath(__file__)))  # noqa: PTH100, PTH120


def str2bool(v):  # noqa: D103
    # courtesy of Maxim @ stackoverflow

    if isinstance(v, bool):
        return v
    if v.lower() in ('yes', 'true', 'True', 't', 'y', '1'):
        return True
    elif v.lower() in ('no', 'false', 'False', 'f', 'n', '0'):  # noqa: RET505
        return False
    else:
        raise argparse.ArgumentTypeError('Boolean value expected.')  # noqa: EM101, TRY003


class Options:  # noqa: D101
    def __init__(self):
        self._log_show_ms = False
        self._print_log = False

        self.reset_log_strings()

    @property
    def log_show_ms(self):  # noqa: D102
        return self._log_show_ms

    @log_show_ms.setter
    def log_show_ms(self, value):
        self._log_show_ms = bool(value)

        self.reset_log_strings()

    @property
    def log_pref(self):  # noqa: D102
        return self._log_pref

    @property
    def log_div(self):  # noqa: D102
        return self._log_div

    @property
    def log_time_format(self):  # noqa: D102
        return self._log_time_format

    @property
    def log_file(self):  # noqa: D102
        return globals()['log_file']

    @log_file.setter
    def log_file(self, value):
        if value is None:
            globals()['log_file'] = value

        else:
            filepath = Path(value).resolve()

            try:
                globals()['log_file'] = str(filepath)

                with open(filepath, 'w', encoding='utf-8') as f:  # noqa: PTH123
                    f.write('')

            except:  # noqa: E722
                raise ValueError(  # noqa: B904, TRY003
                    f'The filepath provided does not point to a '  # noqa: EM102
                    f'valid location: {filepath}'
                )

    @property
    def print_log(self):  # noqa: D102
        return self._print_log

    @print_log.setter
    def print_log(self, value):
        self._print_log = str2bool(value)

    def reset_log_strings(self):  # noqa: D102
        if self._log_show_ms:
            self._log_time_format = '%H:%M:%S:%f'
            self._log_pref = (
                ' ' * 16
            )  # the length of the time string in the log file
            self._log_div = '-' * (
                80 - 17
            )  # to have a total length of 80 with the time added
        else:
            self._log_time_format = '%H:%M:%S'
            self._log_pref = ' ' * 9
            self._log_div = '-' * (80 - 9)


options = Options()

log_file = None


def set_options(config_options):  # noqa: D103
    if config_options is not None:
        for key, value in config_options.items():
            if key == 'LogShowMS':
                options.log_show_ms = value
            elif key == 'LogFile':
                options.log_file = value
            elif key == 'PrintLog':
                options.print_log = value


# Monkeypatch warnings to get prettier messages
def _warning(message, category, filename, lineno, file=None, line=None):  # noqa: ARG001
    if '\\' in filename:
        file_path = filename.split('\\')
    elif '/' in filename:
        file_path = filename.split('/')
    python_file = '/'.join(file_path[-3:])
    print(f'WARNING in {python_file} at line {lineno}\n{message}\n')  # noqa: T201


warnings.showwarning = _warning


def log_div(prepend_timestamp=False, prepend_blank_space=True):  # noqa: FBT002
    """Print a divider line to the log file"""  # noqa: D400
    if prepend_timestamp or prepend_blank_space:
        msg = options.log_div

    else:
        msg = '-' * 80

    log_msg(
        msg,
        prepend_timestamp=prepend_timestamp,
        prepend_blank_space=prepend_blank_space,
    )


def log_msg(msg='', prepend_timestamp=True, prepend_blank_space=True):  # noqa: FBT002
    """Print a message to the screen with the current time as prefix

    The time is in ISO-8601 format, e.g. 2018-06-16T20:24:04Z

    Parameters
    ----------
    msg: string
       Message to print.

    """  # noqa: D400
    msg_lines = msg.split('\n')

    for msg_i, msg_line in enumerate(msg_lines):
        if prepend_timestamp and (msg_i == 0):
            formatted_msg = (
                f'{datetime.now().strftime(options.log_time_format)} {msg_line}'  # noqa: DTZ005
            )
        elif prepend_timestamp or prepend_blank_space:
            formatted_msg = options.log_pref + msg_line
        else:
            formatted_msg = msg_line

        if options.print_log:
            print(formatted_msg)  # noqa: T201

        if globals()['log_file'] is not None:
            with open(globals()['log_file'], 'a', encoding='utf-8') as f:  # noqa: PTH123
                f.write('\n' + formatted_msg)


def log_error(msg):
    """Print an error message to the screen

    Parameters
    ----------
    msg: string
       Message to print.

    """  # noqa: D400
    log_div()
    log_msg('' * (80 - 21 - 6) + ' ERROR')
    log_msg(msg)
    log_div()


def print_system_info():  # noqa: D103
    log_msg(
        'System Information:', prepend_timestamp=False, prepend_blank_space=False
    )
    log_msg(
        f'  local time zone: {datetime.utcnow().astimezone().tzinfo}\n'
        f'  start time: {datetime.now().strftime("%Y-%m-%dT%H:%M:%S")}\n'  # noqa: DTZ005
        f'  python: {sys.version}\n'
        f'  numpy: {np.__version__}\n'
        f'  pandas: {pd.__version__}\n',
        prepend_timestamp=False,
        prepend_blank_space=False,
    )


def create_command(command_list, enforced_python=None):
    """Short description

    Long description

    Parameters
    ----------
    command_list: array of unicode strings
        Explain...

    """  # noqa: D400
    if command_list[0] == 'python':
        # replace python with...
        if enforced_python is None:
            # the full path to the python interpreter
            python_exe = sys.executable
        else:
            # the prescribed path to the python interpreter
            python_exe = enforced_python

        command = (
            f'"{python_exe}" "{command_list[1]}" '  # + ' '.join(command_list[2:])
        )

        for command_arg in command_list[2:]:
            command += f'"{command_arg}" '
    else:
        command = f'"{command_list[0]}" '  # + ' '.join(command_list[1:])

        for command_arg in command_list[1:]:
            command += f'"{command_arg}" '

    return command  # noqa: DOC201, RUF100


def run_command(command, app_category=""):  # noqa: C901
    """Short description

    Long description

    Parameters
    ----------
    command_list: array of unicode strings
        Explain...

    """  # noqa: D400
    # If it is a python script, we do not run it, but rather import the main
    # function. This ensures that the script is run using the same python
    # interpreter that this script uses and it is also faster because we do not
    # need to run multiple python interpreters simultaneously.
    Frank_trusts_this_approach = False  # noqa: N806
    if command[:6] == 'python' and Frank_trusts_this_approach:
        import importlib  # only import this when it's needed

        command_list = command.split()[1:]
        # py_args = command_list[1:]

        # get the dir and file name
        py_script_dir, py_script_file = os.path.split(command_list[0][1:-1])

        # add the dir to the path
        sys.path.insert(0, py_script_dir)

        # import the file
        py_script = importlib.__import__(
            py_script_file[:-3],
            globals(),
            locals(),
            [
                'main',
            ],
            0,
        )

        # remove the quotes from the arguments
        arg_list = [c[1:-1] for c in command_list[1:]]

        py_script.main(arg_list)

        return '', ''  # noqa: DOC201, RUF100

    else:  # noqa: RET505
        # fmk with Shell=True not working on older windows machines, new approach needed for quoted command .. turn into a list
        command = shlex.split(command)

        try:
            result = subprocess.check_output(  # noqa: S603
                command, stderr=subprocess.STDOUT, text=True
            )
            returncode = 0
        except subprocess.CalledProcessError as e:
            result = e.output
            returncode = e.returncode

        if returncode != 0:
            log_error(f'return code: {returncode}')

        #
        # sy - error checking trial 2 : only for windows and python & additional try statement
        #

        try:

            if (platform.system() == 'Windows') and ('python.exe' in str(command)):
                if returncode != 0:
                    raise WorkFlowInputError('Analysis Failed at ' + app_category)  # noqa: TRY301

            # sy - safe apps should be added below
            elif ('OpenSeesInput' in str(command)):
                if returncode != 0:
                    raise WorkFlowInputError('Analysis Failed at ' + app_category)  # noqa: TRY301

            return str(result), returncode

        except WorkFlowInputError as e:
            # this will catch the error
            print(str(e).replace('\'',''))  # noqa: T201
            print("         =====================================")  # noqa: T201
            print(str(result))  # noqa: T201
            sys.exit(-20)

        except:  # noqa: E722
            # if for whatever reason the function inside "try" failes, move on without checking error
            return str(result), 0

        return result, returncode


def show_warning(warning_msg):  # noqa: D103
    warnings.warn(UserWarning(warning_msg))  # noqa: B028


def resolve_path(target_path, ref_path):  # noqa: D103
    ref_path = Path(ref_path)

    target_path = str(target_path).strip()

    while target_path.startswith('/') or target_path.startswith('\\'):  # noqa: PIE810
        target_path = target_path[1:]

    if target_path == '':
        target_path = ref_path

    else:
        target_path = Path(target_path)

        if not target_path.exists():
            target_path = Path(ref_path) / target_path

        if target_path.exists():
            target_path = target_path.resolve()
        else:
            # raise ValueError(
            #    f"{target_path} does not point to a valid location")
            print(f'{target_path} does not point to a valid location')  # noqa: T201

    return target_path


def _parse_app_registry(registry_path, app_types, list_available_apps=False):  # noqa: FBT002
    """Load the information about available workflow applications.

    Parameters
    ----------
    registry_path: string
        Path to the JSON file with the app registry information. By default,
        this file is stored at applications/Workflow/WorkflowApplications.json
    app_types: list of strings
        List of application types (e.g., Assets, Modeling, DL) to parse from the
        registry
    list_available_apps: bool, optional, default: False
        If True, all available applications of the requested types are printed
        in the log file.

    Returns
    -------
    app_registry: dict
        A dictionary with WorkflowApplication objects. Primary keys are
        the type of application (e.g., Assets, Modeling, DL); secondary keys
        are the name of the specific application (e.g, MDOF-LU). See the
        documentation for more details.
    default_values: dict
        Default values of filenames used to pass data between applications. Keys
        are the placeholder names (e.g., filenameAIM) and values are the actual
        filenames (e.g,. AIM.json)

    """
    log_msg('Parsing application registry file')

    # open the registry file
    log_msg('Loading the json file...', prepend_timestamp=False)
    with open(registry_path, encoding='utf-8') as f:  # noqa: PTH123
        app_registry_data = json.load(f)
    log_msg('  OK', prepend_timestamp=False)

    # initialize the app registry
    app_registry = dict([(a, dict()) for a in app_types])  # noqa: C404, C408

    log_msg('Loading default values...', prepend_timestamp=False)

    default_values = app_registry_data.get('DefaultValues', None)

    log_msg('  OK', prepend_timestamp=False)

    log_msg('Collecting application data...', prepend_timestamp=False)
    # for each application type
    for app_type in sorted(app_registry.keys()):
        # if the registry contains information about it
        app_type_long = app_type + 'Applications'
        if app_type_long in app_registry_data:
            # get the list of available applications
            available_apps = app_registry_data[app_type_long]['Applications']
            api_info = app_registry_data[app_type_long]['API']

            # add the default values to the API info
            if default_values is not None:
                api_info.update({'DefaultValues': default_values})

            # and create a workflow application for each app of this type
            for app in available_apps:
                app_registry[app_type][app['Name']] = WorkflowApplication(
                    app_type=app_type, app_info=app, api_info=api_info
                )

    log_msg('  OK', prepend_timestamp=False)

    if list_available_apps:
        log_msg('Available applications:', prepend_timestamp=False)

        for app_type, app_list in app_registry.items():
            for app_name, app_object in app_list.items():  # noqa: B007, PERF102
                log_msg(f'  {app_type} : {app_name}', prepend_timestamp=False)

    # pp.pprint(self.app_registry)

    log_msg('Successfully parsed application registry', prepend_timestamp=False)
    log_div()

    return app_registry, default_values


class WorkFlowInputError(Exception):  # noqa: D101
    def __init__(self, value):
        self.value = value

    def __str__(self):  # noqa: D105
        return repr(self.value)


class WorkflowApplication:
    """Short description.

    Longer description.

    Parameters
    ----------

    """  # noqa: D414

    def __init__(self, app_type, app_info, api_info):
        # print('APP_TYPE', app_type)
        # print('APP_INFO', app_info)
        # print('API_INFO', api_info)
        # print('APP_RELPATH', app_info['ExecutablePath'])

        self.name = app_info['Name']
        self.app_type = app_type
        self.rel_path = app_info['ExecutablePath']

        if 'RunsParallel' in app_info.keys():  # noqa: SIM118
            self.runsParallel = app_info['RunsParallel']
        else:
            self.runsParallel = False

        self.app_spec_inputs = app_info.get('ApplicationSpecificInputs', [])

        self.inputs = api_info['Inputs']
        self.outputs = api_info['Outputs']
        if 'DefaultValues' in api_info.keys():  # noqa: SIM118
            self.defaults = api_info['DefaultValues']
        else:
            self.defaults = None

    def set_pref(self, preferences, ref_path):
        """Short description

        Parameters
        ----------
        preferences: dictionary
            Explain...

        """  # noqa: D400
        self.pref = preferences

        # parse the relative paths (if any)
        ASI = [inp['id'] for inp in self.app_spec_inputs]  # noqa: N806
        for preference in list(self.pref.keys()):
            if preference in ASI:
                input_id = np.where([preference == asi for asi in ASI])[0][0]
                input_type = self.app_spec_inputs[input_id]['type']

                if input_type == 'path':
                    if 'PelicunDefault' in self.pref[preference]:
                        continue

                    self.pref[preference] = resolve_path(
                        self.pref[preference], ref_path
                    )

    def get_command_list(self, app_path, force_posix=False):  # noqa: FBT002, C901
        """Short description

        Parameters
        ----------
        app_path: Path
            Explain...

        """  # noqa: D400
        abs_path = Path(app_path) / self.rel_path

        # abs_path = posixpath.join(app_path, self.rel_path)

        arg_list = []

        if str(abs_path).endswith('.py'):
            arg_list.append('python')

        if force_posix:
            arg_list.append(f'{abs_path.as_posix()}')
        else:
            arg_list.append(f'{abs_path}')

        for in_arg in self.inputs:
            arg_list.append('--{}'.format(in_arg['id']))

            # Default values are protected, they cannot be overwritten simply
            # by providing application specific inputs in the config file
            if in_arg['type'] == 'workflowDefault':
                arg_value = self.defaults[in_arg['id']]

                # If the user also provided an input, let them know that their
                # input is invalid
                if in_arg['id'] in self.pref.keys():  # noqa: SIM118
                    log_msg(
                        '\nWARNING: Application specific parameters cannot '
                        'overwrite default workflow\nparameters. See the '
                        'documentation on how to edit workflowDefault '
                        'inputs.\n',
                        prepend_timestamp=False,
                        prepend_blank_space=False,
                    )

            elif in_arg['id'] in self.pref.keys():  # noqa: SIM118
                arg_value = self.pref[in_arg['id']]

            else:
                arg_value = in_arg['default']

            if isinstance(arg_value, Path) and force_posix:
                arg_list.append(f'{arg_value.as_posix()}')
            else:
                arg_list.append(f'{arg_value}')

        for out_arg in self.outputs:
            out_id = '--{}'.format(out_arg['id'])

            if out_id not in arg_list:
                arg_list.append(out_id)

                # Default values are protected, they cannot be overwritten simply
                # by providing application specific inputs in the config file
                if out_arg['type'] == 'workflowDefault':
                    arg_value = self.defaults[out_arg['id']]

                    # If the user also provided an input, let them know that
                    # their input is invalid
                    if out_arg['id'] in self.pref.keys():  # noqa: SIM118
                        log_msg(
                            '\nWARNING: Application specific parameters '
                            'cannot overwrite default workflow\nparameters. '
                            'See the documentation on how to edit '
                            'workflowDefault inputs.\n',
                            prepend_timestamp=False,
                            prepend_blank_space=False,
                        )

                elif out_arg['id'] in self.pref.keys():  # noqa: SIM118
                    arg_value = self.pref[out_arg['id']]

                else:
                    arg_value = out_arg['default']

                if isinstance(arg_value, Path) and force_posix:
                    arg_list.append(f'{arg_value.as_posix()}')
                else:
                    arg_list.append(f'{arg_value}')

        ASI_list = [inp['id'] for inp in self.app_spec_inputs]  # noqa: N806
        for pref_name, pref_value in self.pref.items():
            # only pass those input arguments that are in the registry
            if pref_name in ASI_list:
                pref_id = f'--{pref_name}'
                if pref_id not in arg_list:
                    arg_list.append(pref_id)

                    if isinstance(pref_value, Path) and force_posix:
                        arg_list.append(f'{pref_value.as_posix()}')
                    else:
                        arg_list.append(f'{pref_value}')

        # pp.pprint(arg_list)

        return arg_list  # noqa: DOC201, RUF100


class Workflow:
    """A class that collects methods common to all workflows developed by the
    SimCenter. Child-classes will be introduced later if needed.

    Parameters
    ----------
    run_type: string
        Explain...
    input_file: string
        Explain...
    app_registry: string
        Explain...

    """  # noqa: D205

    def __init__(
        self,
        run_type,
        input_file,
        app_registry,
        app_type_list,
        reference_dir=None,
        working_dir=None,
        app_dir=None,
        parType='seqRUN',  # noqa: N803
        mpiExec='mpiExec',  # noqa: N803
        numProc=8,  # noqa: N803
    ):
        log_msg('Inputs provided:')
        log_msg(f'workflow input file: {input_file}', prepend_timestamp=False)
        log_msg(
            f'application registry file: {app_registry}',
            prepend_timestamp=False,
        )
        log_msg(f'run type: {run_type}', prepend_timestamp=False)
        log_div()

        self.optional_apps = ['RegionalEvent', 'Modeling', 'EDP', 'UQ', 'DL', 'FEM']

        # Create the asset registry
        self.asset_type_list = [
            'Buildings',
            'WaterDistributionNetwork',
            'TransportationNetwork',
        ]
        self.asset_registry = dict([(a, dict()) for a in self.asset_type_list])  # noqa: C404, C408

        self.run_type = run_type
        self.input_file = input_file
        self.app_registry_file = app_registry
        self.modifiedRun = False  # ADAM to fix
        self.parType = parType
        self.mpiExec = mpiExec
        self.numProc = numProc

        # if parallel setup, open script file to run
        self.inputFilePath = os.path.dirname(input_file)  # noqa: PTH120
        parCommandFileName = os.path.join(self.inputFilePath, 'sc_parScript.sh')  # noqa: PTH118, N806
        if parType == 'parSETUP':
            self.parCommandFile = open(parCommandFileName, 'w')  # noqa: SIM115, PTH123
            self.parCommandFile.write('#!/bin/sh' + '\n')

        print(  # noqa: T201
            'WF: parType, mpiExec, numProc: ',
            self.parType,
            self.mpiExec,
            self.numProc,
        )
        self.numP = 1
        self.procID = 0
        self.doParallel = False
        if parType == 'parRUN':
            mpi_spec = importlib.util.find_spec('mpi4py')
            found = mpi_spec is not None
            if found:
                from mpi4py import MPI

                self.comm = MPI.COMM_WORLD
                self.numP = self.comm.Get_size()
                self.procID = self.comm.Get_rank()
                if self.numP < 2:  # noqa: PLR2004
                    self.doParallel = False
                    self.numP = 1
                    self.procID = 0
                else:
                    self.doParallel = True

        print(  # noqa: T201
            'WF: parType, mpiExec, numProc, do? numP, procID: ',
            self.parType,
            self.mpiExec,
            self.numProc,
            self.doParallel,
            self.numP,
            self.procID,
        )

        if reference_dir is not None:
            self.reference_dir = Path(reference_dir)
        else:
            self.reference_dir = None

        if working_dir is not None:
            self.working_dir = Path(working_dir)
        else:
            self.working_dir = None

        if app_dir is not None:
            self.app_dir_local = Path(app_dir)
        else:
            self.app_dir_local = None

        self.app_type_list = app_type_list

        if self.run_type == 'parSETUP':
            self.app_dir_local = self.app_dir_remote

        # parse the application registry
        self.app_registry, self.default_values = _parse_app_registry(
            registry_path=self.app_registry_file, app_types=self.app_type_list
        )

        # parse the input file
        self.workflow_apps = {}
        self.workflow_assets = {}
        self._parse_inputs()

    def __del__(self):  # noqa: D105
        # if parallel setup, add command to run this script with parallel option
        if self.parType == 'parSETUP':
            inputArgs = sys.argv  # noqa: N806
            length = len(inputArgs)
            i = 0
            while i < length:
                if inputArgs[i] == 'parSETUP':
                    inputArgs[i] = 'parRUN'
                i += 1

            inputArgs.insert(0, 'python')
            command = create_command(inputArgs)

            self.parCommandFile.write(
                '\n# Writing Final command to run this application in parallel\n'
            )
            self.parCommandFile.write(
                self.mpiExec + ' -n ' + str(self.numProc) + ' ' + command
            )
            self.parCommandFile.close()

    def _register_app_type(self, app_type, app_dict, sub_app=''):  # noqa: C901
        """Function to register the applications provided in the input file into
        memory, i.e., the 'App registry'

        Parameters
        ----------
        app_type - the type of application

        app_dict - dictionary containing app data

        """  # noqa: D205, D400, D401
        if type(app_dict) is not dict:
            return
        else:  # noqa: RET505
            for itmKey, itm in app_dict.items():  # noqa: N806
                self._register_app_type(app_type, itm, itmKey)

        # The provided application
        app_in = app_dict.get('Application')

        # Check to ensure the applications key is provided in the input
        if app_in == None:  # noqa: E711
            return
            err = "Need to provide the 'Application' key in " + app_type #TODO ANYONE: DELETE THIS. USELESS! (ADDED BY SINA)
            raise WorkFlowInputError(err)

        # Check to see if the app type is in the application registry
        app_type_obj = self.app_registry.get(app_type)

        if app_in == None:  # noqa: E711 #TODO ANYONE: DELETE THIS. USELESS! (ADDED BY SINA)
            return

        if app_in == 'None':
            return

        if app_type_obj == None:  # noqa: E711
            err = 'The application ' + app_type + ' is not found in the app registry'
            raise WorkFlowInputError(err)

        # Finally check to see if the app registry contains the provided application
        if app_type_obj.get(app_in) == None:  # noqa: E711
            err = (
                'Could not find the provided application in the internal app registry, app name: '
                + app_in
            )
            print('Error', app_in)  # noqa: T201
            raise WorkFlowInputError(err) #TODO ANYONE: DELETE THIS. USELESS!(ADDED BY SINA)

        appData = app_dict['ApplicationData']  # noqa: N806
        #
        #        for itmKey, itm in  appData.items() :
        #            self._register_app_type(app_type,itm,itmKey)

        # Make a deep copy of the app object
        app_object = deepcopy(app_type_obj.get(app_in))

        # Check if the app object was created successfully
        if app_object is None:
            raise WorkFlowInputError(f'Application deep copy failed for {app_type}')  # noqa: EM102, TRY003

        # only assign the app to the workflow if it has an executable
        if app_object.rel_path is None:
            log_msg(
                f'{app_dict["Application"]} is '
                'a passive application (i.e., it does not invoke '
                'any calculation within the workflow.',
                prepend_timestamp=False,
            )

        else:
            app_object.set_pref(appData, self.reference_dir)

            if len(sub_app) == 0:
                log_msg(f'For {app_type}', prepend_timestamp=False)
                self.workflow_apps[app_type] = app_object
            else:
                if self.workflow_apps.get(app_type, None) is None:
                    self.workflow_apps[app_type] = {}

                log_msg(f'For {sub_app} in {app_type}', prepend_timestamp=False)
                self.workflow_apps[app_type][sub_app] = app_object

            log_msg(
                f'  Registering application {app_dict["Application"]} ',
                prepend_timestamp=False,
            )

    def _register_asset(self, asset_type, asset_dict):
        """Function to register the assets provided in the input file into memory

        Parameters
        ----------
        asset_type - the type of asset, e.g., buildings, water pipelines

        app_dict - dictionary containing asset data

        """  # noqa: D400, D401
        # Check to see if the app type is in the application registry
        asset_object = self.asset_registry.get(asset_type)

        if asset_object is None:
            err = (
                'The asset '
                + asset_type
                + ' is not found in the asset registry. Supported assets are '
                + ' '.join(self.asset_type_list)
            )
            raise WorkFlowInputError(err)

        # Add the incoming asset to the workflow assets
        self.workflow_assets[asset_type] = asset_dict

        log_msg(f'Found asset: {asset_type} ', prepend_timestamp=False)

    def _parse_inputs(self):  # noqa: C901
        """Load the information about the workflow to run"""  # noqa: D400
        log_msg('Parsing workflow input file')

        # open input file
        log_msg('Loading the json file...', prepend_timestamp=False)
        with open(self.input_file, encoding='utf-8') as f:  # noqa: PTH123
            input_data = json.load(f)
        log_msg('  OK', prepend_timestamp=False)

        # store the specified units (if available)
        if 'units' in input_data:
            self.units = input_data['units']

            log_msg('The following units were specified: ', prepend_timestamp=False)
            for key, unit in self.units.items():
                log_msg(f'  {key}: {unit}', prepend_timestamp=False)
        else:
            self.units = None
            log_msg(
                'No units specified; using Standard units.', prepend_timestamp=False
            )

        # store the specified output types
        self.output_types = input_data.get('outputs', None)

        if self.output_types is None:
            default_output_types = {
                'AIM': False,
                'EDP': True,
                'DM': True,
                'DV': True,
                'every_realization': False,
            }

            log_msg(
                'Missing output type specification, using default ' 'settings.',
                prepend_timestamp=False,
            )
            self.output_types = default_output_types

        else:
            log_msg(
                'The following output_types were requested: ',
                prepend_timestamp=False,
            )
            for out_type, flag in self.output_types.items():
                if flag:
                    log_msg(f'  {out_type}', prepend_timestamp=False)

        # replace the default values, if needed
        default_values = input_data.get('DefaultValues', None)

        if default_values is None:
            default_values = {}

        # workflow input is input file
        default_values['workflowInput'] = os.path.basename(self.input_file)  # noqa: PTH119
        if default_values is not None:
            log_msg(
                'The following workflow defaults were overwritten:',
                prepend_timestamp=False,
            )

            for key, value in default_values.items():
                if key in self.default_values.keys():  # noqa: SIM118
                    self.default_values[key] = value

                else:
                    self.default_values.update({key: value})

                log_msg(f'  {key}: {value}', prepend_timestamp=False)

        # parse the shared data in the input file
        self.shared_data = {}
        for shared_key in [
            'RegionalEvent',
        ]:
            value = input_data.get(shared_key, None)
            if value != None:  # noqa: E711
                self.shared_data.update({shared_key: value})

        # parse the location of the run_dir
        if self.working_dir is not None:
            self.run_dir = self.working_dir
        elif 'runDir' in input_data:
            self.run_dir = Path(input_data['runDir'])
        # else:
        #    raise WorkFlowInputError('Need a runDir entry in the input file')

        # parse the location(s) of the applications directory
        if 'localAppDir' in input_data:
            self.app_dir_local = input_data['localAppDir']
        # else:
        #    raise WorkFlowInputError('Need a localAppDir entry in the input file')

        if 'remoteAppDir' in input_data:
            self.app_dir_remote = Path(input_data['remoteAppDir'])
        else:
            self.app_dir_remote = self.app_dir_local
            log_msg(
                'remoteAppDir not specified. Using the value provided for '
                'localAppDir instead.',
                prepend_timestamp=False,
            )

        if self.app_dir_local == '' and self.app_dir_remote != '':
            self.app_dir_local = self.app_dir_remote

        if self.app_dir_remote == '' and self.app_dir_local != '':
            self.app_dir_remote = self.app_dir_local

        if 'referenceDir' in input_data:
            self.reference_dir = input_data['referenceDir']

        for loc_name, loc_val in zip(
            [
                'Run dir',
                'Local applications dir',
                'Remote applications dir',
                'Reference dir',
            ],
            [
                self.run_dir,
                self.app_dir_local,
                self.app_dir_remote,
                self.reference_dir,
            ],
        ):
            log_msg(f'{loc_name} : {loc_val}', prepend_timestamp=False)

        # get the list of requested applications
        log_msg(
            '\nParsing the requested list of applications...',
            prepend_timestamp=False,
        )

        if 'Applications' in input_data:
            requested_apps = input_data['Applications']
        else:
            raise WorkFlowInputError('Need an Applications entry in the input file')  # noqa: EM101, TRY003

        # create the requested applications

        # Events are special because they are in an array
        if 'Events' in requested_apps:
            if len(requested_apps['Events']) > 1:
                raise WorkFlowInputError(  # noqa: TRY003
                    'Currently, WHALE only supports a single event.'  # noqa: EM101
                )
            for event in requested_apps['Events'][
                :1
            ]:  # this limitation can be relaxed in the future
                if 'EventClassification' in event:
                    eventClassification = event['EventClassification']  # noqa: N806
                    if eventClassification in [
                        'Earthquake',
                        'Wind',
                        'Hurricane',
                        'Flood',
                        'Hydro',
                        'Tsunami',
                        'Surge',
                        'Lahar',
                    ]:
                        app_object = deepcopy(
                            self.app_registry['Event'].get(event['Application'])
                        )

                        if app_object is None:
                            raise WorkFlowInputError(
                                'Application entry missing for {}'.format('Events')  # noqa: EM103
                            )

                        app_object.set_pref(
                            event['ApplicationData'], self.reference_dir
                        )
                        self.workflow_apps['Event'] = app_object

                    else:
                        raise WorkFlowInputError(  # noqa: TRY003
                            'Currently, only earthquake and wind events are supported. '  # noqa: EM102
                            f'EventClassification must be Earthquake, not {eventClassification}'
                        )
                else:
                    raise WorkFlowInputError('Need Event Classification')  # noqa: EM101, TRY003

        # Figure out what types of assets are coming into the analysis
        assetObjs = requested_apps.get('Assets', None)  # noqa: N806

        # Check if an asset object exists
        if assetObjs != None:  # noqa: E711
            # raise WorkFlowInputError('Need to define the assets for analysis')

            # Check if asset list is not empty
            if len(assetObjs) == 0:
                raise WorkFlowInputError('The provided asset object is empty')  # noqa: EM101, TRY003

            # Iterate through the asset objects
            for assetObj in assetObjs:  # noqa: N806
                self._register_asset(assetObj, assetObjs[assetObj])

        # Iterate through the app type list which is set when you instantiate the workflow
        for app_type in self.app_type_list:
            # If the app_type is not an event
            if app_type == 'Event':
                continue

            # Check to make sure the required app type is in the list of requested apps
            # i.e., the apps in provided in the input.json file
            if app_type in requested_apps:
                self._register_app_type(app_type, requested_apps[app_type])

        for app_type in self.optional_apps:
            if (app_type not in self.app_registry) and (
                app_type in self.app_type_list
            ):
                self.app_type_list.remove(app_type)

        def recursiveLog(app_type, app_object):  # noqa: N802
            if type(app_object) is dict:
                for sub_app_type, sub_object in app_object.items():
                    log_msg(f'   {app_type} : ', prepend_timestamp=False)
                    recursiveLog(sub_app_type, sub_object)
            else:
                log_msg(
                    f'       {app_type} : {app_object.name}',
                    prepend_timestamp=False,
                )

        log_msg('\nRequested workflow:', prepend_timestamp=False)

        for app_type, app_object in self.workflow_apps.items():
            recursiveLog(app_type, app_object)

        log_msg('\nSuccessfully parsed workflow inputs', prepend_timestamp=False)
        log_div()

    def create_asset_files(self):
        """Short description

        Longer description

        Parameters
        ----------

        """  # noqa: D400, D414
        log_msg('Creating files for individual assets')

        # Open the input file - we'll need it later
        with open(self.input_file, encoding='utf-8') as f:  # noqa: PTH123
            input_data = json.load(f)  # noqa: F841

        # Get the workflow assets
        assetsWfapps = self.workflow_apps.get('Assets', None)  # noqa: N806
        assetWfList = self.workflow_assets.keys()  # noqa: N806, F841

        # TODO: not elegant code, fix later  # noqa: TD002
        os.chdir(self.run_dir)

        assetFilesList = {}  # noqa: N806

        # Iterate through the asset workflow apps
        for asset_type, asset_app in assetsWfapps.items():
            asset_folder = posixpath.join(self.run_dir, asset_type)

            # Make a new directory for each asset
            os.mkdir(asset_folder)  # noqa: PTH102

            asset_file = posixpath.join(asset_folder, asset_type) + '.json'

            assetPrefs = asset_app.pref  # noqa: N806, F841

            # filter assets (if needed)
            asset_filter = asset_app.pref.get('filter', None)
            if asset_filter == '':
                del asset_app.pref['filter']
                asset_filter = None

            if asset_filter is not None:
                atag = [bs.split('-') for bs in asset_filter.split(',')]

                asset_file = Path(
                    str(asset_file).replace(
                        '.json', f'{atag[0][0]}-{atag[-1][-1]}.json'
                    )
                )

            # store the path to the asset file

            assetFilesList[asset_type] = str(asset_file)

            for output in asset_app.outputs:
                if output['id'] == 'assetFile':
                    output['default'] = asset_file

            asset_command_list = asset_app.get_command_list(
                app_path=self.app_dir_local
            )

            # The GEOJSON_TO_ASSET application is special because it can be used
            # for multiple asset types. "asset_type" needs to be added so the app
            # knows which asset_type it's processing.
            if asset_app.name == 'GEOJSON_TO_ASSET' or asset_app.name == 'INP_FILE':  # noqa: PLR1714
                asset_command_list = asset_command_list + [  # noqa: RUF005
                    '--assetType',
                    asset_type,
                    '--inputJsonFile',
                    self.input_file,
                ]

            asset_command_list.append('--getRV')

            # Create the asset command list
            command = create_command(asset_command_list)

            if self.parType == 'parSETUP':
                log_msg(
                    '\nWriting Asset Info command for asset type: '
                    + asset_type
                    + ' to script',
                    prepend_timestamp=False,
                )
                self.parCommandFile.write(
                    '\n# Perform Asset File Creation for type: ' + asset_type + ' \n'
                )

                if asset_app.runsParallel == False:  # noqa: E712
                    self.parCommandFile.write(command + '\n')
                else:
                    self.parCommandFile.write(
                        self.mpiExec
                        + ' -n '
                        + str(self.numProc)
                        + ' '
                        + command
                        + '\n'
                    )

            else:
                log_msg(
                    '\nCreating initial asset information model (AIM) files for '
                    + asset_type,
                    prepend_timestamp=False,
                )
                log_msg(
                    f'\n{command}\n',
                    prepend_timestamp=False,
                    prepend_blank_space=False,
                )

                result, returncode = run_command(command,"Asset Creater")

                # Check if the command was completed successfully
                if returncode != 0:
                    print(result)  # noqa: T201
                    raise WorkFlowInputError(
                        'Failed to create the AIM file for ' + asset_type
                    )
                else:  # noqa: RET506
                    log_msg(
                        'AIM files created for ' + asset_type + '\n',
                        prepend_timestamp=False,
                    )

                log_msg(
                    'Output: ' + str(returncode),
                    prepend_timestamp=False,
                    prepend_blank_space=False,
                )
                log_msg(
                    f'\n{result}\n',
                    prepend_timestamp=False,
                    prepend_blank_space=False,
                )
                log_msg(
                    '\nAsset Information Model (AIM) files successfully created.',
                    prepend_timestamp=False,
                )

        log_div()

        return assetFilesList  # noqa: DOC201, RUF100

    def augment_asset_files(self):  # noqa: C901
        """Short description

        Longer description

        Parameters
        ----------

        """  # noqa: D400, D414
        log_msg('Augmenting files for individual assets for Workflow')

        # print('INPUT FILE:', self.input_file)

        # Open the input file - we'll need it later
        with open(self.input_file, encoding='utf-8') as f:  # noqa: PTH123
            input_data = json.load(f)

        # Get the workflow assets
        assetsWfapps = self.workflow_apps.get('Assets', None)  # noqa: N806
        assetWfList = self.workflow_assets.keys()  # noqa: N806, F841

        # TODO: not elegant code, fix later  # noqa: TD002
        os.chdir(self.run_dir)

        assetFilesList = {}  # noqa: N806

        # Iterate through the asset workflow apps
        for asset_type, asset_app in assetsWfapps.items():
            asset_folder = posixpath.join(self.run_dir, asset_type)

            asset_file = posixpath.join(asset_folder, asset_type) + '.json'

            assetPrefs = asset_app.pref  # noqa: N806, F841

            # filter assets (if needed)
            asset_filter = asset_app.pref.get('filter', None)
            if asset_filter == '':
                del asset_app.pref['filter']
                asset_filter = None

            if asset_filter is not None:
                atag = [bs.split('-') for bs in asset_filter.split(',')]

                asset_file = Path(
                    str(asset_file).replace(
                        '.json', f'{atag[0][0]}-{atag[-1][-1]}.json'
                    )
                )

            # store the path to the asset file
            assetFilesList[asset_type] = str(asset_file)

            for output in asset_app.outputs:
                if output['id'] == 'assetFile':
                    output['default'] = asset_file

            # Check if the command was completed successfully
            # FMK check AIM file exists

            # Append workflow settings to the BIM file
            log_msg('Appending additional settings to the AIM files...\n')

            with open(asset_file, encoding='utf-8') as f:  # noqa: PTH123
                asset_data = json.load(f)

            # extract the extra information from the input file for this asset type
            extra_input = {'Applications': {}}

            if self.parType == 'parRUN':
                extra_input['parType'] = self.parType
                extra_input['mpiExec'] = self.mpiExec
                extra_input['numProc'] = self.numProc

            apps_of_interest = [
                'Events',
                'Modeling',
                'EDP',
                'Simulation',
                'UQ',
                'DL',
            ]
            for app_type in apps_of_interest:
                # Start with the app data under Applications
                if app_type in input_data['Applications'].keys():  # noqa: SIM118
                    if app_type == 'Events':
                        # Events are stored in an array, so they require special treatment
                        app_data_array = input_data['Applications'][app_type]

                        extra_input['Applications'][app_type] = []

                        for app_data in app_data_array:
                            if 'Application' in app_data:
                                app_info = app_data
                            elif asset_type in app_data:
                                app_info = app_data[asset_type]

                            extra_input['Applications'][app_type].append(app_info)

                    else:
                        # Every other app type has a single app in it per asset type
                        app_data = input_data['Applications'][app_type]

                        if 'Application' in app_data:
                            app_info = app_data
                        elif asset_type in app_data:
                            app_info = app_data[asset_type]

                        extra_input['Applications'][app_type] = app_info

                # Then, look at the app data in the root of the input json
                if app_type in input_data.keys():  # noqa: SIM118
                    if app_type == 'Events':
                        # Events are stored in an array, so they require special treatment
                        app_data_array = input_data[app_type]

                        extra_input[app_type] = []

                        for app_data in app_data_array:
                            if asset_type in app_data:
                                extra_input[app_type].append(app_data[asset_type])

                    else:
                        # Every other app type has a single app in it per asset type
                        app_data = input_data[app_type]

                        if asset_type in app_data:
                            extra_input[app_type] = app_data[asset_type]

            count = 0
            for asst in asset_data:
                if count % self.numP == self.procID:
                    AIM_file = asst['file']  # noqa: N806

                    # Open the AIM file and add the unit information to it
                    # print(count, self.numP, self.procID, AIM_file)

                    with open(AIM_file, encoding='utf-8') as f:  # noqa: PTH123
                        AIM_data = json.load(f)  # noqa: N806

                    if 'DefaultValues' in input_data.keys():  # noqa: SIM118
                        AIM_data.update(
                            {'DefaultValues': input_data['DefaultValues']}
                        )

                    if 'commonFileDir' in input_data.keys():  # noqa: SIM118
                        commonFileDir = input_data['commonFileDir']  # noqa: N806
                        if self.inputFilePath not in commonFileDir:
                            commonFileDir = os.path.join(  # noqa: PTH118, N806
                                self.inputFilePath, input_data['commonFileDir']
                            )
                        AIM_data.update({'commonFileDir': commonFileDir})

                    if 'remoteAppDir' in input_data.keys():  # noqa: SIM118
                        AIM_data.update({'remoteAppDir': input_data['remoteAppDir']})

                    if 'localAppDir' in input_data.keys():  # noqa: SIM118
                        AIM_data.update({'localAppDir': input_data['localAppDir']})

                    if self.units != None:  # noqa: E711
                        AIM_data.update({'units': self.units})

                    # TODO: remove this after all apps have been updated to use the  # noqa: TD002
                    # above location to get units
                    AIM_data['GeneralInformation'].update({'units': self.units})

                    AIM_data.update({'outputs': self.output_types})

                    for key, value in self.shared_data.items():
                        AIM_data[key] = value

                    # Save the asset type
                    AIM_data['assetType'] = asset_type

                    AIM_data.update(extra_input)

                    with open(AIM_file, 'w', encoding='utf-8') as f:  # noqa: PTH123
                        json.dump(AIM_data, f, indent=2)

                count = count + 1

        log_msg(
            '\nAsset Information Model (AIM) files successfully augmented.',
            prepend_timestamp=False,
        )
        log_div()

        return assetFilesList  # noqa: DOC201, RUF100

    def perform_system_performance_assessment(self, asset_type):
        """Run the system level performance assessment application.

        For an asset type run the system level performance assessment
        application.

        Parameters
        ----------
        asset_type: string
           Asset type to run perform system assessment of

        """
        # Make sure that we are in the run directory before we run REWET
        # Every other path will be relative to the Run Directory (result dir)
        os.chdir(self.run_dir)

        # Check if system performance is requested
        if 'SystemPerformance' in self.workflow_apps:
            performance_app = self.workflow_apps['SystemPerformance'][asset_type]
        else:
            log_msg(
                f'No Performance application to run for asset type: {asset_type}.',
                prepend_timestamp=False,
            )
            log_div()
            return False

        if performance_app.rel_path is None:
            log_msg(
                f'No Performance application to run for asset type: {asset_type}.',
                prepend_timestamp=False,
            )
            log_div()
            return False

        log_msg(
            f'Performing System Performance Application for asset type: {asset_type}',
            prepend_timestamp=False,
        )
        log_div()

        app_command_list = performance_app.get_command_list(
            app_path=self.app_dir_local
        )

        #
        # defaults added to a system performance app are asset_type, input_dir and running_parallel (default False)
        #

        app_command_list.append('--input')
        app_command_list.append(self.input_file)

        # Sina added this part for parallel run in REWET
        if self.parType == 'parSETUP':
            log_msg(
                f'\nParallel settings for System Performance for asset type:{asset_type}',
                prepend_timestamp=False,
            )
            app_command_list.append('--par')

        command = create_command(app_command_list)

        log_msg('Output: ', prepend_timestamp=False, prepend_blank_space=False)
        log_msg(
            f'\n{command}\n',
            prepend_timestamp=False,
            prepend_blank_space=False,
        )

        result, returncode = run_command(command,"Performance Assessment")
        log_msg(
            f'\n{result}\n',
            prepend_timestamp=False,
            prepend_blank_space=False,
        )

        log_msg(
            f'System Performance Application Completed for asset type: {asset_type}',
            prepend_timestamp=False,
        )

        log_div()
        return True

    def perform_recovery_simulation(self):
        # Make sure that we are in the run directory before we run recovery
        # Every other path will be relative to the Run Directory (result dir)
        os.chdir(self.run_dir)
        # Check if system performance is requested
        if 'Recovery' in self.workflow_apps:
            performance_app = self.workflow_apps['Recovery']
        else:
            log_msg(
                'No Recovery application to run.',
                prepend_timestamp=False,
            )
            log_div()
            return False

        if performance_app.rel_path is None:
            log_msg(
                'No Recovery application to run.',
                prepend_timestamp=False,
            )
            log_div()
            return False

        log_msg(
            'Performing Recovery Application',
            prepend_timestamp=False,
        )
        log_div()

        app_command_list = performance_app.get_command_list(
            app_path=self.app_dir_local
        )

        if self.parType == 'parSETUP':
            pass
            # log_msg(
            #     '\nParallel settings for Recovery Simulation',
            #     prepend_timestamp=False,
            # )
            # app_command_list.append('--par')


        app_command_list.append('--input')
        app_command_list.append(self.input_file)

        with open(self.input_file, "rt") as f:
            input_file = json.load(f)

        if "WaterDistributionNetwork" in input_file["Applications"]["Assets"]:
            wdn_apps = input_file["Applications"]["Assets"]["WaterDistributionNetwork"]
            if wdn_apps["Application"] == "INP_FILE":
                inp_file_name = wdn_apps["ApplicationData"]["inpFile"]
                inp_file_name = resolve_path(inp_file_name, self.reference_dir)

                app_command_list.append('--INPFile')
                app_command_list.append(inp_file_name)

        command = create_command(app_command_list)

        log_msg('Output: ', prepend_timestamp=False, prepend_blank_space=False)
        log_msg(
            f'\n{command}\n',
            prepend_timestamp=False,
            prepend_blank_space=False,
        )

        result, returncode = run_command(command)
        log_msg(
            f'\n{result}\n',
            prepend_timestamp=False,
            prepend_blank_space=False,
        )

        log_msg(
            'Recover Simulation Application Completed',
            prepend_timestamp=False,
        )

        log_div()
        return True

    def perform_regional_event(self):
        """Run an application to simulate a regional-scale hazard event.

        Longer description

        Parameters
        ----------

        """  # noqa: D414
        log_msg('Simulating regional event...')

        if 'RegionalEvent' in self.workflow_apps.keys():  # noqa: SIM118
            reg_event_app = self.workflow_apps['RegionalEvent']
        else:
            log_msg('No Regional Event Application to run.', prepend_timestamp=False)
            log_div()
            return

        if reg_event_app.rel_path == None:  # noqa: E711
            log_msg('No regional Event Application to run.', prepend_timestamp=False)
            log_div()
            return

        reg_event_command_list = reg_event_app.get_command_list(
            app_path=self.app_dir_local
        )

        command = create_command(reg_event_command_list)

        if self.parType == 'parSETUP':
            log_msg(
                '\nWriting Regional Event Command to script', prepend_timestamp=False
            )
            self.parCommandFile.write('\n# Perform Regional Event Simulation\n')

            if reg_event_app.runsParallel == False:  # noqa: E712
                self.parCommandFile.write(command + '\n')
            else:
                self.parCommandFile.write(
                    self.mpiExec + ' -n ' + str(self.numProc) + ' ' + command + '\n'
                )

        else:
            log_msg(
                f'\n{command}\n',
                prepend_timestamp=False,
                prepend_blank_space=False,
            )

            result, returncode = run_command(command,"Hazard Event")

            log_msg('Output: ', prepend_timestamp=False, prepend_blank_space=False)
            log_msg(
                f'\n{result}\n',
                prepend_timestamp=False,
                prepend_blank_space=False,
            )

            log_msg(
                'Regional event successfully simulated.', prepend_timestamp=False
            )
        log_div()

    def perform_regional_recovery(self, asset_keys):  # noqa: ARG002
        """Run an application to simulate regional recovery

        Longer description

        Parameters
        ----------

        """  # noqa: D400, D414
        log_msg('Simulating Regional Recovery ...')

        if 'Recovery' in self.workflow_apps.keys():  # noqa: SIM118
            reg_recovery_app = self.workflow_apps['Recovery']
        else:
            log_msg('No Recovery Application to run.', prepend_timestamp=False)
            log_div()
            return

        if reg_recovery_app.rel_path == None:  # noqa: E711
            log_msg('No regional Event Application to run.', prepend_timestamp=False)
            log_div()
            return

        reg_recovery_command_list = reg_recovery_app.get_command_list(
            app_path=self.app_dir_local
        )

        command = create_command(reg_recovery_command_list)

        if self.parType == 'parSETUP':
            log_msg(
                '\nWriting Regional Event Command to script', prepend_timestamp=False
            )
            self.parCommandFile.write('\n# Perform Regional Recovery Simulation\n')

            if reg_recovery_app.runsParallel == False:  # noqa: E712
                self.parCommandFile.write(command + '\n')
            else:
                self.parCommandFile.write(
                    self.mpiExec + ' -n ' + str(self.numProc) + ' ' + command + '\n'
                )

        else:
            log_msg(
                f'\n{command}\n',
                prepend_timestamp=False,
                prepend_blank_space=False,
            )

            result, returncode = run_command(command, "Recovery")

            log_msg('Output: ', prepend_timestamp=False, prepend_blank_space=False)
            log_msg(
                f'\n{result}\n',
                prepend_timestamp=False,
                prepend_blank_space=False,
            )

            log_msg(
                'Regional Recovery Successfully Simulated.', prepend_timestamp=False
            )
        log_div()

    def perform_regional_mapping(self, AIM_file_path, assetType, doParallel=True):  # noqa: FBT002, N803
        """Performs the regional mapping between the asset and a hazard event.

        Parameters
        ----------

        """  # noqa: D401, D414
        log_msg('', prepend_timestamp=False, prepend_blank_space=False)
        log_msg('Creating regional mapping...')

        reg_mapping_app = self.workflow_apps['RegionalMapping'][assetType]

        # TODO: not elegant code, fix later  # noqa: TD002
        for input_ in reg_mapping_app.inputs:
            if input_['id'] == 'assetFile':
                input_['default'] = str(AIM_file_path)

        reg_mapping_app.inputs.append(
            {
                'id': 'filenameEVENTgrid',
                'type': 'path',
                'default': resolve_path(
                    self.shared_data['RegionalEvent']['eventFile'],
                    self.reference_dir,
                ),
            }
        )

        reg_mapping_command_list = reg_mapping_app.get_command_list(
            app_path=self.app_dir_local
        )

        command = create_command(reg_mapping_command_list)

        log_msg(
            f'\n{command}\n',
            prepend_timestamp=False,
            prepend_blank_space=False,
        )

        if self.parType == 'parSETUP':
            self.parCommandFile.write(
                '\n# Regional Mapping for asset type: ' + assetType + ' \n'
            )

            if reg_mapping_app.runsParallel == False:  # noqa: E712
                self.parCommandFile.write(command + '\n')
            else:
                self.parCommandFile.write(
                    self.mpiExec
                    + ' -n '
                    + str(self.numProc)
                    + ' '
                    + command
                    + ' --doParallel '
                    + str(doParallel)
                    + ' -m '
                    + self.mpiExec
                    + ' --numP '
                    + str(self.numProc)
                    + '\n'
                )

            log_msg(
                'Regional mapping command added to parallel script.',
                prepend_timestamp=False,
            )

        else:
            result, returncode = run_command(command,"Hazard-Asset Mapping (HTA)")

            log_msg(
                'Output: ' + str(returncode),
                prepend_timestamp=False,
                prepend_blank_space=False,
            )
            log_msg(
                f'\n{result}\n',
                prepend_timestamp=False,
                prepend_blank_space=False,
            )

            log_msg(
                'Regional mapping successfully created.', prepend_timestamp=False
            )

        log_div()

    def init_simdir(self, asst_id=None, AIM_file_path='AIM.json'):  # noqa: C901, N803
        """Initializes the simulation directory for each asset.

        In the current directory where the Asset Information Model (AIM) file resides, e.g., ./Buildings/2000-AIM.json, a new directory is created with the asset id, e.g., ./Buildings/2000, and within that directory a template directory is created (templatedir) ./Buildings/2000/templatedir. The AIM file is copied over to the template dir. It is within this template dir that the analysis is run for the individual asset.

        Parameters
        ----------
        asst_id - the asset id
        AIM_file  - file path to the existing AIM file

        """  # noqa: D401
        log_msg('Initializing the simulation directory\n')

        aimDir = os.path.dirname(AIM_file_path)  # noqa: PTH120, N806
        aimFileName = os.path.basename(AIM_file_path)  # noqa: PTH119, N806

        # If the path is not provided, assume the AIM file is in the run dir
        if os.path.exists(aimDir) == False:  # noqa: PTH110, E712
            aimDir = self.run_dir  # noqa: N806
            aimFileName = AIM_file_path  # noqa: N806

        os.chdir(aimDir)

        if asst_id is not None:
            # if the directory already exists, remove its contents
            if asst_id in os.listdir(aimDir):
                shutil.rmtree(asst_id, ignore_errors=True)

            # create the asset_id dir and the template dir
            os.mkdir(asst_id)  # noqa: PTH102
            os.chdir(asst_id)
            os.mkdir('templatedir')  # noqa: PTH102
            os.chdir('templatedir')

            # Make a copy of the AIM file
            src = posixpath.join(aimDir, aimFileName)
            dst = posixpath.join(aimDir, f'{asst_id}/templatedir/{aimFileName}')
            # dst = posixpath.join(aimDir, f'{asst_id}/templatedir/AIM.json')

            try:
                shutil.copy(src, dst)

                print('Copied AIM file to: ', dst)  # noqa: T201
                # os.remove(src)

            except:  # noqa: E722
                print('Error occurred while copying file: ', dst)  # noqa: T201

        else:
            for dir_or_file in os.listdir(os.getcwd()):  # noqa: PTH109
                if dir_or_file not in ['log.txt', 'templatedir', 'input_data']:
                    if os.path.isdir(dir_or_file):  # noqa: PTH112
                        shutil.rmtree(dir_or_file)
                    else:
                        os.remove(dir_or_file)  # noqa: PTH107

            os.chdir(
                'templatedir'
            )  # TODO: we might want to add a generic id dir to be consistent with the regional workflow here  # noqa: TD002

            # Remove files with .j extensions that might be there from previous runs
            for file in os.listdir(os.getcwd()):  # noqa: PTH109
                if file.endswith('.j'):
                    os.remove(file)  # noqa: PTH107

            # Make a copy of the input file and rename it to AIM.json
            # This is a temporary fix, will be removed eventually.
            dst = Path(os.getcwd()) / AIM_file_path  # noqa: PTH109
            # dst = posixpath.join(os.getcwd(),AIM_file)
            if AIM_file_path != self.input_file:
                shutil.copy(src=self.input_file, dst=dst)

        log_msg(
            'Simulation directory successfully initialized.\n',
            prepend_timestamp=False,
        )
        log_div()
        return dst  # noqa: DOC201, RUF100

    def cleanup_simdir(self, asst_id):
        """Short description

        Longer description

        Parameters
        ----------

        """  # noqa: D400, D414
        log_msg('Cleaning up the simulation directory.')

        os.chdir(self.run_dir)

        if asst_id is not None:
            os.chdir(asst_id)

        workdirs = os.listdir(os.getcwd())  # noqa: PTH109
        for workdir in workdirs:
            if 'workdir' in workdir:
                shutil.rmtree(workdir, ignore_errors=True)

        log_msg(
            'Simulation directory successfully cleaned up.', prepend_timestamp=False
        )
        log_div()

    def init_workdir(self):
        """Short description

        Longer description

        Parameters
        ----------

        """  # noqa: D400, D414
        log_msg('Initializing the working directory.')

        os.chdir(self.run_dir)

        for dir_or_file in os.listdir(os.getcwd()):  # noqa: PTH109
            if dir_or_file != 'log.txt':
                if os.path.isdir(dir_or_file):  # noqa: PTH112
                    shutil.rmtree(dir_or_file)
                else:
                    os.remove(dir_or_file)  # noqa: PTH107

        log_msg(
            'Working directory successfully initialized.', prepend_timestamp=False
        )
        log_div()

    def cleanup_workdir(self):
        """Short description

        Longer description

        Parameters
        ----------

        """  # noqa: D400, D414
        log_msg('Cleaning up the working directory.')

        os.chdir(self.run_dir)

        workdir_contents = os.listdir(self.run_dir)
        for file_or_dir in workdir_contents:
            if (self.run_dir / file_or_dir).is_dir():
                # if os.path.isdir(posixpath.join(self.run_dir, file_or_dir)):
                shutil.rmtree(file_or_dir, ignore_errors=True)

        log_msg('Working directory successfully cleaned up.')
        log_div()

    def preprocess_inputs(  # noqa: C901
        self,
        app_sequence,
        AIM_file_path='AIM.json',  # noqa: N803
        asst_id=None,
        asset_type=None,
    ):
        """Short description

        Longer description

        Parameters
        ----------

        """  # noqa: D400, D414
        log_msg('Running preprocessing step random variables')

        # Get the directory to the asset class dir, e.g., buildings
        aimDir = os.path.dirname(AIM_file_path)  # noqa: PTH120, N806
        aimFileName = os.path.basename(AIM_file_path)  # noqa: PTH119, N806, F841

        # If the path is not provided, assume the AIM file is in the run dir
        if os.path.exists(aimDir) == False:  # noqa: PTH110, E712
            aimDir = self.run_dir  # noqa: N806

        os.chdir(aimDir)

        if asst_id is not None:
            os.chdir(asst_id)

        # Change the directory to the templatedir that was previously created in init_simdir
        os.chdir('templatedir')

        for app_type in self.optional_apps:
            if (app_type in app_sequence) and (
                app_type not in self.workflow_apps.keys()  # noqa: SIM118
            ):
                app_sequence.remove(app_type)

        for app_type in app_sequence:
            workflow_app = self.workflow_apps[app_type]

            if app_type != 'FEM':
                if AIM_file_path is not None:
                    if type(workflow_app) is dict:
                        for itemKey, item in workflow_app.items():  # noqa: N806
                            if asset_type is not None and asset_type != itemKey:
                                continue

                            item.defaults['filenameAIM'] = AIM_file_path

                            command_list = item.get_command_list(
                                app_path=self.app_dir_local
                            )

                            command_list.append('--getRV')

                            command = create_command(command_list)

                            log_msg(
                                f'\nRunning {app_type} app at preprocessing step...',
                                prepend_timestamp=False,
                            )
                            log_msg(
                                f'\n{command}\n',
                                prepend_timestamp=False,
                                prepend_blank_space=False,
                            )

                            result, returncode = run_command(command,f'{app_type} - at the initial setup (getRV)')

                            log_msg(
                                'Output: ' + str(returncode),
                                prepend_timestamp=False,
                                prepend_blank_space=False,
                            )
                            log_msg(
                                f'\n{result}\n',
                                prepend_timestamp=False,
                                prepend_blank_space=False,
                            )

                            # if returncode==0:
                            #    log_msg('Preprocessing successfully completed.', prepend_timestamp=False)
                            # else:
                            #    log_msg('Error in the preprocessor.', prepend_timestamp=False)
                            #    exit(-1)

                            log_div()

                    else:
                        workflow_app.defaults['filenameAIM'] = AIM_file_path

                        command_list = workflow_app.get_command_list(
                            app_path=self.app_dir_local
                        )

                        command_list.append('--getRV')

                        command = create_command(command_list)

                        log_msg(
                            f'\nRunning {app_type} app at preprocessing step...',
                            prepend_timestamp=False,
                        )
                        log_msg(
                            f'\n{command}\n',
                            prepend_timestamp=False,
                            prepend_blank_space=False,
                        )

                        result, returncode = run_command(command, app_type)

                        log_msg(
                            'Output: ' + str(returncode),
                            prepend_timestamp=False,
                            prepend_blank_space=False,
                        )
                        log_msg(
                            f'\n{result}\n',
                            prepend_timestamp=False,
                            prepend_blank_space=False,
                        )

                        # if returncode==0:
                        #    log_msg('Preprocessing successfully completed.', prepend_timestamp=False)
                        # else:
                        #    log_msg('Error in the preprocessor.', prepend_timestamp=False)
                        #    exit(-1)

                        log_div()

            else:
                old_command_list = workflow_app.get_command_list(
                    app_path=self.app_dir_local
                )
                old_command_list.append('--appKey')
                old_command_list.append('FEM')
                if old_command_list[0] == 'python':
                    if self.run_type in ['set_up', 'runningRemote']:
                        old_command_list.append('--runType')
                        old_command_list.append('runningRemote')
                        old_command_list.append('--osType')
                        old_command_list.append('MacOS')
                    else:
                        old_command_list.append('--runType')
                        old_command_list.append('runningLocal')
                        if any(platform.win32_ver()):
                            old_command_list.append('--osType')
                            old_command_list.append('Windows')
                        else:
                            old_command_list.append('--osType')
                            old_command_list.append('MacOS')

                    command = create_command(old_command_list)

                else:
                    #
                    # FMK to modify C++ applications to take above
                    #

                    command_list = []
                    command_list.append(old_command_list[0])
                    command_list.append(self.input_file)

                    if self.run_type in ['set_up', 'runningRemote']:
                        command_list.append('runningRemote')
                        command_list.append('MacOS')
                    else:
                        command_list.append('runningLocal')
                        if any(platform.win32_ver()):
                            command_list.append('Windows')
                        else:
                            command_list.append('MacOS')

                    command_list.append(old_command_list[4])

                    command = create_command(command_list)

                log_msg('\nRunning FEM app', prepend_timestamp=False)
                log_msg(
                    f'\n{command}\n',
                    prepend_timestamp=False,
                    prepend_blank_space=False,
                )

                result, returncode = run_command(command, app_type)

                log_msg(
                    'Output: ' + str(returncode),
                    prepend_timestamp=False,
                    prepend_blank_space=False,
                )
                log_msg(
                    f'\n{result}\n',
                    prepend_timestamp=False,
                    prepend_blank_space=False,
                )

                # sy - error checking trial 2
                #      This time, (1) we do it only for python; (2) added try statement

                try:
                    if command.startswith('python'):
                        if platform.system() == 'Windows':
<<<<<<< HEAD
                            driver_script += 'if %errorlevel% neq 0 exit /b -1 \n' #TODO ANYONE: This variable is not defined. Check This please. (Added by Sina)
=======
                            driver_script += 'if %errorlevel% neq 0 exit /b -1 \n'  # noqa: F821, F841
>>>>>>> 115f6368
                        else:
                            pass

                except:  # noqa: S110, E722
                    pass

                log_msg(
                    'Successfully Created Driver File for Workflow.',
                    prepend_timestamp=False,
                )
                log_div()

    def gather_workflow_inputs(self, asst_id=None, AIM_file_path='AIM.json'):  # noqa: N803, D102
        log_msg('Gathering Workflow Inputs.', prepend_timestamp=False)

        if 'UQ' in self.workflow_apps.keys():  # noqa: SIM118
            # Get the directory to the asset class dir, e.g., buildings
            aimDir = os.path.dirname(AIM_file_path)  # noqa: PTH120, N806

            # If the path is not provided, assume the AIM file is in the run dir
            if os.path.exists(aimDir) == False:  # noqa: PTH110, E712
                aimDir = self.run_dir  # noqa: N806

            os.chdir(aimDir)

            if asst_id is not None:
                os.chdir(asst_id)

            os.chdir('templatedir')

            relPathCreateCommon = (  # noqa: N806
                'applications/performUQ/common/createStandardUQ_Input'
            )
            abs_path = Path(self.app_dir_local) / relPathCreateCommon

            arg_list = []
            arg_list.append(f'{abs_path.as_posix()}')
            # arg_list.append(u'{}'.format(abs_path))

            # inputFilePath = os.path.dirname(self.input_file)
            inputFilePath = os.getcwd()  # noqa: PTH109, N806
            inputFilename = os.path.basename(self.input_file)  # noqa: PTH119, N806
            pathToScFile = posixpath.join(inputFilePath, 'sc_' + inputFilename)  # noqa: N806

            # arg_list.append(u'{}'.format(self.input_file))
            arg_list.append(f'{AIM_file_path}')
            arg_list.append(f'{pathToScFile}')
            arg_list.append('{}'.format(self.default_values['driverFile']))
            arg_list.append('{}'.format('sc_' + self.default_values['driverFile']))
            arg_list.append(f'{self.run_type}')

            if any(platform.win32_ver()):
                arg_list.append('Windows')
            else:
                arg_list.append('MacOS')

            self.default_values['workflowInput'] = pathToScFile
            # self.default_values['driverFile']='sc_'+self.default_values['driverFile']
            self.default_values['modDriverFile'] = (
                'sc_' + self.default_values['driverFile']
            )
            # self.default_values['driverFile']='driver'

            self.modifiedRun = True  # ADAM to fix
            command = create_command(arg_list)

            # print('FMK- gather command:', command)

            result, returncode = run_command(command, ' Gathering workflow inputs')

            log_msg('Output: ', prepend_timestamp=False, prepend_blank_space=False)
            log_msg(
                f'\n{result}\n',
                prepend_timestamp=False,
                prepend_blank_space=False,
            )

            log_msg('Successfully Gathered Inputs.', prepend_timestamp=False)
            log_div()

    def create_driver_file(  # noqa: C901
        self,
        app_sequence,
        asst_id=None,
        AIM_file_path='AIM.json',  # noqa: N803
    ):
        """This functipon creates a UQ driver file. This is only done if UQ is in the workflow apps

        Parameters
        ----------

        """  # noqa: D400, D401, D404, D414
        if 'UQ' in self.workflow_apps.keys():  # noqa: SIM118
            log_msg('Creating the workflow driver file')
            # print('ASSET_ID', asst_id)
            # print('AIM_FILE_PATH', AIM_file_path)

            aimDir = os.path.dirname(AIM_file_path)  # noqa: PTH120, N806
            aimFile = os.path.basename(AIM_file_path)  # noqa: PTH119, N806, F841

            # If the path is not provided, assume the AIM file is in the run dir
            if os.path.exists(aimDir) == False:  # noqa: PTH110, E712
                aimDir = self.run_dir  # noqa: N806

            os.chdir(aimDir)

            if asst_id is not None:
                os.chdir(asst_id)

            os.chdir('templatedir')

            # print('PWD', os.getcwd())

            driver_script = ''

            for app_type in self.optional_apps:
                if (app_type in app_sequence) and (
                    app_type not in self.workflow_apps.keys()  # noqa: SIM118
                ):
                    app_sequence.remove(app_type)

            for app_type in app_sequence:
                workflow_app = self.workflow_apps[app_type]

                # print('FMK runtype', self.run_type)
                if self.run_type in ['set_up', 'runningRemote', 'parSETUP']:
                    if type(workflow_app) is dict:
                        for itemKey, item in workflow_app.items():  # noqa: B007, N806, PERF102
                            command_list = item.get_command_list(
                                app_path=self.app_dir_remote, force_posix=True
                            )
                            driver_script += (
                                create_command(
                                    command_list, enforced_python='python3'
                                )
                                + '\n'
                            )

                    else:
                        command_list = workflow_app.get_command_list(
                            app_path=self.app_dir_remote, force_posix=True
                        )
                        driver_script += (
                            create_command(command_list, enforced_python='python3')
                            + '\n'
                        )

                elif type(workflow_app) is dict:
                    for itemKey, item in workflow_app.items():  # noqa: B007, N806, PERF102
                        command_list = item.get_command_list(
                            app_path=self.app_dir_local
                        )
                        driver_script += create_command(command_list) + '\n'

                else:
                    command_list = workflow_app.get_command_list(
                        app_path=self.app_dir_local
                    )

                    driver_script += create_command(command_list) + '\n'

                # sy - error checking trial 2
                #      This time, (1) we do it only for python; (2) added try statement

                # try:
                if 'python' in command_list[0].lower():
                    if platform.system() == 'Windows':
                        driver_script += 'if %errorlevel% neq 0 exit /b -1 \n'
                    else:
                        pass
                elif (
                    'stochasticgm' in command_list[0].lower()
                ):  # This function follows our standard
                    if platform.system() == 'Windows':
                        driver_script += 'if %errorlevel% neq 0 exit /b -1 \n'
                    else:
                        pass

                # except:
                #    pass

            # log_msg('Workflow driver script:', prepend_timestamp=False)
            # log_msg('\n{}\n'.format(driver_script), prepend_timestamp=False, prepend_blank_space=False)

            driverFile = self.default_values['driverFile']  # noqa: N806

            # KZ: for windows, to write bat
            if platform.system() == 'Windows':
                driverFile = driverFile + '.bat'  # noqa: N806
            log_msg(driverFile)
            with open(driverFile, 'w', newline='\n', encoding='utf-8') as f:  # noqa: PTH123
                f.write(driver_script)

            log_msg(
                'Workflow driver file successfully created.', prepend_timestamp=False
            )
            log_div()
        else:
            log_msg('No UQ requested, workflow driver is not needed.')
            log_div()

    def simulate_response(self, AIM_file_path='AIM.json', asst_id=None):  # noqa: C901, N803
        """Short description

        Longer description

        Parameters
        ----------

        """  # noqa: D400, D414
        # Get the directory to the asset class dir, e.g., buildings
        aimDir = os.path.dirname(AIM_file_path)  # noqa: PTH120, N806
        aimFileName = os.path.basename(AIM_file_path)  # noqa: PTH119, N806, F841

        # If the path is not provided, assume the AIM file is in the run dir
        if os.path.exists(aimDir) == False:  # noqa: PTH110, E712
            aimDir = self.run_dir  # noqa: N806

        os.chdir(aimDir)

        if asst_id is not None:
            os.chdir(asst_id)

        if 'UQ' in self.workflow_apps.keys():  # noqa: SIM118
            log_msg('Running response simulation')

            os.chdir('templatedir')

            workflow_app = self.workflow_apps['UQ']

            # FMK
            if asst_id is not None:
                workflow_app = workflow_app['Buildings']

            if AIM_file_path is not None:
                workflow_app.defaults['filenameAIM'] = AIM_file_path
                # for input_var in workflow_app.inputs:
                #    if input_var['id'] == 'filenameAIM':
                #        input_var['default'] = AIM_file_path

            command_list = workflow_app.get_command_list(app_path=self.app_dir_local)

            # ADAM to fix FMK
            if self.modifiedRun:
                command_list[3] = self.default_values['workflowInput']

                command_list[5] = self.default_values['modDriverFile']

            # add the run type to the uq command list
            command_list.append('--runType')
            command_list.append(f'{self.run_type}')

            # if ('rvFiles' in self.default_values.keys()):
            #    command_list.append('--filesWithRV')
            #    rvFiles = self.default_values['rvFiles']
            #    for rvFile in rvFiles:
            #        command_list.append(rvFile)

            # if ('edpFiles' in self.default_values.keys()):
            #    command_list.append('--filesWithEDP')
            #    edpFiles = self.default_values['edpFiles']
            #    for edpFile in edpFiles:
            #        command_list.append(edpFile)

            command = create_command(command_list)

            log_msg('Simulation command:', prepend_timestamp=False)
            log_msg(
                f'\n{command}\n',
                prepend_timestamp=False,
                prepend_blank_space=False,
            )

            result, returncode = run_command(command, "Response Simulator")

            if self.run_type in ['run', 'runningLocal']:
                log_msg(
                    'Output: ', prepend_timestamp=False, prepend_blank_space=False
                )
                log_msg(
                    f'\n{result}\n',
                    prepend_timestamp=False,
                    prepend_blank_space=False,
                )

                # create the response.csv file from the dakotaTab.out file
                os.chdir(aimDir)

                if asst_id is not None:
                    os.chdir(asst_id)

                try:
                    # sy, abs - added try-statement because dakota-reliability does not write DakotaTab.out
                    dakota_out = pd.read_csv(
                        'dakotaTab.out', sep=r'\s+', header=0, index_col=0
                    )

                    # if the DL is coupled with response estimation, we need to sort the results
                    DL_app = self.workflow_apps.get('DL', None)  # noqa: N806

                    # FMK
                    # if asst_id is not None:
                    # KZ: 10/19/2022, minor patch
                    if asst_id is not None and DL_app is not None:
                        DL_app = DL_app['Buildings']  # noqa: N806

                    if DL_app is not None:
                        is_coupled = DL_app.pref.get('coupled_EDP', None)

                        if is_coupled:
                            if 'eventID' in dakota_out.columns:
                                events = dakota_out['eventID'].values  # noqa: PD011
                                events = [int(e.split('x')[-1]) for e in events]
                                sorter = np.argsort(events)
                                dakota_out = dakota_out.iloc[sorter, :]
                                dakota_out.index = np.arange(dakota_out.shape[0])

                    dakota_out.to_csv('response.csv')

                    # log_msg('Response simulation finished successfully.', prepend_timestamp=False)# sy - this message was showing up when quoFEM analysis failed

                except:  # noqa: E722
                    log_msg(
                        'dakotaTab.out not found. Response.csv not created.',
                        prepend_timestamp=False,
                    )

            elif self.run_type in ['set_up', 'runningRemote']:
                log_msg(
                    'Response simulation set up successfully',
                    prepend_timestamp=False,
                )

            log_div()

        else:
            log_msg('No UQ requested, response simulation step is skipped.')

            # copy the response.csv from the templatedir to the run dir
            shutil.copy(src='templatedir/response.csv', dst='response.csv')

            log_div()

    def perform_asset_performance(asset_type):  # noqa: N805, D102
        performanceWfapps = self.workflow_apps.get('Performance', None)  # noqa: N806, F821
        performance_app = performanceWfapps[asset_type]
        app_command_list = performance_app.get_command_list(
            app_path=self.app_dir_local  # noqa: F821
        )
        command = create_command(app_command_list)
        result, returncode = run_command(command,"Performance assessment")

    def estimate_losses(  # noqa: C901
        self,
        AIM_file_path='AIM.json',  # noqa: N803
        asst_id=None,
        asset_type=None,
        input_file=None,
        copy_resources=False,  # noqa: FBT002
    ):
        """Short description

        Longer description

        Parameters
        ----------

        """  # noqa: D400, D414
        if 'DL' in self.workflow_apps.keys():  # noqa: SIM118
            log_msg('Running damage and loss assessment')

            # Get the directory to the asset class dir, e.g., buildings
            aimDir = os.path.dirname(AIM_file_path)  # noqa: PTH120, N806
            aimFileName = os.path.basename(AIM_file_path)  # noqa: PTH119, N806

            # If the path is not provided, assume the AIM file is in the run dir
            if os.path.exists(aimDir) == False:  # noqa: PTH110, E712
                aimDir = self.run_dir  # noqa: N806
                aimFileName = AIM_file_path  # noqa: N806

            os.chdir(aimDir)

            if 'Assets' not in self.app_type_list:
                # Copy the dakota.json file from the templatedir to the run_dir so that
                # all the required inputs are in one place.
                input_file = PurePath(input_file).name
                # input_file = ntpath.basename(input_file)
                shutil.copy(
                    src=aimDir / f'templatedir/{input_file}',
                    dst=posixpath.join(aimDir, aimFileName),
                )
                # src = posixpath.join(self.run_dir,'templatedir/{}'.format(input_file)),
                # dst = posixpath.join(self.run_dir,AIM_file_path))
            else:
                src = posixpath.join(aimDir, aimFileName)
                dst = posixpath.join(aimDir, f'{asst_id}/{aimFileName}')

                # copy the AIM file from the main dir to the building dir
                shutil.copy(src, dst)

                # src = posixpath.join(self.run_dir, AIM_file_path),
                # dst = posixpath.join(self.run_dir,
                #                     '{}/{}'.format(asst_id, AIM_file_path)))
                os.chdir(str(asst_id))

            workflow_app = self.workflow_apps['DL']

            if type(workflow_app) is dict:
                for itemKey, item in workflow_app.items():  # noqa: N806
                    if AIM_file_path is not None:
                        item.defaults['filenameDL'] = AIM_file_path
                        # for input_var in workflow_app.inputs:
                        #    if input_var['id'] == 'filenameDL':
                        #        input_var['default'] = AIM_file_path

                    if asset_type != itemKey:
                        continue

                    command_list = item.get_command_list(app_path=self.app_dir_local)

                    if copy_resources:
                        command_list.append('--resource_dir')
                        command_list.append(self.working_dir)

                    command_list.append('--dirnameOutput')
                    # Only add asset id if we are running a regional assessment
                    if asst_id != None:  # noqa: E711
                        command_list.append(f'{aimDir}/{asst_id}')
                    else:
                        command_list.append(f'{aimDir}')

                    command = create_command(command_list)

                    log_msg(
                        'Damage and loss assessment command (1):',
                        prepend_timestamp=False,
                    )
                    log_msg(
                        f'\n{command}\n',
                        prepend_timestamp=False,
                        prepend_blank_space=False,
                    )

                    result, returncode = run_command(command,"Damage and loss")

                    log_msg(result, prepend_timestamp=False)

                    # if multiple buildings are analyzed, copy the pelicun_log file to the root dir
                    if 'Assets' in self.app_type_list:
                        try:  # noqa: SIM105
                            shutil.copy(
                                src=aimDir / f'{asst_id}/{"pelicun_log.txt"}',
                                dst=aimDir / f'pelicun_log_{asst_id}.txt',
                            )

                            # src = posixpath.join(self.run_dir, '{}/{}'.format(asst_id, 'pelicun_log.txt')),
                            # dst = posixpath.join(self.run_dir, 'pelicun_log_{}.txt'.format(asst_id)))
                        except:  # noqa: S110, E722
                            pass

            else:
                if AIM_file_path is not None:
                    workflow_app.defaults['filenameDL'] = AIM_file_path
                    # for input_var in workflow_app.inputs:
                    #    if input_var['id'] == 'filenameDL':
                    #        input_var['default'] = AIM_file_path

                command_list = self.workflow_apps['DL'].get_command_list(
                    app_path=self.app_dir_local
                )

                command_list.append('--dirnameOutput')
                # Only add asset id if we are running a regional assessment
                if asst_id != None:  # noqa: E711
                    command_list.append(f'{aimDir}/{asst_id}')
                else:
                    command_list.append(f'{aimDir}')

                if copy_resources:
                    command_list.append('--resource_dir')
                    command_list.append(self.working_dir)

                command = create_command(command_list)

                log_msg(
                    'Damage and loss assessment command (2):',
                    prepend_timestamp=False,
                )
                log_msg(
                    f'\n{command}\n',
                    prepend_timestamp=False,
                    prepend_blank_space=False,
                )

                result, returncode = run_command(command,"Damage and loss")

                log_msg(result, prepend_timestamp=False)

                # if multiple buildings are analyzed, copy the pelicun_log file to the root dir
                if 'Building' in self.app_type_list:
                    try:  # noqa: SIM105
                        shutil.copy(
                            src=self.run_dir / f'{asst_id}/{"pelicun_log.txt"}',
                            dst=self.run_dir / f'pelicun_log_{asst_id}.txt',
                        )
                        # src = posixpath.join(self.run_dir, '{}/{}'.format(asst_id, 'pelicun_log.txt')),
                        # dst = posixpath.join(self.run_dir, 'pelicun_log_{}.txt'.format(asst_id)))
                    except:  # noqa: S110, E722
                        pass
            # Remove the copied AIM since it is not used anymore
            try:
                dst = posixpath.join(aimDir, f'{asst_id}/{aimFileName}')
                os.remove(dst)  # noqa: PTH107
            except:  # noqa: S110, E722
                pass
            log_msg(
                'Damage and loss assessment finished successfully.',
                prepend_timestamp=False,
            )
            log_div()

        else:
            log_msg('No DL requested, loss assessment step is skipped.')

            # Only regional simulations send in a asst id
            if asst_id != None:  # noqa: E711
                EDP_df = pd.read_csv('response.csv', header=0, index_col=0)  # noqa: N806

                col_info = []
                for col in EDP_df.columns:
                    try:
                        # KZ: 10/19/2022, patches for masking dummy edps (TODO: this part could be optimized)
                        if col == 'dummy':
                            col_info.append(['dummy', '1', '1'])
                            continue
                        split_col = col.split('-')
                        if len(split_col[1]) == 3:  # noqa: PLR2004
                            col_info.append(split_col[1:])
                    except:  # noqa: S112, E722
                        continue

                col_info = np.transpose(col_info)

                EDP_types = np.unique(col_info[0])  # noqa: N806
                EDP_locs = np.unique(col_info[1])  # noqa: N806
                EDP_dirs = np.unique(col_info[2])  # noqa: N806

                MI = pd.MultiIndex.from_product(  # noqa: N806
                    [EDP_types, EDP_locs, EDP_dirs, ['median', 'beta']],
                    names=['type', 'loc', 'dir', 'stat'],
                )

                df_res = pd.DataFrame(
                    columns=MI,
                    index=[
                        0,
                    ],
                )
                if ('PID', '0') in df_res.columns:
                    del df_res[('PID', '0')]  # noqa: RUF031, RUF100

                # store the EDP statistics in the output DF
                for col in np.transpose(col_info):
                    # KZ: 10/19/2022, patches for masking dummy edps (TODO: this part could be optimized)
                    if 'dummy' in col:
                        df_res.loc[0, (col[0], col[1], col[2], 'median')] = EDP_df[
                            'dummy'
                        ].median()
                        df_res.loc[0, (col[0], col[1], col[2], 'beta')] = np.log(
                            EDP_df['dummy']
                        ).std()
                        continue
                    df_res.loc[0, (col[0], col[1], col[2], 'median')] = EDP_df[
                        f'1-{col[0]}-{col[1]}-{col[2]}'
                    ].median()
                    df_res.loc[0, (col[0], col[1], col[2], 'beta')] = np.log(
                        EDP_df[f'1-{col[0]}-{col[1]}-{col[2]}']
                    ).std()

                df_res.dropna(axis=1, how='all', inplace=True)  # noqa: PD002

                df_res = df_res.astype(float)

                # save the output
                df_res.to_csv('EDP.csv')

            log_div()

    def estimate_performance(  # noqa: D102
        self,
        AIM_file_path='AIM.json',  # noqa: N803
        asst_id=None,
        asset_type=None,  # noqa: ARG002
        input_file=None,  # noqa: ARG002
        copy_resources=False,  # noqa: FBT002, ARG002
    ):
        if 'Performance' not in self.workflow_apps.keys():  # noqa: SIM118
            log_msg(
                'No performance assessment requested, performance assessment step is skipped.'
            )
            log_div()
            return

        log_msg('Running performance assessment')

        # Get the directory to the asset class dir, e.g., buildings
        aimDir = os.path.dirname(AIM_file_path)  # noqa: PTH120, N806
        aimFileName = os.path.basename(AIM_file_path)  # noqa: PTH119, N806

        # If the path is not provided, assume the AIM file is in the run dir
        if os.path.exists(aimDir) == False:  # noqa: PTH110, E712
            aimDir = self.run_dir  # noqa: N806
            aimFileName = AIM_file_path  # noqa: N806, F841

        os.chdir(aimDir)

        workflow_app = self.workflow_apps['Performance']

        command_list = workflow_app.get_command_list(app_path=self.app_dir_local)

        command_list.append('--dirnameOutput')

        # Only add asset id if we are running a regional assessment
        if asst_id != None:  # noqa: E711
            command_list.append(f'{aimDir}/{asst_id}')
        else:
            command_list.append(f'{aimDir}')

        command = create_command(command_list)

        log_msg('Performance assessment command:', prepend_timestamp=False)
        log_msg(
            f'\n{command}\n',
            prepend_timestamp=False,
            prepend_blank_space=False,
        )

        result, returncode = run_command(command,"Performance Assessment")

        log_msg(result, prepend_timestamp=False)

        log_msg('Performance assessment finished.', prepend_timestamp=False)
        log_div()

    def aggregate_results(  # noqa: C901, PLR0912, PLR0915
        self,
        asst_data,
        asset_type='',
        # out_types = ['IM', 'BIM', 'EDP', 'DM', 'DV', 'every_realization'],
        out_types=['AIM', 'EDP', 'DMG', 'DV', 'every_realization'],  # noqa: B006
        headers=None,
    ):
        """Short description

        Longer description

        Parameters
        ----------

        """  # noqa: D400, D414
        log_msg('Collecting ' + asset_type + ' damage and loss results')

        R2D_res_out_types = []  # noqa: N806
        with open(self.input_file) as f:  # noqa: PTH123
            input_data = json.load(f)
        requested_output = input_data['outputs']
        for key, item in requested_output.items():
            if item:
                R2D_res_out_types.append(key)

        run_path = self.run_dir

        if asset_type != '':
            run_path = posixpath.join(run_path, asset_type)

        os.chdir(run_path)

        min_id = min(
            [int(x['id']) for x in asst_data]
        )  # min_id = int(asst_data[0]['id'])
        max_id = max(
            [int(x['id']) for x in asst_data]
        )  # max_id = int(asst_data[0]['id'])

        #
        # TODO: ugly, ugly, I know.  # noqa: TD002
        # Only temporary solution while we have both Pelicuns in parallel
        # FMK - bug fix adding check on DL, not in siteResponse input file
        #

        if (
            'DL' in self.workflow_apps
            and self.workflow_apps['DL'][asset_type].name == 'Pelicun3'
        ):
            initialize_dicts = True
            for a_i, asst in enumerate(asst_data):
                bldg_dir = Path(os.path.dirname(asst_data[a_i]['file'])).resolve()  # noqa: PTH120
                main_dir = bldg_dir
                assetTypeHierarchy = [bldg_dir.name]  # noqa: N806
                while main_dir.parent.name != 'Results':
                    main_dir = bldg_dir.parent
                    assetTypeHierarchy = [main_dir.name] + assetTypeHierarchy  # noqa: N806, RUF005

                asset_id = asst['id']
                asset_dir = bldg_dir / asset_id

                # always get the AIM info

                AIM_file = None  # noqa: N806

                if f'{asset_id}-AIM_ap.json' in os.listdir(asset_dir):
                    AIM_file = asset_dir / f'{asset_id}-AIM_ap.json'  # noqa: N806

                elif f'{asset_id}-AIM.json' in os.listdir(asset_dir):
                    AIM_file = asset_dir / f'{asset_id}-AIM.json'  # noqa: N806

                else:
                    # skip this asset if there is no AIM file available
                    show_warning(
                        f"Couldn't find AIM file for {assetTypeHierarchy[-1]} {asset_id}"
                    )
                    continue

                with open(AIM_file, encoding='utf-8') as f:  # noqa: PTH123
                    AIM_data_i = json.load(f)  # noqa: N806

                sample_size = AIM_data_i['Applications']['DL']['ApplicationData'][
                    'Realizations'
                ]

                # initialize the output dict if this is the first asset
                if initialize_dicts:
                    # We assume all assets have the same output sample size
                    # Variable sample size doesn't seem to make sense
                    realizations = {
                        rlz_i: {asset_type: {}} for rlz_i in range(sample_size)
                    }

                    # We also create a dict to collect deterministic info, i.e.,
                    # data that is identical for all realizations
                    deterministic = {asset_type: {}}
                    initialize_dicts = False

                # Check if the asset type hierarchy exist in deterministic and
                # realizations. Create a hierarchy if it doesn't exist.
                deter_pointer = deterministic
                rlzn_pointer = {
                    rlz_i: realizations[rlz_i] for rlz_i in range(sample_size)
                }
                for assetTypeIter in assetTypeHierarchy:  # noqa: N806
                    if assetTypeIter not in deter_pointer.keys():  # noqa: SIM118
                        deter_pointer.update({assetTypeIter: {}})
                    deter_pointer = deter_pointer[assetTypeIter]
                    for rlz_i in range(sample_size):
                        if assetTypeIter not in rlzn_pointer[rlz_i].keys():  # noqa: SIM118
                            rlzn_pointer[rlz_i].update({assetTypeIter: {}})
                        rlzn_pointer[rlz_i] = rlzn_pointer[rlz_i][assetTypeIter]

                # Currently, all GI data is deterministic
                GI_data_i_det = AIM_data_i['GeneralInformation']  # noqa: N806

                # TODO: later update this to handle probabilistic GI attributes  # noqa: TD002
                GI_data_i_prob = {}  # noqa: N806

                for rlz_i in range(sample_size):
                    rlzn_pointer[rlz_i].update(
                        {asset_id: {'GeneralInformation': GI_data_i_prob}}
                    )

                deter_pointer.update(
                    {asset_id: {'GeneralInformation': GI_data_i_det}}
                )
                deter_pointer[asset_id].update({'R2Dres': {}})

                if 'EDP' in out_types:
                    edp_out_file_i = 'DEM_sample.json'

                    if edp_out_file_i not in os.listdir(asset_dir):
                        show_warning(
                            f"Couldn't find EDP file for {assetTypeHierarchy[-1]} {asset_id}"
                        )

                    else:
                        with open(asset_dir / edp_out_file_i, encoding='utf-8') as f:  # noqa: PTH123
                            edp_data_i = json.load(f)

                        # remove the ONE demand
                        edp_data_i.pop('ONE-0-1')

                        # extract EDP unit info
                        edp_units = edp_data_i['Units']
                        del edp_data_i['Units']

                        # parse the demand data into a DataFrame
                        # we assume demands are stored in JSON with a SimpleIndex
                        edp_data_i = pd.DataFrame(edp_data_i)

                        # convert to a realization-by-realization format
                        edp_output = {
                            int(rlz_i): {
                                col: float(edp_data_i.loc[rlz_i, col])
                                for col in edp_data_i.columns
                            }
                            for rlz_i in edp_data_i.index
                        }

                        # save the EDP intensities in each realization
                        for rlz_i in range(sample_size):
                            rlzn_pointer[rlz_i][asset_id].update(
                                {'Demand': edp_output[rlz_i]}
                            )

                        # save the EDP units
                        deter_pointer[asset_id].update(
                            {'Demand': {'Units': edp_units}}
                        )
                        if 'EDP' in R2D_res_out_types:
                            pass
                            # meanValues = edp_data_i.mean()
                            # stdValues = edp_data_i.std()
                            # r2d_res_edp = dict()
                            # for key in edp_data_i.columns:
                            #     meanKey = f'R2Dres_mean_{key}_{edp_units[key]}'
                            #     stdKey = f'R2Dres_std_{key}_{edp_units[key]}'
                            #     r2d_res_edp.update({meanKey:meanValues[key],\
                            #                         stdKey:stdValues[key]})
                            # r2d_res_i =  deter_pointer[asset_id].get('R2Dres', {})
                            # r2d_res_i.update(r2d_res_edp)
                            # deter_pointer[asset_id].update({
                            #     "R2Dres":r2d_res_i
                            # })
                if 'DMG' in out_types:
                    dmg_out_file_i = 'DMG_grp.json'

                    if dmg_out_file_i not in os.listdir(asset_dir):
                        show_warning(
                            f"Couldn't find DMG file for {assetTypeHierarchy[-1]} {asset_id}"
                        )

                    else:
                        with open(asset_dir / dmg_out_file_i, encoding='utf-8') as f:  # noqa: PTH123
                            dmg_data_i = json.load(f)

                        # remove damage unit info
                        del dmg_data_i['Units']

                        # parse damage data into a DataFrame
                        dmg_data_i = pd.DataFrame(dmg_data_i)

                        # convert to realization-by-realization format
                        dmg_output = {}
                        for rlz_i in dmg_data_i.index:
                            rlz_output = {}

                            for col in dmg_data_i.columns:
                                if not pd.isna(dmg_data_i.loc[rlz_i, col]):
                                    rlz_output.update(
                                        {col: int(dmg_data_i.loc[rlz_i, col])}
                                    )

                            dmg_output.update({rlz_i: rlz_output})

                        # we assume that damage information is condensed
                        # TODO: implement condense_ds flag in DL_calc  # noqa: TD002
                        for rlz_i in range(sample_size):
                            rlzn_pointer[rlz_i][asset_id].update(
                                {'Damage': dmg_output[rlz_i]}
                            )
                        if 'DM' in R2D_res_out_types:
                            # use forward fill in case of multiple modes
                            meanValues = dmg_data_i.mode().ffill().mean()  # noqa: N806, F841
                            stdValues = dmg_data_i.std()  # noqa: N806, F841
                            r2d_res_dmg = dict()  # noqa: C408
                            # for key in dmg_data_i.columns:
                            #     meanKey = f'R2Dres_mode_{key}'
                            #     stdKey = f'R2Dres_std_{key}'
                            #     r2d_res_dmg.update({meanKey:meanValues[key],\
                            #                         stdKey:stdValues[key]})
                            r2d_res_dmg.update(
                                {
                                    'R2Dres_MostLikelyCriticalDamageState': dmg_data_i.max(
                                        axis=1
                                    )
                                    .mode()
                                    .mean()
                                }
                            )
                            r2d_res_i = deter_pointer[asset_id].get('R2Dres', {})
                            r2d_res_i.update(r2d_res_dmg)
                            deter_pointer[asset_id].update({'R2Dres': r2d_res_i})

                if 'DV' in out_types:
                    dv_out_file_i = 'DV_repair_grp.json'

                    if dv_out_file_i not in os.listdir(asset_dir):
                        show_warning(
                            f"Couldn't find DV file for {assetTypeHierarchy[-1]} {asset_id}"
                        )

                    else:
                        with open(asset_dir / dv_out_file_i, encoding='utf-8') as f:  # noqa: PTH123
                            dv_data_i = json.load(f)

                        # extract DV unit info
                        dv_units = dv_data_i['Units']
                        del dv_data_i['Units']

                        # parse decision variable data into a DataFrame
                        dv_data_i = pd.DataFrame(dv_data_i)

                        # get a list of dv types
                        dv_types = np.unique(
                            [col.split('-')[0] for col in dv_data_i.columns]
                        )

                        # convert to realization-by-realization format
                        dv_output = {
                            int(rlz_i): {
                                dv_type: {
                                    col[len(dv_type) + 1 :]: float(
                                        dv_data_i.loc[rlz_i, col]
                                    )
                                    for col in dv_data_i.columns
                                    if col.startswith(dv_type)
                                }
                                for dv_type in dv_types
                            }
                            for rlz_i in dv_data_i.index
                        }

                        # save loss data
                        for rlz_i in range(sample_size):
                            rlzn_pointer[rlz_i][asset_id].update(
                                {'Loss': {'Repair': dv_output[rlz_i]}}
                            )

                        # save DV units
                        deter_pointer[asset_id].update({'Loss': {'Units': dv_units}})

                        if 'DV' in R2D_res_out_types:
                            r2d_res_dv = dict()  # noqa: C408
                            cost_columns = [
                                col
                                for col in dv_data_i.columns
                                if col.startswith('Cost')
                            ]
                            if len(cost_columns) != 0:
                                cost_data = dv_data_i[cost_columns].mean()
                                cost_data_std = dv_data_i[cost_columns].std()
                                cost_key = cost_data.idxmax()
                                meanKey = (  # noqa: N806
                                    f'R2Dres_mean_RepairCost_{dv_units[cost_key]}'
                                )
                                stdKey = (  # noqa: N806
                                    f'R2Dres_std_RepairCost_{dv_units[cost_key]}'
                                )
                                r2d_res_dv.update(
                                    {
                                        meanKey: cost_data[cost_key],
                                        stdKey: cost_data_std[cost_key],
                                    }
                                )
                            time_columns = [
                                col
                                for col in dv_data_i.columns
                                if col.startswith('Time')
                            ]
                            if len(time_columns) != 0:
                                time_data = dv_data_i[time_columns].mean()
                                time_data_std = dv_data_i[time_columns].std()
                                time_key = time_data.idxmax()
                                meanKey = (  # noqa: N806
                                    f'R2Dres_mean_RepairTime_{dv_units[time_key]}'
                                )
                                stdKey = (  # noqa: N806
                                    f'R2Dres_std_RepairTime_{dv_units[time_key]}'
                                )
                                r2d_res_dv.update(
                                    {
                                        meanKey: time_data[time_key],
                                        stdKey: time_data_std[time_key],
                                    }
                                )

                            r2d_res_i = deter_pointer[asset_id].get('R2Dres', {})
                            r2d_res_i.update(r2d_res_dv)
                            deter_pointer[asset_id].update({'R2Dres': r2d_res_i})

            # This is also ugly but necessary for backward compatibility so that
            # file structure created from apps other than GeoJSON_TO_ASSET can be
            # dealt with
            if len(assetTypeHierarchy) == 1:
                if assetTypeHierarchy[0] == 'Buildings':
                    deterministic = {
                        'Buildings': {'Building': deterministic['Buildings']}
                    }
                    for rlz_i in realizations:
                        realizations[rlz_i] = {
                            'Buildings': {
                                'Building': realizations[rlz_i]['Buildings']
                            }
                        }
                else:
                    deterministic = {assetTypeHierarchy[0]: deterministic}
                    for rlz_i in realizations:
                        realizations[rlz_i] = {
                            assetTypeHierarchy[0]: realizations[rlz_i]
                        }

            # save outputs to JSON files
            for rlz_i, rlz_data in realizations.items():
                with open(  # noqa: PTH123
                    main_dir / f'{asset_type}_{rlz_i}.json', 'w', encoding='utf-8'
                ) as f:
                    json.dump(rlz_data, f, indent=2)

            with open(  # noqa: PTH123
                main_dir / f'{asset_type}_det.json', 'w', encoding='utf-8'
            ) as f:
                json.dump(deterministic, f, indent=2)

        else:
            # This is legacy for Pelicun 2 runs
            out_types = ['IM', 'BIM', 'EDP', 'DM', 'DV', 'every_realization']

            if headers is None:
                headers = dict(  # noqa: C408
                    IM=[0, 1, 2, 3],
                    AIM=[
                        0,
                    ],
                    EDP=[0, 1, 2, 3],
                    DM=[0, 1, 2],
                    DV=[0, 1, 2, 3],
                )

            for out_type in out_types:
                if (self.output_types is None) or (
                    self.output_types.get(out_type, False)
                ):
                    if out_type == 'every_realization':
                        realizations_EDP = None  # noqa: N806
                        realizations_DL = None  # noqa: N806

                        for asst in asst_data:
                            print('ASSET', asst)  # noqa: T201
                            asst_file = asst['file']

                            # Get the folder containing the results
                            aimDir = os.path.dirname(asst_file)  # noqa: PTH120, N806

                            asst_id = asst['id']
                            min_id = min(int(asst_id), min_id)
                            max_id = max(int(asst_id), max_id)

                            # save all EDP realizations

                            df_i = pd.read_csv(
                                aimDir + '/' + asst_id + '/response.csv',
                                header=0,
                                index_col=0,
                            )

                            if realizations_EDP == None:  # noqa: E711
                                realizations_EDP = dict(  # noqa: C404, N806
                                    [(col, []) for col in df_i.columns]
                                )

                            for col in df_i.columns:
                                vals = df_i.loc[:, col].to_frame().T
                                vals.index = [
                                    asst_id,
                                ]
                                realizations_EDP[col].append(vals)

                            # If damage and loss assessment is part of the workflow
                            # then save the DL outputs too
                            if 'DL' in self.workflow_apps.keys():  # noqa: SIM118
                                try:
                                    # if True:
                                    df_i = pd.read_csv(
                                        aimDir + '/' + asst_id + '/DL_summary.csv',
                                        header=0,
                                        index_col=0,
                                    )

                                    if realizations_DL == None:  # noqa: E711
                                        realizations_DL = dict(  # noqa: C404, N806
                                            [(col, []) for col in df_i.columns]
                                        )

                                    for col in df_i.columns:
                                        vals = df_i.loc[:, col].to_frame().T
                                        vals.index = [
                                            asst_id,
                                        ]
                                        realizations_DL[col].append(vals)

                                except:  # noqa: E722
                                    log_msg(
                                        f'Error reading DL realization data for asset {asset_type} {asst_id}',
                                        prepend_timestamp=False,
                                    )

                        for d_type in realizations_EDP.keys():  # noqa: SIM118
                            d_agg = pd.concat(
                                realizations_EDP[d_type], axis=0, sort=False
                            )

                            with warnings.catch_warnings():
                                warnings.simplefilter(action='ignore')

                                d_agg.to_hdf(
                                    f'realizations_{min_id}-{max_id}.hdf',
                                    f'EDP-{d_type}',
                                    mode='a',
                                    format='fixed',
                                )

                        if 'DL' in self.workflow_apps.keys():  # noqa: SIM118
                            for d_type in realizations_DL.keys():  # noqa: SIM118
                                d_agg = pd.concat(
                                    realizations_DL[d_type], axis=0, sort=False
                                )
                                # d_agg.sort_index(axis=0, inplace=True)

                                with warnings.catch_warnings():
                                    warnings.simplefilter(action='ignore')

                                    d_agg.to_hdf(
                                        f'realizations_{min_id}-{max_id}.hdf',
                                        f'DL-{d_type}',
                                        mode='a',
                                        format='fixed',
                                    )

                    else:
                        out_list = []
                        count = 0
                        for asst in asst_data:
                            if count % self.numP == self.procID:
                                print('ASSET', self.procID, self.numP, asst['file'])  # noqa: T201
                                asst_file = asst['file']

                                # Get the folder containing the results
                                aimDir = os.path.dirname(asst_file)  # noqa: PTH120, N806

                                asst_id = asst['id']
                                min_id = min(int(asst_id), min_id)
                                max_id = max(int(asst_id), max_id)

                                try:
                                    # if True:

                                    csvPath = (  # noqa: N806
                                        aimDir + '/' + asst_id + f'/{out_type}.csv'
                                    )

                                    # EDP data
                                    df_i = pd.read_csv(
                                        csvPath,
                                        header=headers[out_type],
                                        index_col=0,
                                    )

                                    df_i.index = [
                                        asst_id,
                                    ]

                                    out_list.append(df_i)

                                except:  # noqa: E722
                                    log_msg(
                                        f'Error reading {out_type} data for asset {asset_type} {asst_id}',
                                        prepend_timestamp=False,
                                    )

                            # increment counter
                            count = count + 1

                        # save the collected DataFrames as csv files
                        if self.procID == 0:
                            outPath = posixpath.join(run_path, f'{out_type}.csv')  # noqa: N806
                        else:
                            outPath = posixpath.join(  # noqa: N806
                                run_path, f'{out_type}_tmp_{self.procID}.csv'
                            )

                        # if not P0 output file & barrier
                        if self.procID != 0:
                            out_agg = (
                                pd.DataFrame()
                                if len(out_list) < 1
                                else pd.concat(out_list, axis=0, sort=False)
                            )
                            out_agg.to_csv(outPath)
                            self.comm.Barrier()

                        else:
                            # P0 if parallel & parallel, barrier then read other, and merge
                            if self.numP > 1:
                                self.comm.Barrier()

                                # fileList = []
                                for i in range(1, self.numP):
                                    fileToAppend = posixpath.join(  # noqa: N806
                                        run_path, f'{out_type}_tmp_{i}.csv'
                                    )
                                    # fileList.append(fileToAppend)
                                    out_list.append(
                                        pd.read_csv(
                                            fileToAppend,
                                            header=headers[out_type],
                                            index_col=0,
                                        )
                                    )

                            # write file
                            out_agg = (
                                pd.DataFrame()
                                if len(out_list) < 1
                                else pd.concat(out_list, axis=0, sort=False)
                            )
                            out_agg.to_csv(outPath)

        log_msg(
            'Damage and loss results collected successfully.',
            prepend_timestamp=False,
        )
        log_div()

    def compile_r2d_results_geojson(self, asset_files):  # noqa: D102
        run_path = self.run_dir
        with open(self.input_file, encoding='utf-8') as f:  # noqa: PTH123
            input_data = json.load(f)
        with open(run_path / 'Results_det.json', encoding='utf-8') as f:  # noqa: PTH123
            res_det = json.load(f)
        metadata = {
            'Name': input_data['Name'],
            'Units': input_data['units'],
            'Author': input_data['Author'],
            'WorkflowType': input_data['WorkflowType'],
            'Time': datetime.now().strftime('%m-%d-%Y %H:%M:%S'),  # noqa: DTZ005
        }
        # create the geojson for R2D visualization
        geojson_result = {
            'type': 'FeatureCollection',
            'crs': {
                'type': 'name',
                'properties': {'name': 'urn:ogc:def:crs:OGC:1.3:CRS84'},
            },
            'metadata': metadata,
            'features': [],
        }
        for asset_type in asset_files.keys():  # noqa: SIM118
            for assetSubtype, subtypeResult in res_det[asset_type].items():  # noqa: N806
                allAssetIds = sorted([int(x) for x in subtypeResult.keys()])  # noqa: SIM118, N806
                for asset_id in allAssetIds:
                    ft = {'type': 'Feature'}
                    asst_GI = subtypeResult[str(asset_id)][  # noqa: N806
                        'GeneralInformation'
                    ].copy()
                    asst_GI.update({'assetType': asset_type})
                    try:
                        if 'geometry' in asst_GI:
                            asst_geom = shapely.wkt.loads(asst_GI['geometry'])
                            asst_geom = shapely.geometry.mapping(asst_geom)
                            asst_GI.pop('geometry')
                        elif 'Footprint' in asst_GI:
                            asst_geom = json.loads(asst_GI['Footprint'])['geometry']
                            asst_GI.pop('Footprint')
                        else:
                            # raise ValueError("No valid geometric information in GI.")
                            asst_lat = asst_GI['location']['latitude']
                            asst_lon = asst_GI['location']['longitude']
                            asst_geom = {
                                'type': 'Point',
                                'coordinates': [asst_lon, asst_lat],
                            }
                            asst_GI.pop('location')
                    except:  # noqa: E722
                        warnings.warn(  # noqa: B028
                            UserWarning(
                                f'Geospatial info is missing in {assetSubtype} {asset_id}'
                            )
                        )
                        continue
                    if asst_GI.get('units', None) is not None:
                        asst_GI.pop('units')
                    ft.update({'geometry': asst_geom})
                    ft.update({'properties': asst_GI})
                    ft['properties'].update(subtypeResult[str(asset_id)]['R2Dres'])
                    geojson_result['features'].append(ft)
        with open(run_path / 'R2D_results.geojson', 'w', encoding='utf-8') as f:  # noqa: PTH123
            json.dump(geojson_result, f, indent=2)

    def combine_assets_results(self, asset_files):  # noqa: D102
        asset_types = list(asset_files.keys())
        for asset_type in asset_types:
            if self.workflow_apps['DL'][asset_type].name != 'Pelicun3':
                # isPelicun3 = False
                asset_files.pop(asset_type)
        if asset_files:  # If any asset_type uses Pelicun3 as DL app
            with open(self.input_file, encoding='utf-8') as f:  # noqa: PTH123
                input_data = json.load(f)
            sample_size = []
            for asset_type, assetIt in asset_files.items():  # noqa: B007, N806, PERF102
                sample_size.append(
                    input_data['Applications']['DL'][asset_type]['ApplicationData'][
                        'Realizations'
                    ]
                )
            sample_size = min(sample_size)
            # Create the Results_det.json and Results_rlz_i.json for recoverary
            deterministic = {}
            realizations = {rlz_i: {} for rlz_i in range(sample_size)}
            for asset_type in asset_files.keys():  # noqa: SIM118
                asset_dir = self.run_dir / asset_type
                determine_file = asset_dir / f'{asset_type}_det.json'
                with open(determine_file, encoding='utf-8') as f:  # noqa: PTH123
                    determ_i = json.load(f)
                deterministic.update(determ_i)
                for rlz_i in range(sample_size):
                    rlz_i_file = asset_dir / f'{asset_type}_{rlz_i}.json'
                    with open(rlz_i_file, encoding='utf-8') as f:  # noqa: PTH123
                        rlz_i_i = json.load(f)
                    realizations[rlz_i].update(rlz_i_i)

            determine_file = self.run_dir / 'Results_det.json'
            with open(determine_file, 'w', encoding='utf-8') as f:  # noqa: PTH123
                json.dump(deterministic, f, indent=2)
            for rlz_i, rlz_data in realizations.items():
                with open(  # noqa: PTH123
                    self.run_dir / f'Results_{rlz_i}.json', 'w', encoding='utf-8'
                ) as f:
                    json.dump(rlz_data, f, indent=2)
        else:
            pass
            # print("Visualizing results of asset types besides buildings is only supported when Pelicun3 is used as the DL for all asset types")<|MERGE_RESOLUTION|>--- conflicted
+++ resolved
@@ -2264,11 +2264,7 @@
                 try:
                     if command.startswith('python'):
                         if platform.system() == 'Windows':
-<<<<<<< HEAD
                             driver_script += 'if %errorlevel% neq 0 exit /b -1 \n' #TODO ANYONE: This variable is not defined. Check This please. (Added by Sina)
-=======
-                            driver_script += 'if %errorlevel% neq 0 exit /b -1 \n'  # noqa: F821, F841
->>>>>>> 115f6368
                         else:
                             pass
 
