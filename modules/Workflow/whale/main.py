# -*- coding: utf-8 -*-
#
# Copyright (c) 2019 The Regents of the University of California
# Copyright (c) 2019 Leland Stanford Junior University
#
# This file is part of whale.
#
# Redistribution and use in source and binary forms, with or without
# modification, are permitted provided that the following conditions are met:
#
# 1. Redistributions of source code must retain the above copyright notice,
# this list of conditions and the following disclaimer.
#
# 2. Redistributions in binary form must reproduce the above copyright notice,
# this list of conditions and the following disclaimer in the documentation
# and/or other materials provided with the distribution.
#
# 3. Neither the name of the copyright holder nor the names of its contributors
# may be used to endorse or promote products derived from this software without
# specific prior written permission.
#
# THIS SOFTWARE IS PROVIDED BY THE COPYRIGHT HOLDERS AND CONTRIBUTORS "AS IS"
# AND ANY EXPRESS OR IMPLIED WARRANTIES, INCLUDING, BUT NOT LIMITED TO, THE
# IMPLIED WARRANTIES OF MERCHANTABILITY AND FITNESS FOR A PARTICULAR PURPOSE
# ARE DISCLAIMED. IN NO EVENT SHALL THE COPYRIGHT HOLDER OR CONTRIBUTORS BE
# LIABLE FOR ANY DIRECT, INDIRECT, INCIDENTAL, SPECIAL, EXEMPLARY, OR
# CONSEQUENTIAL DAMAGES (INCLUDING, BUT NOT LIMITED TO, PROCUREMENT OF
# SUBSTITUTE GOODS OR SERVICES; LOSS OF USE, DATA, OR PROFITS; OR BUSINESS
# INTERRUPTION) HOWEVER CAUSED AND ON ANY THEORY OF LIABILITY, WHETHER IN
# CONTRACT, STRICT LIABILITY, OR TORT (INCLUDING NEGLIGENCE OR OTHERWISE)
# ARISING IN ANY WAY OUT OF THE USE OF THIS SOFTWARE, EVEN IF ADVISED OF THE
# POSSIBILITY OF SUCH DAMAGE.
#
# You should have received a copy of the BSD 3-Clause License along with
# whale. If not, see <http://www.opensource.org/licenses/>.
#
# Contributors:
# Frank McKenna
# Adam Zsarnóczay
# Wael Elhaddad
# Michael Gardner
# Chaofeng Wang

"""
This module has classes and methods that handle everything at the moment.

.. rubric:: Contents

.. autosummary::

    ...

"""

import argparse
import json
import os
import platform
import pprint
import shutil
import subprocess
import sys
import warnings
from copy import deepcopy
from datetime import datetime
from pathlib import Path, PurePath
from time import strftime

import numpy as np
import pandas as pd

# import posixpath
# import ntpath


pp = pprint.PrettyPrinter(indent=4)

# get the absolute path of the whale directory
whale_path = os.path.dirname(os.path.dirname(os.path.abspath(__file__)))


def str2bool(v):
    # courtesy of Maxim @ stackoverflow

    if isinstance(v, bool):
        return v
    if v.lower() in ("yes", "true", "True", "t", "y", "1"):
        return True
    elif v.lower() in ("no", "false", "False", "f", "n", "0"):
        return False
    else:
        raise argparse.ArgumentTypeError("Boolean value expected.")


class Options(object):
    def __init__(self):

        self._log_show_ms = False
        self._print_log = False

        self.reset_log_strings()

    @property
    def log_show_ms(self):
        return self._log_show_ms

    @log_show_ms.setter
    def log_show_ms(self, value):
        self._log_show_ms = bool(value)

        self.reset_log_strings()

    @property
    def log_pref(self):
        return self._log_pref

    @property
    def log_div(self):
        return self._log_div

    @property
    def log_time_format(self):
        return self._log_time_format

    @property
    def log_file(self):
        return globals()["log_file"]

    @log_file.setter
    def log_file(self, value):

        if value is None:
            globals()["log_file"] = value

        else:

            filepath = Path(value).resolve()

            try:
                globals()["log_file"] = str(filepath)

                with open(filepath, "w") as f:
                    f.write("")

            except:
                raise ValueError(
                    f"The filepath provided does not point to a "
                    f"valid location: {filepath}"
                )

    @property
    def print_log(self):
        return self._print_log

    @print_log.setter
    def print_log(self, value):
        self._print_log = str2bool(value)

    def reset_log_strings(self):

        if self._log_show_ms:
            self._log_time_format = "%H:%M:%S:%f"
            self._log_pref = " " * 16  # the length of the time string in the log file
            self._log_div = "-" * (
                80 - 17
            )  # to have a total length of 80 with the time added
        else:
            self._log_time_format = "%H:%M:%S"
            self._log_pref = " " * 9
            self._log_div = "-" * (80 - 9)


options = Options()

log_file = None


def set_options(config_options):

    if config_options is not None:

        for key, value in config_options.items():

            if key == "LogShowMS":
                options.log_show_ms = value
            elif key == "LogFile":
                options.log_file = value
            elif key == "PrintLog":
                options.print_log = value


# Monkeypatch warnings to get prettier messages
def _warning(message, category, filename, lineno, file=None, line=None):
    if "\\" in filename:
        file_path = filename.split("\\")
    elif "/" in filename:
        file_path = filename.split("/")
    python_file = "/".join(file_path[-3:])
    print("WARNING in {} at line {}\n{}\n".format(python_file, lineno, message))


warnings.showwarning = _warning


def log_div(prepend_timestamp=False, prepend_blank_space=True):
    """
    Print a divider line to the log file

    """

    if prepend_timestamp:
        msg = options.log_div

    elif prepend_blank_space:
        msg = options.log_div

    else:
        msg = "-" * 80

    log_msg(
        msg,
        prepend_timestamp=prepend_timestamp,
        prepend_blank_space=prepend_blank_space,
    )


def log_msg(msg="", prepend_timestamp=True, prepend_blank_space=True):
    """
    Print a message to the screen with the current time as prefix

    The time is in ISO-8601 format, e.g. 2018-06-16T20:24:04Z

    Parameters
    ----------
    msg: string
       Message to print.

    """

    msg_lines = msg.split("\n")

    for msg_i, msg_line in enumerate(msg_lines):

        if prepend_timestamp and (msg_i == 0):
            formatted_msg = "{} {}".format(
                datetime.now().strftime(options.log_time_format), msg_line
            )
        elif prepend_timestamp:
            formatted_msg = options.log_pref + msg_line
        elif prepend_blank_space:
            formatted_msg = options.log_pref + msg_line
        else:
            formatted_msg = msg_line

        if options.print_log:
            print(formatted_msg)

        if globals()["log_file"] is not None:
            with open(globals()["log_file"], "a") as f:
                f.write("\n" + formatted_msg)


def log_error(msg):
    """
    Print an error message to the screen

    Parameters
    ----------
    msg: string
       Message to print.
    """

    log_div()
    log_msg("" * (80 - 21 - 6) + " ERROR")
    log_msg(msg)
    log_div()


def print_system_info():

    log_msg("System Information:", prepend_timestamp=False, prepend_blank_space=False)
    log_msg(
        f"  local time zone: {datetime.utcnow().astimezone().tzinfo}\n"
        f'  start time: {datetime.now().strftime("%Y-%m-%dT%H:%M:%S")}\n'
        f"  python: {sys.version}\n"
        f"  numpy: {np.__version__}\n"
        f"  pandas: {pd.__version__}\n",
        prepend_timestamp=False,
        prepend_blank_space=False,
    )


def create_command(command_list, enforced_python=None):
    """
    Short description

    Long description

    Parameters
    ----------
    command_list: array of unicode strings
        Explain...
    """
    if command_list[0] == "python":

        # replace python with...
        if enforced_python is None:
            # the full path to the python interpreter
            python_exe = sys.executable
        else:
            # the prescribed path to the python interpreter
            python_exe = enforced_python

        command = '"{}" "{}" '.format(
            python_exe, command_list[1]
        )  # + ' '.join(command_list[2:])

        for command_arg in command_list[2:]:
            command += '"{}" '.format(command_arg)
    else:
        command = '"{}" '.format(command_list[0])  # + ' '.join(command_list[1:])

        for command_arg in command_list[1:]:
            command += '"{}" '.format(command_arg)

    return command


def run_command(command):
    """
    Short description

    Long description

    Parameters
    ----------
    command_list: array of unicode strings
        Explain...

    """

    # If it is a python script, we do not run it, but rather import the main
    # function. This ensures that the script is run using the same python
    # interpreter that this script uses and it is also faster because we do not
    # need to run multiple python interpreters simultaneously.
    Frank_trusts_this_approach = False
    if command[:6] == "python" and Frank_trusts_this_approach:

        import importlib  # only import this when it's needed

        command_list = command.split()[1:]
        # py_args = command_list[1:]

        # get the dir and file name
        py_script_dir, py_script_file = os.path.split(command_list[0][1:-1])

        # add the dir to the path
        sys.path.insert(0, py_script_dir)

        # import the file
        py_script = importlib.__import__(
            py_script_file[:-3],
            globals(),
            locals(),
            [
                "main",
            ],
            0,
        )

        # remove the quotes from the arguments
        arg_list = [c[1:-1] for c in command_list[1:]]

        py_script.main(arg_list)

        return "", ""

    else:

        try:
            result = subprocess.check_output(
                command, stderr=subprocess.STDOUT, shell=True
            )
            returncode = 0
        except subprocess.CalledProcessError as e:
            result = e.output
            returncode = e.returncode

        if returncode != 0:
            log_error("return code: {}".format(returncode))

        # if platform.system() == "Windows":
        #     return result.decode(sys.stdout.encoding), returncode
        # else:
        #     # print(result, returncode)
        #     return str(result), returncode
        return result.decode(sys.stdout.encoding), returncode


def show_warning(warning_msg):
    warnings.warn(UserWarning(warning_msg))


def resolve_path(target_path, ref_path):

    ref_path = Path(ref_path)

    target_path = str(target_path).strip()

    while target_path.startswith("/") or target_path.startswith("\\"):
        target_path = target_path[1:]

    if target_path == "":
        target_path = ref_path

    else:
        target_path = Path(target_path)

        if not target_path.exists():
            target_path = Path(ref_path) / target_path

        if target_path.exists():
            target_path = target_path.resolve()
        else:
            raise ValueError(f"{target_path} does not point to a valid location")

    return target_path


class WorkFlowInputError(Exception):
    def __init__(self, value):
        self.value = value

    def __str__(self):
        return repr(self.value)


class WorkflowApplication(object):
    """
    Short description.


    Longer description.

    Parameters
    ----------

    """

    def __init__(self, app_type, app_info, api_info):

        self.name = app_info["Name"]
        self.app_type = app_type
        self.rel_path = app_info["ExecutablePath"]
        self.app_spec_inputs = app_info.get("ApplicationSpecificInputs", [])

        self.inputs = api_info["Inputs"]
        self.outputs = api_info["Outputs"]
        self.defaults = api_info["DefaultValues"]

    def set_pref(self, preferences, ref_path):
        """
        Short description

        Parameters
        ----------
        preferences: dictionary
            Explain...
        """
        self.pref = preferences

        # parse the relative paths (if any)
        ASI = [inp["id"] for inp in self.app_spec_inputs]
        for preference in list(self.pref.keys()):
            if preference in ASI:
                input_id = np.where([preference == asi for asi in ASI])[0][0]
                input_type = self.app_spec_inputs[input_id]["type"]

                if input_type == "path":

                    self.pref[preference] = resolve_path(
                        self.pref[preference], ref_path
                    )

    def get_command_list(self, app_path, force_posix=False):
        """
        Short description

        Parameters
        ----------
        app_path: Path
            Explain...
        """

        abs_path = Path(app_path) / self.rel_path

        # abs_path = posixpath.join(app_path, self.rel_path)

        arg_list = []

        if str(abs_path).endswith(".py"):
            arg_list.append("python")

        if force_posix:
            arg_list.append("{}".format(abs_path.as_posix()))
        else:
            arg_list.append("{}".format(abs_path))

        for in_arg in self.inputs:
            arg_list.append("--{}".format(in_arg["id"]))

            # Default values are protected, they cannot be overwritten simply
            # by providing application specific inputs in the config file
            if in_arg["type"] == "workflowDefault":
                arg_value = self.defaults[in_arg["id"]]

                # If the user also provided an input, let them know that their
                # input is invalid
                if in_arg["id"] in self.pref.keys():
                    log_msg(
                        "\nWARNING: Application specific parameters cannot "
                        "overwrite default workflow\nparameters. See the "
                        "documentation on how to edit workflowDefault "
                        "inputs.\n",
                        prepend_timestamp=False,
                        prepend_blank_space=False,
                    )

            elif in_arg["id"] in self.pref.keys():
                arg_value = self.pref[in_arg["id"]]

            else:
                arg_value = in_arg["default"]

            if isinstance(arg_value, Path) and force_posix:
                arg_list.append("{}".format(arg_value.as_posix()))
            else:
                arg_list.append("{}".format(arg_value))

        for out_arg in self.outputs:
            out_id = "--{}".format(out_arg["id"])

            if out_id not in arg_list:

                arg_list.append(out_id)

                # Default values are protected, they cannot be overwritten simply
                # by providing application specific inputs in the config file
                if out_arg["type"] == "workflowDefault":
                    arg_value = self.defaults[out_arg["id"]]

                    # If the user also provided an input, let them know that
                    # their input is invalid
                    if out_arg["id"] in self.pref.keys():
                        log_msg(
                            "\nWARNING: Application specific parameters "
                            "cannot overwrite default workflow\nparameters. "
                            "See the documentation on how to edit "
                            "workflowDefault inputs.\n",
                            prepend_timestamp=False,
                            prepend_blank_space=False,
                        )

                elif out_arg["id"] in self.pref.keys():
                    arg_value = self.pref[out_arg["id"]]

                else:
                    arg_value = out_arg["default"]

                if isinstance(arg_value, Path) and force_posix:
                    arg_list.append("{}".format(arg_value.as_posix()))
                else:
                    arg_list.append("{}".format(arg_value))

        ASI_list = [inp["id"] for inp in self.app_spec_inputs]
        for pref_name, pref_value in self.pref.items():
            # only pass those input arguments that are in the registry
            if pref_name in ASI_list:
                pref_id = "--{}".format(pref_name)
                if pref_id not in arg_list:
                    arg_list.append(pref_id)

                    if isinstance(pref_value, Path) and force_posix:
                        arg_list.append("{}".format(pref_value.as_posix()))
                    else:
                        arg_list.append("{}".format(pref_value))

        # pp.pprint(arg_list)

        return arg_list


class Workflow(object):
    """
    A class that collects methods common to all workflows developed by the
    SimCenter. Child-classes will be introduced later if needed.

    Parameters
    ----------

    run_type: string
        Explain...
    input_file: string
        Explain...
    app_registry: string
        Explain...

    """

    def __init__(
        self,
        run_type,
        input_file,
        app_registry,
        app_type_list,
        reference_dir=None,
        working_dir=None,
        app_dir=None,
    ):

        log_msg("Inputs provided:")
        log_msg("workflow input file: {}".format(input_file), prepend_timestamp=False)
        log_msg(
            "application registry file: {}".format(app_registry),
            prepend_timestamp=False,
        )
        log_msg("run type: {}".format(run_type), prepend_timestamp=False)
        log_div()

        self.optional_apps = ["RegionalEvent", "Modeling", "EDP", "UQ", "DL", "FEM"]

        self.run_type = run_type
        self.input_file = input_file
        self.app_registry_file = app_registry
        self.modifiedRun = False  # ADAM to fix

        if reference_dir is not None:
            self.reference_dir = Path(reference_dir)
        else:
            self.reference_dir = None

        if working_dir is not None:
            self.working_dir = Path(working_dir)
        else:
            self.working_dir = None

        if app_dir is not None:
            self.app_dir_local = Path(app_dir)
        else:
            self.app_dir_local = None

        self.app_type_list = app_type_list

        # initialize app registry
        self._init_app_registry()

        # parse the application registry
        self._parse_app_registry()

        # parse the input file
        self.workflow_apps = {}
        self._parse_inputs()

    def _init_app_registry(self):
        """
        Initialize the dictionary where we keep the data on available apps.

        """
        self.app_registry = dict([(a, dict()) for a in self.app_type_list])

    def _parse_app_registry(self):
        """
        Load the information about available workflow applications.

        """

        log_msg("Parsing application registry file")

        # open the registry file
        log_msg("Loading the json file...", prepend_timestamp=False)
        with open(self.app_registry_file, "r") as f:
            app_registry_data = json.load(f)
        log_msg("  OK", prepend_timestamp=False)

        # initialize the app registry
        self._init_app_registry()

        log_msg("Loading default values...", prepend_timestamp=False)

        self.default_values = app_registry_data.get("DefaultValues", None)

        log_msg("  OK", prepend_timestamp=False)

        log_msg("Collecting application data...", prepend_timestamp=False)
        # for each application type
        for app_type in sorted(self.app_registry.keys()):

            # if the registry contains information about it
            app_type_long = app_type + "Applications"
            if app_type_long in app_registry_data:

                # get the list of available applications
                available_apps = app_registry_data[app_type_long]["Applications"]
                api_info = app_registry_data[app_type_long]["API"]

                # add the default values to the API info
                if self.default_values is not None:
                    api_info.update({"DefaultValues": self.default_values})

                # and store their name and executable location
                for app in available_apps:
                    self.app_registry[app_type][app["Name"]] = WorkflowApplication(
                        app_type=app_type, app_info=app, api_info=api_info
                    )

        log_msg("  OK", prepend_timestamp=False)

        log_msg("Available applications:", prepend_timestamp=False)

        for app_type, app_list in self.app_registry.items():
            for app_name, app_object in app_list.items():
                log_msg("  {} : {}".format(app_type, app_name), prepend_timestamp=False)

        # pp.pprint(self.app_registry)

        log_msg("Successfully parsed application registry", prepend_timestamp=False)
        log_div()

    def _parse_inputs(self):
        """
        Load the information about the workflow to run

        """

        log_msg("Parsing workflow input file")

        # open input file
        log_msg("Loading the json file...", prepend_timestamp=False)
        with open(self.input_file, "r") as f:
            input_data = json.load(f)
        log_msg("  OK", prepend_timestamp=False)

        # store the specified units (if available)
        if "units" in input_data:
            self.units = input_data["units"]

            log_msg("The following units were specified: ", prepend_timestamp=False)
            for key, unit in self.units.items():
                log_msg("  {}: {}".format(key, unit), prepend_timestamp=False)
        else:
            self.units = None
            log_msg(
                "No units specified; using Standard units.", prepend_timestamp=False
            )

        # store the specified output types
        self.output_types = input_data.get("outputs", None)

        if self.output_types is None:
            default_output_types = {
                "BIM": False,
                "EDP": True,
                "DM": True,
                "DV": True,
                "every_realization": False,
            }

            log_msg(
                "Missing output type specification, using default " "settings.",
                prepend_timestamp=False,
            )
            self.output_types = default_output_types

        else:
            log_msg(
                "The following output_types were requested: ", prepend_timestamp=False
            )
            for out_type, flag in self.output_types.items():
                if flag:
                    log_msg(f"  {out_type}", prepend_timestamp=False)

        # replace the default values, if needed
        default_values = input_data.get("DefaultValues", None)

        if default_values is None:
            default_values = {}
        print(default_values)

        # workflow input is input file
        default_values["workflowInput"] = os.path.basename(self.input_file)

        if default_values is not None:

            log_msg(
                "The following workflow defaults were overwritten:",
                prepend_timestamp=False,
            )

            for key, value in default_values.items():

                if key in self.default_values.keys():
                    self.default_values[key] = value

                else:
                    self.default_values.update({key: value})

                log_msg(f"  {key}: {value}", prepend_timestamp=False)

        # parse the shared data in the input file
        self.shared_data = {}
        for shared_key in [
            "RegionalEvent",
        ]:
            value = input_data.get(shared_key, None)
            if value != None:
                self.shared_data.update({shared_key: value})

        # parse the location of the run_dir
        if self.working_dir is not None:
            self.run_dir = self.working_dir
        elif "runDir" in input_data:
            self.run_dir = Path(input_data["runDir"])
        # else:
        #    raise WorkFlowInputError('Need a runDir entry in the input file')

        # parse the location(s) of the applications directory
        if "localAppDir" in input_data:
            self.app_dir_local = input_data["localAppDir"]
        # else:
        #    raise WorkFlowInputError('Need a localAppDir entry in the input file')

        if "remoteAppDir" in input_data:
            self.app_dir_remote = Path(input_data["remoteAppDir"])
        else:
            self.app_dir_remote = self.app_dir_local
            log_msg(
                "remoteAppDir not specified. Using the value provided for "
                "localAppDir instead.",
                prepend_timestamp=False,
            )

        if "referenceDir" in input_data:
            self.reference_dir = input_data["referenceDir"]

        for loc_name, loc_val in zip(
            [
                "Run dir",
                "Local applications dir",
                "Remote applications dir",
                "Reference dir",
            ],
            [self.run_dir, self.app_dir_local, self.app_dir_remote, self.reference_dir],
        ):
            log_msg("{} : {}".format(loc_name, loc_val), prepend_timestamp=False)

        if "Building" in self.app_type_list:
            self.building_file_name = "buildings.json"
            # if 'buildingFile' in input_data:
            #    self.building_file_name = input_data['buildingFile']
            # else:
            #    self.building_file_name = "buildings.json"
            # log_msg('\tbuilding file name: {}'.format(self.building_file_name))

        # get the list of requested applications
        log_msg(
            "\nParsing the requested list of applications...", prepend_timestamp=False
        )
        if "Applications" in input_data:
            requested_apps = input_data["Applications"]
        else:
            raise WorkFlowInputError("Need an Applications entry in the input file")

        # create the requested applications

        # Events are special because they are in an array
        if "Events" in requested_apps:
            if len(requested_apps["Events"]) > 1:
                raise WorkFlowInputError(
                    "Currently, WHALE only supports a single event."
                )
            for event in requested_apps["Events"][
                :1
            ]:  # this limitation can be relaxed in the future
                if "EventClassification" in event:
                    eventClassification = event["EventClassification"]
                    if eventClassification in [
                        "Earthquake",
                        "Wind",
                        "Hurricane",
                        "Flood",
                        "Hydro",
                    ]:

                        app_object = deepcopy(
                            self.app_registry["Event"].get(event["Application"])
                        )

                        if app_object is None:
                            raise WorkFlowInputError(
                                "Application entry missing for {}".format("Events")
                            )

                        app_object.set_pref(
                            event["ApplicationData"], self.reference_dir
                        )
                        self.workflow_apps["Event"] = app_object

                    else:
                        raise WorkFlowInputError(
                            (
                                "Currently, only earthquake and wind events are supported. "
                                "EventClassification must be Earthquake, not {}"
                            ).format(eventClassification)
                        )
                else:
                    raise WorkFlowInputError("Need Event Classification")

        for app_type in self.app_type_list:
            if app_type != "Event":
                if app_type in requested_apps:

                    app_object = deepcopy(
                        self.app_registry[app_type].get(
                            requested_apps[app_type]["Application"]
                        )
                    )

                    if app_object is None:
                        raise WorkFlowInputError(
                            "Application entry missing for {}".format(app_type)
                        )

                    # only assign the app to the workflow if it has an executable
                    if app_object.rel_path is None:
                        log_msg(
                            f'  {requested_apps[app_type]["Application"]} is '
                            "a passive application (i.e., it does not invoke "
                            "any calculation within the workflow.",
                            prepend_timestamp=False,
                        )

                    else:
                        app_object.set_pref(
                            requested_apps[app_type]["ApplicationData"],
                            self.reference_dir,
                        )
                        self.workflow_apps[app_type] = app_object

                else:
                    if app_type in self.optional_apps:
                        self.app_registry.pop(app_type, None)
                        log_msg(
                            f"  No {app_type} among requested applications.",
                            prepend_timestamp=False,
                        )
                    else:
                        raise WorkFlowInputError(
                            f"Need {app_type} entry in Applications"
                        )

        for app_type in self.optional_apps:
            if (app_type not in self.app_registry) and (app_type in self.app_type_list):
                self.app_type_list.remove(app_type)

        log_msg("\nRequested workflow:", prepend_timestamp=False)
        for app_type, app_object in self.workflow_apps.items():
            log_msg(
                "  {} : {}".format(app_type, app_object.name), prepend_timestamp=False
            )

        log_msg("\nSuccessfully parsed workflow inputs", prepend_timestamp=False)
        log_div()

    def create_building_files(self):
        """
        Short description

        Longer description

        Parameters
        ----------

        """

        log_msg("Creating files for individual buildings")

        building_file = self.run_dir / self.building_file_name
        # building_file = posixpath.join(self.run_dir, self.building_file_name)

        bldg_app = self.workflow_apps["Building"]

        # TODO: not elegant code, fix later
        os.chdir(self.run_dir)

        # filter buildings (if needed)
        bldg_filter = bldg_app.pref.get("filter", None)
        if bldg_filter == "":
            del bldg_app.pref["filter"]
            bldg_filter = None

        if bldg_filter is not None:
            bldgs = [bs.split("-") for bs in bldg_filter.split(",")]

            building_file = Path(
                str(building_file).replace(
                    ".json", f"{bldgs[0][0]}-{bldgs[-1][-1]}.json"
                )
            )

        # store the path to the building file
        self.building_file_path = building_file

        for output in bldg_app.outputs:
            if output["id"] == "buildingFile":
                output["default"] = building_file

        bldg_command_list = bldg_app.get_command_list(app_path=self.app_dir_local)

        bldg_command_list.append("--getRV")

        command = create_command(bldg_command_list)

        log_msg("Creating initial building files...", prepend_timestamp=False)
        log_msg(
            "\n{}\n".format(command), prepend_timestamp=False, prepend_blank_space=False
        )

        result, returncode = run_command(command)

        log_msg("Output: ", prepend_timestamp=False, prepend_blank_space=False)
        log_msg(
            "\n{}\n".format(result), prepend_timestamp=False, prepend_blank_space=False
        )

        # Append workflow settings to the BIM file
        log_msg("Appending additional settings to the BIM files...")

        with open(building_file, "r") as f:
            bldg_data = json.load(f)

        for bldg in bldg_data:

            BIM_file = bldg["file"]

            # Open the BIM file and add the unit information to it
            with open(BIM_file, "r") as f:
                BIM_data = json.load(f)

            if self.units != None:
                BIM_data.update({"units": self.units})

                # TODO: remove this after all apps have been updated to use the
                # above location to get units
                BIM_data["GeneralInformation"].update({"units": self.units})

            BIM_data.update({"outputs": self.output_types})

            for key, value in self.shared_data.items():
                BIM_data[key] = value

            with open(BIM_file, "w") as f:
                json.dump(BIM_data, f, indent=2)

        log_msg("Building files successfully created.", prepend_timestamp=False)
        log_div()

        return building_file

    def perform_regional_event(self):
        """
        Run an application to simulate a regional-scale hazard event.

        Longer description

        Parameters
        ----------

        """

        log_msg("Simulating regional event...")

        reg_event_app = self.workflow_apps["RegionalEvent"]

        reg_event_command_list = reg_event_app.get_command_list(
            app_path=self.app_dir_local
        )

        command = create_command(reg_event_command_list)

        log_msg(
            "\n{}\n".format(command), prepend_timestamp=False, prepend_blank_space=False
        )

        result, returncode = run_command(command)

        log_msg("Output: ", prepend_timestamp=False, prepend_blank_space=False)
        log_msg(
            "\n{}\n".format(result), prepend_timestamp=False, prepend_blank_space=False
        )

        log_msg("Regional event successfully simulated.", prepend_timestamp=False)
        log_div()

    def perform_regional_mapping(self, building_file):
        """
        Short description

        Longer description

        Parameters
        ----------

        """

        log_msg("Creating regional mapping...")

        reg_mapping_app = self.workflow_apps["RegionalMapping"]

        # TODO: not elegant code, fix later
        for input_ in reg_mapping_app.inputs:
            if input_["id"] == "buildingFile":
                input_["default"] = str(building_file)

        reg_mapping_app.inputs.append(
            {
                "id": "filenameEVENTgrid",
                "type": "path",
                "default": resolve_path(
                    self.shared_data["RegionalEvent"]["eventFile"], self.reference_dir
                ),
            }
        )

        reg_mapping_command_list = reg_mapping_app.get_command_list(
            app_path=self.app_dir_local
        )

        command = create_command(reg_mapping_command_list)

        log_msg(
            "\n{}\n".format(command), prepend_timestamp=False, prepend_blank_space=False
        )

        result, returncode = run_command(command)

        log_msg("Output: ", prepend_timestamp=False, prepend_blank_space=False)
        log_msg(
            "\n{}\n".format(result), prepend_timestamp=False, prepend_blank_space=False
        )

        log_msg("Regional mapping successfully created.", prepend_timestamp=False)
        log_div()

    def init_simdir(self, bldg_id=None, BIM_file="BIM.json"):
        """
        Short description

        Longer description

        Parameters
        ----------

        """
        log_msg("Initializing the simulation directory")

        os.chdir(self.run_dir)

        if bldg_id is not None:

            # if the directory already exists, remove its contents
            if bldg_id in os.listdir(self.run_dir):
                shutil.rmtree(bldg_id, ignore_errors=True)

            # create the building_id dir and the template dir
            os.mkdir(bldg_id)
            os.chdir(bldg_id)
            os.mkdir("templatedir")
            os.chdir("templatedir")

            # Make a copy of the BIM file
            shutil.copy(
                src=self.run_dir / BIM_file,
                dst=self.run_dir / f"{bldg_id}/templatedir/{BIM_file}",
            )

            # src = posixpath.join(self.run_dir, BIM_file),
            # dst = posixpath.join(
            #    self.run_dir,
            #    '{}/templatedir/{}'.format(bldg_id, BIM_file)))

        else:

            for dir_or_file in os.listdir(os.getcwd()):
                if dir_or_file not in ["log.txt", "templatedir"]:
                    if os.path.isdir(dir_or_file):
                        shutil.rmtree(dir_or_file)
                    else:
                        os.remove(dir_or_file)

            os.chdir(
                "templatedir"
            )  # TODO: we might want to add a generic id dir to be consistent with the regional workflow here

            # Make a copy of the input file and rename it to BIM.json
            # This is a temporary fix, will be removed eventually.
            dst = Path(os.getcwd()) / BIM_file
            # dst = posixpath.join(os.getcwd(),BIM_file)
            if BIM_file != self.input_file:
                shutil.copy(src=self.input_file, dst=dst)

        log_msg(
            "Simulation directory successfully initialized.", prepend_timestamp=False
        )
        log_div()

    def cleanup_simdir(self, bldg_id):
        """
        Short description

        Longer description

        Parameters
        ----------

        """
        log_msg("Cleaning up the simulation directory.")

        os.chdir(self.run_dir)

        if bldg_id is not None:
            os.chdir(bldg_id)

        workdirs = os.listdir(os.getcwd())
        for workdir in workdirs:
            if "workdir" in workdir:
                shutil.rmtree(workdir, ignore_errors=True)

        log_msg(
            "Simulation directory successfully cleaned up.", prepend_timestamp=False
        )
        log_div()

    def init_workdir(self):
        """
        Short description

        Longer description

        Parameters
        ----------

        """
        log_msg("Initializing the working directory.")

        os.chdir(self.run_dir)

        for dir_or_file in os.listdir(os.getcwd()):
            if dir_or_file != "log.txt":
                if os.path.isdir(dir_or_file):
                    shutil.rmtree(dir_or_file)
                else:
                    os.remove(dir_or_file)

        log_msg("Working directory successfully initialized.", prepend_timestamp=False)
        log_div()

    def cleanup_workdir(self):
        """
        Short description

        Longer description

        Parameters
        ----------

        """
        log_msg("Cleaning up the working directory.")

        os.chdir(self.run_dir)

        workdir_contents = os.listdir(self.run_dir)
        for file_or_dir in workdir_contents:
            if (self.run_dir / file_or_dir).is_dir():
                # if os.path.isdir(posixpath.join(self.run_dir, file_or_dir)):
                shutil.rmtree(file_or_dir, ignore_errors=True)

        log_msg("Working directory successfully cleaned up.")
        log_div()

    def create_RV_files(
        self, app_sequence, BIM_file="BIM.json", bldg_id=None
    ):  # we will probably need to rename this one
        """
        Short description

        Longer description

        Parameters
        ----------

        """

        log_msg("Creating files with random variables")

        os.chdir(self.run_dir)

        if bldg_id is not None:
            os.chdir(bldg_id)

        os.chdir("templatedir")

        for app_type in self.optional_apps:
            if (app_type in app_sequence) and (
                app_type not in self.workflow_apps.keys()
            ):
                app_sequence.remove(app_type)

        for app_type in app_sequence:

            workflow_app = self.workflow_apps[app_type]

            if app_type != "FEM":
                if BIM_file is not None:
                    workflow_app.defaults["filenameBIM"] = BIM_file
                    # for input_var in workflow_app.inputs:
                    #    if input_var['id'] == 'filenameBIM':
                    #        input_var['default'] = BIM_file

                command_list = workflow_app.get_command_list(
                    app_path=self.app_dir_local
                )

                command_list.append("--getRV")

                command = create_command(command_list)

                log_msg(
                    "\nRunning {} app for RV...".format(app_type),
                    prepend_timestamp=False,
                )
                log_msg(
                    "\n{}\n".format(command),
                    prepend_timestamp=False,
                    prepend_blank_space=False,
                )

                result, returncode = run_command(command)

                log_msg("Output: ", prepend_timestamp=False, prepend_blank_space=False)
                log_msg(
                    "\n{}\n".format(result),
                    prepend_timestamp=False,
                    prepend_blank_space=False,
                )

                log_msg(
                    "Files with random variables successfully created.",
                    prepend_timestamp=False,
                )
                log_div()

            else:

                old_command_list = workflow_app.get_command_list(
                    app_path=self.app_dir_local
                )

                command_list = []
                command_list.append(old_command_list[0])
                command_list.append(self.input_file)
                if self.run_type in ["set_up", "runningRemote"]:
                    command_list.append("runningRemote")
                    command_list.append("MacOS")
                else:
                    command_list.append("runningLocal")
                    if any(platform.win32_ver()):
                        command_list.append("Windows")
                    else:
                        command_list.append("MacOS")
                command_list.append(old_command_list[4])

                command = create_command(command_list)

                log_msg("\nRunning FEM app", prepend_timestamp=False)
                log_msg(
                    "\n{}\n".format(command),
                    prepend_timestamp=False,
                    prepend_blank_space=False,
                )

                result, returncode = run_command(command)

                log_msg("Output: ", prepend_timestamp=False, prepend_blank_space=False)
                log_msg(
                    "\n{}\n".format(result),
                    prepend_timestamp=False,
                    prepend_blank_space=False,
                )

                log_msg(
                    "Successfully Created Driver File for Workflow.",
                    prepend_timestamp=False,
                )
                log_div()

    def gather_workflow_inputs(self, bldg_id=None):

        if "UQ" in self.workflow_apps.keys():
            os.chdir(self.run_dir)

            if bldg_id is not None:
                os.chdir(bldg_id)

            os.chdir("templatedir")

            relPathCreateCommon = "applications/performUQ/common/createStandardUQ_Input"
            abs_path = Path(self.app_dir_local) / relPathCreateCommon

            arg_list = []
            arg_list.append("{}".format(abs_path.as_posix()))
            # arg_list.append(u'{}'.format(abs_path))
            inputFilename = os.path.basename(self.input_file)
            arg_list.append("{}".format(inputFilename))
            arg_list.append("{}".format("sc_" + inputFilename))
            arg_list.append("{}".format(self.default_values["driverFile"]))
            arg_list.append("{}".format("sc_" + self.default_values["driverFile"]))
            arg_list.append("{}".format(self.run_type))
            if any(platform.win32_ver()):
                arg_list.append("Windows")
            else:
                arg_list.append("MacOS")
            self.default_values["workflowInput"] = "sc_" + inputFilename
            self.default_values["driverFile"] = (
                "sc_" + self.default_values["driverFile"]
            )

            self.modifiedRun = True  # ADAM to fix
            command = create_command(arg_list)
            print(command)

            result, returncode = run_command(command)

            log_msg("Output: ", prepend_timestamp=False, prepend_blank_space=False)
            log_msg(
                "\n{}\n".format(result),
                prepend_timestamp=False,
                prepend_blank_space=False,
            )

            log_msg("Successfully Gathered Inputs.", prepend_timestamp=False)
            log_div()

    def create_driver_file(self, app_sequence, bldg_id=None):
        """
        Short description

        Longer description

        Parameters
        ----------
        """

        if "UQ" in self.workflow_apps.keys():

            log_msg("Creating the workflow driver file")

            os.chdir(self.run_dir)

            if bldg_id is not None:
                os.chdir(bldg_id)

            os.chdir("templatedir")

            driver_script = ""

            for app_type in self.optional_apps:
                if (app_type in app_sequence) and (
                    app_type not in self.workflow_apps.keys()
                ):
                    app_sequence.remove(app_type)

            for app_type in app_sequence:

                if self.run_type in ["set_up", "runningRemote"]:
                    command_list = self.workflow_apps[app_type].get_command_list(
                        app_path=self.app_dir_remote, force_posix=True
                    )

                    driver_script += (
                        create_command(command_list, enforced_python="python3") + "\n"
                    )
                else:
                    command_list = self.workflow_apps[app_type].get_command_list(
                        app_path=self.app_dir_local
                    )

                    driver_script += create_command(command_list) + "\n"

            log_msg("Workflow driver script:", prepend_timestamp=False)
            log_msg(
                "\n{}\n".format(driver_script),
                prepend_timestamp=False,
                prepend_blank_space=False,
            )

            driverFile = self.default_values["driverFile"]
            # KZ: for windows, to write bat
            if platform.system() == "Windows":
                driverFile = driverFile + ".bat"
            log_msg(driverFile)
            with open(driverFile, "w") as f:
                f.write(driver_script)

            log_msg(
                "Workflow driver file successfully created.", prepend_timestamp=False
            )
            log_div()
        else:
            log_msg("No UQ requested, workflow driver is not needed.")
            log_div()

    def simulate_response(self, BIM_file="BIM.json", bldg_id=None):
        """
        Short description

        Longer description

        Parameters
        ----------
        """

        if "UQ" in self.workflow_apps.keys():

            log_msg("Running response simulation")

            os.chdir(self.run_dir)

            if bldg_id is not None:
                os.chdir(bldg_id)

            os.chdir("templatedir")

            workflow_app = self.workflow_apps["UQ"]

            if BIM_file is not None:
                workflow_app.defaults["filenameBIM"] = BIM_file
                # for input_var in workflow_app.inputs:
                #    if input_var['id'] == 'filenameBIM':
                #        input_var['default'] = BIM_file

            command_list = workflow_app.get_command_list(app_path=self.app_dir_local)

            # ADAM to fix FMK
            if self.modifiedRun:
                command_list[3] = self.default_values["workflowInput"]
                command_list[5] = self.default_values["driverFile"]

            # add the run type to the uq command list
            command_list.append("--runType")
            command_list.append("{}".format(self.run_type))

            # if ('rvFiles' in self.default_values.keys()):
            #    command_list.append('--filesWithRV')
            #    rvFiles = self.default_values['rvFiles']
            #    for rvFile in rvFiles:
            #        command_list.append(rvFile)

            # if ('edpFiles' in self.default_values.keys()):
            #    command_list.append('--filesWithEDP')
            #    edpFiles = self.default_values['edpFiles']
            #    for edpFile in edpFiles:
            #        command_list.append(edpFile)

            command = create_command(command_list)
            print("FMK COMMAND: " + command)

            log_msg("Simulation command:", prepend_timestamp=False)
            log_msg(
                "\n{}\n".format(command),
                prepend_timestamp=False,
                prepend_blank_space=False,
            )

            result, returncode = run_command(command)

            if self.run_type in ["run", "runningLocal"]:

                log_msg("Output: ", prepend_timestamp=False, prepend_blank_space=False)
                log_msg(
                    "\n{}\n".format(result),
                    prepend_timestamp=False,
                    prepend_blank_space=False,
                )

                # create the response.csv file from the dakotaTab.out file
                os.chdir(self.run_dir)
                if bldg_id is not None:
                    os.chdir(bldg_id)

                try:
                # sy, abs - added try-statement because dakota-reliability does not write DakotaTab.out
                    dakota_out = pd.read_csv('dakotaTab.out', sep=r'\s+', header=0, index_col=0)

                    # if the DL is coupled with response estimation, we need to sort the results
                    DL_app = self.workflow_apps.get('DL', None)
                    if DL_app is not None:
                        is_coupled = DL_app.pref.get('coupled_EDP', None)
                        if is_coupled:
                            if 'eventID' in dakota_out.columns:
                                events = dakota_out['eventID'].values
                                events = [int(e.split('x')[-1]) for e in events]
                                sorter = np.argsort(events)
                                dakota_out = dakota_out.iloc[sorter, :]
                                dakota_out.index = np.arange(dakota_out.shape[0])

                    dakota_out.to_csv('response.csv')                
                    log_msg('Response simulation finished successfully.',
                        prepend_timestamp=False)
                except:
                    log_msg('DakotaTab.out not found. Response.csv not created.',
                            prepend_timestamp=False) 
<<<<<<< HEAD



=======
>>>>>>> 8b00e505



            elif self.run_type in ["set_up", "runningRemote"]:

                log_msg(
                    "Response simulation set up successfully", prepend_timestamp=False
                )

            log_div()

        else:
            log_msg("No UQ requested, response simulation step is skipped.")

            # copy the response.csv from the templatedir to the run dir
            os.chdir(self.run_dir)
            if bldg_id is not None:
                os.chdir(bldg_id)
            shutil.copy(src="templatedir/response.csv", dst="response.csv")

            log_div()

    def estimate_losses(
        self, BIM_file="BIM.json", bldg_id=None, input_file=None, copy_resources=False
    ):
        """
        Short description

        Longer description

        Parameters
        ----------
        """

        if "DL" in self.workflow_apps.keys():
            log_msg("Running damage and loss assessment")

            os.chdir(self.run_dir)

            if "Building" not in self.app_type_list:
                # Copy the dakota.json file from the templatedir to the run_dir so that
                # all the required inputs are in one place.
                input_file = PurePath(input_file).name
                # input_file = ntpath.basename(input_file)
                shutil.copy(
                    src=self.run_dir / f"templatedir/{input_file}",
                    dst=self.run_dir / BIM_file,
                )
                # src = posixpath.join(self.run_dir,'templatedir/{}'.format(input_file)),
                # dst = posixpath.join(self.run_dir,BIM_file))
            else:
                # copy the BIM file from the main dir to the building dir
                shutil.copy(
                    src=self.run_dir / BIM_file,
                    dst=self.run_dir / f"{bldg_id}/{BIM_file}",
                )
                # src = posixpath.join(self.run_dir, BIM_file),
                # dst = posixpath.join(self.run_dir,
                #                     '{}/{}'.format(bldg_id, BIM_file)))
                os.chdir(str(bldg_id))

            workflow_app = self.workflow_apps["DL"]

            if BIM_file is not None:
                workflow_app.defaults["filenameDL"] = BIM_file
                # for input_var in workflow_app.inputs:
                #    if input_var['id'] == 'filenameDL':
                #        input_var['default'] = BIM_file

            command_list = self.workflow_apps["DL"].get_command_list(
                app_path=self.app_dir_local
            )

            if copy_resources:
                command_list.append("--resource_dir")
                command_list.append(self.working_dir)

            command = create_command(command_list)

            log_msg("Damage and loss assessment command:", prepend_timestamp=False)
            log_msg(
                "\n{}\n".format(command),
                prepend_timestamp=False,
                prepend_blank_space=False,
            )

            result, returncode = run_command(command)

            log_msg(result, prepend_timestamp=False)

            # if multiple buildings are analyzed, copy the pelicun_log file to the root dir
            if "Building" in self.app_type_list:

                try:
                    shutil.copy(
                        src=self.run_dir / f'{bldg_id}/{"pelicun_log.txt"}',
                        dst=self.run_dir / f"pelicun_log_{bldg_id}.txt",
                    )
                    # src = posixpath.join(self.run_dir, '{}/{}'.format(bldg_id, 'pelicun_log.txt')),
                    # dst = posixpath.join(self.run_dir, 'pelicun_log_{}.txt'.format(bldg_id)))
                except:
                    pass

            log_msg(
                "Damage and loss assessment finished successfully.",
                prepend_timestamp=False,
            )
            log_div()

        else:
            log_msg("No DL requested, loss assessment step is skipped.")

            # Only regional simulations send in a bldg id
            if bldg_id != None:

                EDP_df = pd.read_csv("response.csv", header=0, index_col=0)

                col_info = []
                for col in EDP_df.columns:
                    try:
                        split_col = col.split("-")
                        if len(split_col[1]) == 3:
                            col_info.append(split_col[1:])
                    except:
                        continue

                col_info = np.transpose(col_info)

                EDP_types = np.unique(col_info[0])
                EDP_locs = np.unique(col_info[1])
                EDP_dirs = np.unique(col_info[2])

                MI = pd.MultiIndex.from_product(
                    [EDP_types, EDP_locs, EDP_dirs, ["median", "beta"]],
                    names=["type", "loc", "dir", "stat"],
                )

                df_res = pd.DataFrame(
                    columns=MI,
                    index=[
                        0,
                    ],
                )
                if ("PID", "0") in df_res.columns:
                    del df_res[("PID", "0")]

                # store the EDP statistics in the output DF
                for col in np.transpose(col_info):
                    df_res.loc[0, (col[0], col[1], col[2], "median")] = EDP_df[
                        "1-{}-{}-{}".format(col[0], col[1], col[2])
                    ].median()
                    df_res.loc[0, (col[0], col[1], col[2], "beta")] = np.log(
                        EDP_df["1-{}-{}-{}".format(col[0], col[1], col[2])]
                    ).std()

                df_res.dropna(axis=1, how="all", inplace=True)

                df_res = df_res.astype(float)

                # save the output
                df_res.to_csv("EDP.csv")

            log_div()

    def aggregate_results(self, bldg_data):
        """
        Short description

        Longer description

        Parameters
        ----------
        """

        log_msg("Collecting damage and loss results")

        os.chdir(self.run_dir)

        min_id = int(bldg_data[0]["id"])
        max_id = int(bldg_data[0]["id"])

        out_types = ["BIM", "EDP", "DM", "DV", "every_realization"]

        headers = dict(
            BIM=[
                0,
            ],
            EDP=[0, 1, 2, 3],
            DM=[0, 1, 2],
            DV=[0, 1, 2, 3],
        )

        for out_type in out_types:
            if (self.output_types is None) or (self.output_types.get(out_type, False)):

                if out_type == "every_realization":

                    realizations_EDP = None
                    realizations_DL = None

                    for bldg in bldg_data:
                        bldg_id = bldg["id"]
                        min_id = min(int(bldg_id), min_id)
                        max_id = max(int(bldg_id), max_id)

                        # save all EDP realizations

                        df_i = pd.read_csv(
                            bldg_id + "/response.csv", header=0, index_col=0
                        )

                        if realizations_EDP == None:
                            realizations_EDP = dict([(col, []) for col in df_i.columns])

                        for col in df_i.columns:
                            vals = df_i.loc[:, col].to_frame().T
                            vals.index = [
                                bldg_id,
                            ]
                            realizations_EDP[col].append(vals)

                        # If damage and loss assessment is part of the workflow
                        # then save the DL outputs too
                        if "DL" in self.workflow_apps.keys():

                            try:
                                # if True:
                                df_i = pd.read_csv(
                                    bldg_id + f"/DL_summary.csv", header=0, index_col=0
                                )

                                if realizations_DL == None:
                                    realizations_DL = dict(
                                        [(col, []) for col in df_i.columns]
                                    )

                                for col in df_i.columns:
                                    vals = df_i.loc[:, col].to_frame().T
                                    vals.index = [
                                        bldg_id,
                                    ]
                                    realizations_DL[col].append(vals)

                            except:
                                log_msg(
                                    f"Error reading DL realization data for building {bldg_id}",
                                    prepend_timestamp=False,
                                )

                    for d_type in realizations_EDP.keys():
                        d_agg = pd.concat(realizations_EDP[d_type], axis=0, sort=False)

                        d_agg.to_hdf(
                            f"realizations_{min_id}-{max_id}.hdf",
                            f"EDP-{d_type}",
                            mode="a",
                            format="fixed",
                        )

                    if "DL" in self.workflow_apps.keys():
                        for d_type in realizations_DL.keys():
                            d_agg = pd.concat(
                                realizations_DL[d_type], axis=0, sort=False
                            )
                            # d_agg.sort_index(axis=0, inplace=True)

                            d_agg.to_hdf(
                                f"realizations_{min_id}-{max_id}.hdf",
                                f"DL-{d_type}",
                                mode="a",
                                format="fixed",
                            )

                else:
                    out_list = []

                    for bldg in bldg_data:
                        bldg_id = bldg["id"]
                        min_id = min(int(bldg_id), min_id)
                        max_id = max(int(bldg_id), max_id)

                        try:
                            # if True:
                            # EDP data
                            df_i = pd.read_csv(
                                bldg_id + f"/{out_type}.csv",
                                header=headers[out_type],
                                index_col=0,
                            )
                            df_i.index = [
                                bldg_id,
                            ]
                            out_list.append(df_i)

                        except:
                            log_msg(
                                f"Error reading {out_type} data for building {bldg_id}",
                                prepend_timestamp=False,
                            )

                    # out_agg = pd.concat(out_list, axis=0, sort=False)
                    out_agg = (
                        pd.DataFrame()
                        if len(out_list) < 1
                        else pd.concat(out_list, axis=0, sort=False)
                    )
                    # out_agg.sort_index(axis=0, inplace=True)

                    # save the collected DataFrames as csv files
                    out_agg.to_csv(f"{out_type}_{min_id}-{max_id}.csv")

        log_msg(
            "Damage and loss results collected successfully.", prepend_timestamp=False
        )
        log_div()<|MERGE_RESOLUTION|>--- conflicted
+++ resolved
@@ -1619,12 +1619,6 @@
                 except:
                     log_msg('DakotaTab.out not found. Response.csv not created.',
                             prepend_timestamp=False) 
-<<<<<<< HEAD
-
-
-
-=======
->>>>>>> 8b00e505
 
 
 
