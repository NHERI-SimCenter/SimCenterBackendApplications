<<<<<<< HEAD
import json, os, shapely, argparse, sys, ujson, importlib  # noqa: CPY001, INP001, I001, E401, D100
=======
import json, os, shapely, argparse, sys, ujson, importlib  # noqa: INP001, I001, E401, D100
>>>>>>> f8a41d69
import geopandas as gpd
import numpy as np
import pandas as pd
from pathlib import Path

# Delete below when pyrecodes can be installed as stand alone
import sys  # noqa: F811

sys.path.insert(0, '/Users/jinyanzhao/Desktop/SimCenterBuild/r2d_pyrecodes/')
from pyrecodes import main


def run_pyrecodes(rec_config, inputRWHALE, parallelType, mpiExec, numPROC):  # noqa: ARG001, C901, N803, D103
    # Initiate directory
    rec_ouput_dir = os.path.join(inputRWHALE['runDir'], 'Results', 'Recovery')  # noqa: PTH118
    if not os.path.exists(rec_ouput_dir):  # noqa: PTH110
        os.mkdir(rec_ouput_dir)  # noqa: PTH102

    # Find the realizations to run
    damage_input = rec_config.pop('DamageInput')
    realizations_to_run = select_realizations_to_run(damage_input, inputRWHALE)
<<<<<<< HEAD

=======
>>>>>>> f8a41d69
    # Replace SimCenterDefault with correct path
    cmp_lib = rec_config['ComponentLibrary']
    if cmp_lib.startswith('SimCenterDefault'):
        cmp_lib_name = cmp_lib.split('/')[1]
        cmp_lib_dir = os.path.dirname(os.path.realpath(__file__))  # noqa: PTH120
        cmp_lib = os.path.join(cmp_lib_dir, cmp_lib_name)  # noqa: PTH118
        rec_config['ComponentLibrary'] = cmp_lib
    # loop through each realizations. Needs to be parallelized
    # Create the base of system configuration json
    system_configuration = create_system_configuration(rec_config)
    # Create the base of main json
    main_json = dict()  # noqa: C408
    main_json.update(
        {
            'ComponentLibrary': {
                'ComponentLibraryCreatorClass': 'JSONComponentLibraryCreator',
                'ComponentLibraryFile': rec_config['ComponentLibrary'],
            }
        }
    )

    # initialize a dict to accumulate recovery results stats
    result_det_path = os.path.join(  # noqa: PTH118
<<<<<<< HEAD
        inputRWHALE['runDir'], 'Results', f'Results_det.json'  # noqa: F541
    )
    with open(result_det_path, 'r') as f:  # noqa: PTH123, PLW1514, UP015
=======
        inputRWHALE['runDir'],
        'Results',
        'Results_det.json',
    )
    with open(result_det_path, 'r') as f:  # noqa: PTH123, UP015
>>>>>>> f8a41d69
        results_det = json.load(f)
    result_agg = dict()  # noqa: C408
    resilience_results = dict()  # noqa: C408

    # Loop through realizations and run pyrecodes
    numP = 1  # noqa: N806
    procID = 0  # noqa: N806
    doParallel = False  # noqa: N806
    mpi_spec = importlib.util.find_spec('mpi4py')
    found = mpi_spec is not None
    if found and parallelType == 'parRUN':
<<<<<<< HEAD
        import mpi4py  # noqa: PLC0415
        from mpi4py import MPI  # noqa: PLC0415
=======
        import mpi4py
        from mpi4py import MPI
>>>>>>> f8a41d69

        comm = MPI.COMM_WORLD
        numP = comm.Get_size()  # noqa: N806
        procID = comm.Get_rank()  # noqa: N806
        if numP < 2:  # noqa: PLR2004
            doParallel = False  # noqa: N806
            numP = 1  # noqa: N806
            procID = 0  # noqa: N806
        else:
            doParallel = True  # noqa: N806
    count = 0
    needsInitiation = True  # noqa: N806
    ind_in_rank = 0
<<<<<<< HEAD
    for ind, rlz_ind in enumerate(realizations_to_run):  # noqa: B007, PLR1702, FURB148
=======
    for ind, rlz_ind in enumerate(realizations_to_run):  # noqa: B007
>>>>>>> f8a41d69
        # Create a realization directory
        if count % numP == procID:
            rlz_dir = os.path.join(rec_ouput_dir, str(rlz_ind))  # noqa: PTH118
            if not os.path.exists(rlz_dir):  # noqa: PTH110
                os.mkdir(rlz_dir)  # noqa: PTH102

            # Update the system_configuration json
            damage_rlz_file = os.path.join(  # noqa: PTH118
                inputRWHALE['runDir'], 'Results', f'Results_{int(rlz_ind)}.json'
            )
            DamageInput = {  # noqa: N806
                'Type': 'R2DDamageInput',
                'Parameters': {'DamageFile': damage_rlz_file},
            }
            system_configuration.update({'DamageInput': DamageInput})

            # Write the system_configureation to a file
            system_configuration_file = os.path.join(  # noqa: PTH118
                rlz_dir, 'SystemConfiguration.json'
            )
<<<<<<< HEAD
            with open(system_configuration_file, 'w') as f:  # noqa: PTH123, PLW1514
                ujson.dump(system_configuration, f)

=======
            with open(system_configuration_file, 'w') as f:  # noqa: PTH123
                ujson.dump(system_configuration, f)
>>>>>>> f8a41d69
            # Update the main json
            main_json.update(
                {
                    'System': {
                        'SystemCreatorClass': 'ConcreteSystemCreator',
                        'SystemClass': 'BuiltEnvironmentSystem',
                        'SystemConfigurationFile': system_configuration_file,
                    }
                }
            )

            # Write the main json to a file
            main_file = os.path.join(rlz_dir, 'main.json')  # noqa: PTH118
<<<<<<< HEAD
            with open(main_file, 'w') as f:  # noqa: PTH123, PLW1514
=======
            with open(main_file, 'w') as f:  # noqa: PTH123
>>>>>>> f8a41d69
                ujson.dump(main_json, f)

            system = main.run(main_file)

            system.calculate_resilience()

            # Append the recovery time to results_rlz
            if needsInitiation:
                needsInitiation = False  # noqa: N806
                num_of_rlz_per_rank = int(np.floor(len(realizations_to_run) / numP))
                if procID < len(realizations_to_run) % numP:
                    num_of_rlz_per_rank += 1
                # Initialize resilience_results
                resilience_results_buffer = dict()  # noqa: C408
                resilience_calculator_id = 0
                resilience_results.update(
<<<<<<< HEAD
                    {'time_steps': list(range(0, system.MAX_TIME_STEP + 1))}  # noqa: PIE808
=======
                    {
                        'time_steps': list(range(0, system.MAX_TIME_STEP + 1))  # noqa: PIE808
                    }
>>>>>>> f8a41d69
                )
                resources_to_plot = system.resilience_calculators[
                    resilience_calculator_id
                ].system_supply.keys()
                for resource_name in resources_to_plot:
                    resilience_results_buffer.update(
                        {
                            resource_name: {
                                'Supply': np.zeros(
                                    [num_of_rlz_per_rank, system.MAX_TIME_STEP + 1]
                                ),
                                'Demand': np.zeros(
                                    [num_of_rlz_per_rank, system.MAX_TIME_STEP + 1]
                                ),
                                'Consumption': np.zeros(
                                    [num_of_rlz_per_rank, system.MAX_TIME_STEP + 1]
                                ),
                            }
                        }
                    )
                # Initialize result_agg
                result_agg_buffer = dict()  # noqa: C408
                for asset_type, item in results_det.items():
                    asset_type_result = dict()  # noqa: C408
                    for asset_subtype, asset_subtype_item in item.items():
                        asset_subtype_result = dict()  # noqa: C408
                        for aim_id, aim in asset_subtype_item.items():  # noqa: B007
                            asset_subtype_result.update(
                                {
                                    aim_id: {
                                        'RecoveryDuration': np.zeros(
                                            num_of_rlz_per_rank
                                        )
                                    }
                                }
                            )
                        asset_type_result.update(
                            {asset_subtype: asset_subtype_result}
                        )
                    result_agg_buffer.update({asset_type: asset_type_result})
                del results_det
<<<<<<< HEAD

=======
>>>>>>> f8a41d69
            resilience_result_rlz_i = dict()  # noqa: C408
            for resource_name in resources_to_plot:
                resilience_result_rlz_i.update(
                    {
                        'time_steps': list(range(0, system.time_step + 1)),  # noqa: PIE808
                        resource_name: {
                            'Supply': system.resilience_calculators[
                                resilience_calculator_id
                            ].system_supply[resource_name][: system.time_step + 1],
                            'Demand': system.resilience_calculators[
                                resilience_calculator_id
                            ].system_demand[resource_name][: system.time_step + 1],
                            'Consumption': system.resilience_calculators[
                                resilience_calculator_id
                            ].system_consumption[resource_name][
                                : system.time_step + 1
                            ],
                        },
                    }
                )
                resilience_results_buffer[resource_name]['Supply'][
                    ind_in_rank, : system.time_step + 1
                ] = system.resilience_calculators[
                    resilience_calculator_id
                ].system_supply[resource_name][: system.time_step + 1]
                resilience_results_buffer[resource_name]['Demand'][
                    ind_in_rank, : system.time_step + 1
                ] = system.resilience_calculators[
                    resilience_calculator_id
                ].system_demand[resource_name][: system.time_step + 1]
                resilience_results_buffer[resource_name]['Consumption'][
                    ind_in_rank, : system.time_step + 1
                ] = system.resilience_calculators[
                    resilience_calculator_id
                ].system_consumption[resource_name][: system.time_step + 1]
            resilience_result_rlz_i_file = os.path.join(  # noqa: PTH118
                rlz_dir, 'ResilienceResult.json'
            )
<<<<<<< HEAD
            with open(resilience_result_rlz_i_file, 'w') as f:  # noqa: PTH123, PLW1514
                ujson.dump(resilience_result_rlz_i, f)
            result_file_name = os.path.join(  # noqa: PTH118
                inputRWHALE['runDir'], 'Results', f'Results_{rlz_ind}.json'
            )
            with open(result_file_name, 'r') as f:  # noqa: PTH123, PLW1514, UP015
=======
            with open(resilience_result_rlz_i_file, 'w') as f:  # noqa: PTH123
                ujson.dump(resilience_result_rlz_i, f)
            result_file_name = os.path.join(  # noqa: PTH118
                inputRWHALE['runDir'],
                'Results',
                f'Results_{rlz_ind}.json',
            )
            with open(result_file_name, 'r') as f:  # noqa: PTH123, UP015
>>>>>>> f8a41d69
                results = json.load(f)
            for comp in system.components:
                if getattr(comp, 'r2d_comp', False) is True:
                    recovery_duration = (
                        getattr(comp, 'recoverd_time_step', system.MAX_TIME_STEP)
                        - system.DISASTER_TIME_STEP
                    )
                    recovery_duration = max(0, recovery_duration)
                    results[comp.asset_type][comp.asset_subtype][comp.aim_id].update(
                        {'Recovery': {'Duration': recovery_duration}}
                    )
                    result_agg_buffer[comp.asset_type][comp.asset_subtype][
                        comp.aim_id
                    ]['RecoveryDuration'][ind_in_rank] = recovery_duration
<<<<<<< HEAD
            with open(result_file_name, 'w') as f:  # noqa: PTH123, PLW1514
=======
            with open(result_file_name, 'w') as f:  # noqa: PTH123
>>>>>>> f8a41d69
                ujson.dump(results, f)

            ind_in_rank += 1
        count = count + 1  # noqa: PLR6104

    # wait for all to finish
    if doParallel:
        comm.Barrier()

    # if rank 0, gather result_agg and resilience_results, write to file
    # note that the gathered results doesn't follow the order in realization_to_run
    # but this order is not needed when calculating mean and std
    if doParallel:
        # gather results_agg
        for asset_type, item in result_agg_buffer.items():
            asset_type_result = dict()  # noqa: C408
            for asset_subtype, asset_subtype_item in item.items():
                asset_subtype_result = dict()  # noqa: C408
                for aim_id, aim in asset_subtype_item.items():  # noqa: B007
                    asset_subtype_result.update(
                        {
                            aim_id: {
                                'RecoveryDuration': comm.gather(
                                    result_agg_buffer[asset_type][asset_subtype],
                                    root=0,
                                )
                            }
                        }
                    )
                asset_type_result.update({asset_subtype: asset_subtype_result})
            result_agg.update({asset_type: asset_type_result})
            # gather resilience_resutls
        for resource_name in resources_to_plot:
            if procID == 0:
                resilience_results.update(
                    {
                        resource_name: {
                            'Supply': np.zeros(
                                [len(realizations_to_run), system.MAX_TIME_STEP + 1]
                            ),
                            'Demand': np.zeros(
                                [len(realizations_to_run), system.MAX_TIME_STEP + 1]
                            ),
                            'Consumption': np.zeros(
                                [len(realizations_to_run), system.MAX_TIME_STEP + 1]
                            ),
                        }
                    }
                )
            comm.gather(
                resilience_results_buffer[resource_name]['Supply'],
                resilience_results[resource_name]['Supply'],
                root=0,
            )
            comm.gather(
                resilience_results_buffer[resource_name]['Demand'],
                resilience_results[resource_name]['Demand'],
                root=0,
            )
            comm.gather(
                resilience_results_buffer[resource_name]['Consumption'],
                resilience_results[resource_name]['Consumption'],
                root=0,
            )
    else:
        for resource_name in resources_to_plot:
            resilience_results.update(
                {resource_name: resilience_results_buffer[resource_name]}
            )
        result_agg = result_agg_buffer

    if procID == 0:
        # Calculate stats of the results and add to results_det.json
<<<<<<< HEAD
        with open(result_det_path, 'r') as f:  # noqa: PTH123, PLW1514, UP015
=======
        with open(result_det_path, 'r') as f:  # noqa: PTH123, UP015
>>>>>>> f8a41d69
            results_det = json.load(f)
        for asset_type, item in result_agg.items():
            for asset_subtype, asset_subtype_item in item.items():
                for aim_id, aim in asset_subtype_item.items():
                    if (
                        'R2Dres'  # noqa: SIM118
                        not in results_det[asset_type][asset_subtype][aim_id].keys()
                    ):
                        results_det[asset_type][asset_subtype][aim_id].update(
                            {'R2Dres': {}}
                        )
                    results_det[asset_type][asset_subtype][aim_id]['R2Dres'].update(
                        {
                            'R2Dres_mean_RecoveryDuration': aim[
                                'RecoveryDuration'
                            ].mean(),
                            'R2Dres_std_RecoveryDuration': aim[
                                'RecoveryDuration'
                            ].std(),
                        }
                    )
<<<<<<< HEAD
        with open(result_det_path, 'w') as f:  # noqa: PTH123, PLW1514
            ujson.dump(results_det, f)

=======
        with open(result_det_path, 'w') as f:  # noqa: PTH123
            ujson.dump(results_det, f)
>>>>>>> f8a41d69
        recovery_result_path = os.path.join(rec_ouput_dir, 'ResilienceResult.json')  # noqa: PTH118
        for resource_name in resources_to_plot:
            resilience_results[resource_name].update(
                {
                    'R2Dres_mean_Supply': resilience_results[resource_name]['Supply']
                    .mean(axis=0)
                    .tolist(),
                    'R2Dres_std_Supply': resilience_results[resource_name]['Supply']
                    .std(axis=0)
                    .tolist(),
                    'R2Dres_mean_Demand': resilience_results[resource_name]['Demand']
                    .mean(axis=0)
                    .tolist(),
                    'R2Dres_std_Demand': resilience_results[resource_name]['Demand']
                    .std(axis=0)
                    .tolist(),
                    'R2Dres_mean_Consumption': resilience_results[resource_name][
                        'Consumption'
                    ]
                    .mean(axis=0)
                    .tolist(),
                    'R2Dres_std_Consumption': resilience_results[resource_name][
                        'Consumption'
                    ]
                    .std(axis=0)
                    .tolist(),
                }
            )
            resilience_results[resource_name].pop('Supply')
            resilience_results[resource_name].pop('Demand')
            resilience_results[resource_name].pop('Consumption')

<<<<<<< HEAD
        with open(recovery_result_path, 'w') as f:  # noqa: PTH123, PLW1514
            ujson.dump(resilience_results, f)

    # Below are for development use
    from pyrecodes import GeoVisualizer as gvis  # noqa: N813, PLC0415

    geo_visualizer = gvis.R2D_GeoVisualizer(system.components)
    geo_visualizer.plot_component_localities()
    from pyrecodes import Plotter  # noqa: PLC0415
=======
        with open(recovery_result_path, 'w') as f:  # noqa: PTH123
            ujson.dump(resilience_results, f)

    # Below are for development use
    from pyrecodes import GeoVisualizer as gvis  # noqa: N813

    geo_visualizer = gvis.R2D_GeoVisualizer(system.components)
    geo_visualizer.plot_component_localities()
    from pyrecodes import Plotter
>>>>>>> f8a41d69

    plotter_object = Plotter.Plotter()
    x_axis_label = 'Time step [day]'
    resources_to_plot = [
        'Shelter',
        'FunctionalHousing',
        'ElectricPower',
        'PotableWater',
    ]
    resource_units = ['[beds/day]', '[beds/day]', '[MWh/day]', '[RC/day]']
    # define which resilience calculator to use to plot the supply/demand/consumption of the resources
    # they are ordered as in the system configuration file
    resilience_calculator_id = 0
    for i, resource_name in enumerate(resources_to_plot):
        y_axis_label = f'{resource_name} {resource_units[i]} | {system.resilience_calculators[resilience_calculator_id].scope}'
        axis_object = plotter_object.setup_lor_plot_fig(x_axis_label, y_axis_label)
        time_range = system.time_step + 1
        time_steps_before_event = 10
        plotter_object.plot_single_resource(
            list(range(-time_steps_before_event, time_range)),
            resilience_results[resource_name]['R2Dres_mean_Supply'][:time_range],
            resilience_results[resource_name]['R2Dres_mean_Demand'][:time_range],
            resilience_results[resource_name]['R2Dres_mean_Consumption'][
                :time_range
            ],
            axis_object,
            warmup=time_steps_before_event,
        )
    print()  # noqa: T201


def create_system_configuration(rec_config):  # noqa: D103
    content_config = rec_config.pop('Content')
    system_configuration = rec_config.copy()
    if content_config['Creator'] == 'FromJsonFile':
<<<<<<< HEAD
        with open(content_config['FilePath'], 'r') as f:  # noqa: PTH123, PLW1514, UP015
=======
        with open(content_config['FilePath'], 'r') as f:  # noqa: PTH123, UP015
>>>>>>> f8a41d69
            content = json.load(f)
        system_configuration.update({'Content': content})
    elif content_config['Creator'] == 'LocalityGeoJSON':
        # think how users can input RecoveryResourceSupplier and Resources
        pass
<<<<<<< HEAD

=======
>>>>>>> f8a41d69
    return system_configuration


def select_realizations_to_run(damage_input, inputRWHALE):  # noqa: N803, D103
    rlzs_num = min(
<<<<<<< HEAD
        [  # noqa: C419
=======
        [
>>>>>>> f8a41d69
            item['ApplicationData']['Realizations']
            for _, item in inputRWHALE['Applications']['DL'].items()
        ]
    )
    rlzs_available = np.array(range(rlzs_num))
    if damage_input['Type'] == 'R2DDamageRealization':
        rlz_filter = damage_input['Parameters']['Filter']
        rlzs_requested = []
        for rlzs in rlz_filter.split(','):
            if '-' in rlzs:
                rlzs_low, rlzs_high = rlzs.split('-')
                rlzs_requested += list(range(int(rlzs_low), int(rlzs_high) + 1))
            else:
                rlzs_requested.append(int(rlzs))
        rlzs_requested = np.array(rlzs_requested)
        rlzs_in_available = np.in1d(rlzs_requested, rlzs_available)  # noqa: NPY201
        if rlzs_in_available.sum() != 0:
            rlzs_to_run = rlzs_requested[np.where(rlzs_in_available)[0]]
        else:
            rlzs_to_run = []
    if damage_input['Type'] == 'R2DDamageSample':
        sample_size = damage_input['Parameters']['SampleSize']
        seed = damage_input['Parameters']['SampleSize']
        if sample_size < rlzs_num:
            np.random.seed(seed)
            rlzs_to_run = np.sort(
                np.random.choice(rlzs_available, sample_size, replace=False)
            ).tolist()
        else:
            rlzs_to_run = np.sort(rlzs_available).tolist()
    return rlzs_to_run


if __name__ == '__main__':
    # Defining the command line arguments

    workflowArgParser = argparse.ArgumentParser(  # noqa: N816
        'Run Pyrecodes from the NHERI SimCenter rWHALE workflow for a set of assets.',
        allow_abbrev=False,
    )

    workflowArgParser.add_argument(
        '-c', '--configJsonPath', help='Configuration file for running perycode'
    )
    workflowArgParser.add_argument(
        '-i',
        '--inputRWHALEPath',
        help='Configuration file specifying the rwhale applications and data '
        'used',
    )
    workflowArgParser.add_argument(
        '-p',
        '--parallelType',
        default='seqRUN',
        help='How parallel runs: options seqRUN, parSETUP, parRUN',
    )
    workflowArgParser.add_argument(
        '-m',
        '--mpiexec',
        default='mpiexec',
        help='How mpi runs, e.g. ibrun, mpirun, mpiexec',
    )
    workflowArgParser.add_argument(
        '-n',
        '--numP',
        default='8',
        help='If parallel, how many jobs to start with mpiexec option',
    )

    # Parsing the command line arguments
    wfArgs = workflowArgParser.parse_args()  # noqa: N816

    # Calling the main workflow method and passing the parsed arguments
    numPROC = int(wfArgs.numP)  # noqa: N816

<<<<<<< HEAD
    with open(Path(wfArgs.configJsonPath).resolve(), 'r') as f:  # noqa: PTH123, PLW1514, UP015
        rec_config = json.load(f)
    with open(Path(wfArgs.inputRWHALEPath).resolve(), 'r') as f:  # noqa: PTH123, PLW1514, UP015
        inputRWHALE = json.load(f)  # noqa: N816

=======
    with open(Path(wfArgs.configJsonPath).resolve(), 'r') as f:  # noqa: PTH123, UP015
        rec_config = json.load(f)

    with open(Path(wfArgs.inputRWHALEPath).resolve(), 'r') as f:  # noqa: PTH123, UP015
        inputRWHALE = json.load(f)  # noqa: N816
>>>>>>> f8a41d69
    run_pyrecodes(
        rec_config=rec_config,
        inputRWHALE=inputRWHALE,
        parallelType=wfArgs.parallelType,
        mpiExec=wfArgs.mpiexec,
        numPROC=numPROC,
<<<<<<< HEAD
    )
=======
    )
>>>>>>> f8a41d69
<|MERGE_RESOLUTION|>--- conflicted
+++ resolved
@@ -1,8 +1,4 @@
-<<<<<<< HEAD
-import json, os, shapely, argparse, sys, ujson, importlib  # noqa: CPY001, INP001, I001, E401, D100
-=======
 import json, os, shapely, argparse, sys, ujson, importlib  # noqa: INP001, I001, E401, D100
->>>>>>> f8a41d69
 import geopandas as gpd
 import numpy as np
 import pandas as pd
@@ -24,10 +20,6 @@
     # Find the realizations to run
     damage_input = rec_config.pop('DamageInput')
     realizations_to_run = select_realizations_to_run(damage_input, inputRWHALE)
-<<<<<<< HEAD
-
-=======
->>>>>>> f8a41d69
     # Replace SimCenterDefault with correct path
     cmp_lib = rec_config['ComponentLibrary']
     if cmp_lib.startswith('SimCenterDefault'):
@@ -51,17 +43,11 @@
 
     # initialize a dict to accumulate recovery results stats
     result_det_path = os.path.join(  # noqa: PTH118
-<<<<<<< HEAD
-        inputRWHALE['runDir'], 'Results', f'Results_det.json'  # noqa: F541
-    )
-    with open(result_det_path, 'r') as f:  # noqa: PTH123, PLW1514, UP015
-=======
         inputRWHALE['runDir'],
         'Results',
         'Results_det.json',
     )
     with open(result_det_path, 'r') as f:  # noqa: PTH123, UP015
->>>>>>> f8a41d69
         results_det = json.load(f)
     result_agg = dict()  # noqa: C408
     resilience_results = dict()  # noqa: C408
@@ -73,13 +59,8 @@
     mpi_spec = importlib.util.find_spec('mpi4py')
     found = mpi_spec is not None
     if found and parallelType == 'parRUN':
-<<<<<<< HEAD
-        import mpi4py  # noqa: PLC0415
-        from mpi4py import MPI  # noqa: PLC0415
-=======
         import mpi4py
         from mpi4py import MPI
->>>>>>> f8a41d69
 
         comm = MPI.COMM_WORLD
         numP = comm.Get_size()  # noqa: N806
@@ -93,11 +74,7 @@
     count = 0
     needsInitiation = True  # noqa: N806
     ind_in_rank = 0
-<<<<<<< HEAD
-    for ind, rlz_ind in enumerate(realizations_to_run):  # noqa: B007, PLR1702, FURB148
-=======
     for ind, rlz_ind in enumerate(realizations_to_run):  # noqa: B007
->>>>>>> f8a41d69
         # Create a realization directory
         if count % numP == procID:
             rlz_dir = os.path.join(rec_ouput_dir, str(rlz_ind))  # noqa: PTH118
@@ -118,14 +95,8 @@
             system_configuration_file = os.path.join(  # noqa: PTH118
                 rlz_dir, 'SystemConfiguration.json'
             )
-<<<<<<< HEAD
-            with open(system_configuration_file, 'w') as f:  # noqa: PTH123, PLW1514
-                ujson.dump(system_configuration, f)
-
-=======
             with open(system_configuration_file, 'w') as f:  # noqa: PTH123
                 ujson.dump(system_configuration, f)
->>>>>>> f8a41d69
             # Update the main json
             main_json.update(
                 {
@@ -139,11 +110,7 @@
 
             # Write the main json to a file
             main_file = os.path.join(rlz_dir, 'main.json')  # noqa: PTH118
-<<<<<<< HEAD
-            with open(main_file, 'w') as f:  # noqa: PTH123, PLW1514
-=======
             with open(main_file, 'w') as f:  # noqa: PTH123
->>>>>>> f8a41d69
                 ujson.dump(main_json, f)
 
             system = main.run(main_file)
@@ -160,13 +127,9 @@
                 resilience_results_buffer = dict()  # noqa: C408
                 resilience_calculator_id = 0
                 resilience_results.update(
-<<<<<<< HEAD
-                    {'time_steps': list(range(0, system.MAX_TIME_STEP + 1))}  # noqa: PIE808
-=======
                     {
                         'time_steps': list(range(0, system.MAX_TIME_STEP + 1))  # noqa: PIE808
                     }
->>>>>>> f8a41d69
                 )
                 resources_to_plot = system.resilience_calculators[
                     resilience_calculator_id
@@ -208,10 +171,6 @@
                         )
                     result_agg_buffer.update({asset_type: asset_type_result})
                 del results_det
-<<<<<<< HEAD
-
-=======
->>>>>>> f8a41d69
             resilience_result_rlz_i = dict()  # noqa: C408
             for resource_name in resources_to_plot:
                 resilience_result_rlz_i.update(
@@ -250,14 +209,6 @@
             resilience_result_rlz_i_file = os.path.join(  # noqa: PTH118
                 rlz_dir, 'ResilienceResult.json'
             )
-<<<<<<< HEAD
-            with open(resilience_result_rlz_i_file, 'w') as f:  # noqa: PTH123, PLW1514
-                ujson.dump(resilience_result_rlz_i, f)
-            result_file_name = os.path.join(  # noqa: PTH118
-                inputRWHALE['runDir'], 'Results', f'Results_{rlz_ind}.json'
-            )
-            with open(result_file_name, 'r') as f:  # noqa: PTH123, PLW1514, UP015
-=======
             with open(resilience_result_rlz_i_file, 'w') as f:  # noqa: PTH123
                 ujson.dump(resilience_result_rlz_i, f)
             result_file_name = os.path.join(  # noqa: PTH118
@@ -266,7 +217,6 @@
                 f'Results_{rlz_ind}.json',
             )
             with open(result_file_name, 'r') as f:  # noqa: PTH123, UP015
->>>>>>> f8a41d69
                 results = json.load(f)
             for comp in system.components:
                 if getattr(comp, 'r2d_comp', False) is True:
@@ -281,11 +231,7 @@
                     result_agg_buffer[comp.asset_type][comp.asset_subtype][
                         comp.aim_id
                     ]['RecoveryDuration'][ind_in_rank] = recovery_duration
-<<<<<<< HEAD
-            with open(result_file_name, 'w') as f:  # noqa: PTH123, PLW1514
-=======
             with open(result_file_name, 'w') as f:  # noqa: PTH123
->>>>>>> f8a41d69
                 ujson.dump(results, f)
 
             ind_in_rank += 1
@@ -359,11 +305,7 @@
 
     if procID == 0:
         # Calculate stats of the results and add to results_det.json
-<<<<<<< HEAD
-        with open(result_det_path, 'r') as f:  # noqa: PTH123, PLW1514, UP015
-=======
         with open(result_det_path, 'r') as f:  # noqa: PTH123, UP015
->>>>>>> f8a41d69
             results_det = json.load(f)
         for asset_type, item in result_agg.items():
             for asset_subtype, asset_subtype_item in item.items():
@@ -385,14 +327,8 @@
                             ].std(),
                         }
                     )
-<<<<<<< HEAD
-        with open(result_det_path, 'w') as f:  # noqa: PTH123, PLW1514
-            ujson.dump(results_det, f)
-
-=======
         with open(result_det_path, 'w') as f:  # noqa: PTH123
             ujson.dump(results_det, f)
->>>>>>> f8a41d69
         recovery_result_path = os.path.join(rec_ouput_dir, 'ResilienceResult.json')  # noqa: PTH118
         for resource_name in resources_to_plot:
             resilience_results[resource_name].update(
@@ -425,17 +361,6 @@
             resilience_results[resource_name].pop('Demand')
             resilience_results[resource_name].pop('Consumption')
 
-<<<<<<< HEAD
-        with open(recovery_result_path, 'w') as f:  # noqa: PTH123, PLW1514
-            ujson.dump(resilience_results, f)
-
-    # Below are for development use
-    from pyrecodes import GeoVisualizer as gvis  # noqa: N813, PLC0415
-
-    geo_visualizer = gvis.R2D_GeoVisualizer(system.components)
-    geo_visualizer.plot_component_localities()
-    from pyrecodes import Plotter  # noqa: PLC0415
-=======
         with open(recovery_result_path, 'w') as f:  # noqa: PTH123
             ujson.dump(resilience_results, f)
 
@@ -445,7 +370,6 @@
     geo_visualizer = gvis.R2D_GeoVisualizer(system.components)
     geo_visualizer.plot_component_localities()
     from pyrecodes import Plotter
->>>>>>> f8a41d69
 
     plotter_object = Plotter.Plotter()
     x_axis_label = 'Time step [day]'
@@ -481,30 +405,18 @@
     content_config = rec_config.pop('Content')
     system_configuration = rec_config.copy()
     if content_config['Creator'] == 'FromJsonFile':
-<<<<<<< HEAD
-        with open(content_config['FilePath'], 'r') as f:  # noqa: PTH123, PLW1514, UP015
-=======
         with open(content_config['FilePath'], 'r') as f:  # noqa: PTH123, UP015
->>>>>>> f8a41d69
             content = json.load(f)
         system_configuration.update({'Content': content})
     elif content_config['Creator'] == 'LocalityGeoJSON':
         # think how users can input RecoveryResourceSupplier and Resources
         pass
-<<<<<<< HEAD
-
-=======
->>>>>>> f8a41d69
     return system_configuration
 
 
 def select_realizations_to_run(damage_input, inputRWHALE):  # noqa: N803, D103
     rlzs_num = min(
-<<<<<<< HEAD
-        [  # noqa: C419
-=======
         [
->>>>>>> f8a41d69
             item['ApplicationData']['Realizations']
             for _, item in inputRWHALE['Applications']['DL'].items()
         ]
@@ -580,27 +492,15 @@
     # Calling the main workflow method and passing the parsed arguments
     numPROC = int(wfArgs.numP)  # noqa: N816
 
-<<<<<<< HEAD
-    with open(Path(wfArgs.configJsonPath).resolve(), 'r') as f:  # noqa: PTH123, PLW1514, UP015
-        rec_config = json.load(f)
-    with open(Path(wfArgs.inputRWHALEPath).resolve(), 'r') as f:  # noqa: PTH123, PLW1514, UP015
-        inputRWHALE = json.load(f)  # noqa: N816
-
-=======
     with open(Path(wfArgs.configJsonPath).resolve(), 'r') as f:  # noqa: PTH123, UP015
         rec_config = json.load(f)
 
     with open(Path(wfArgs.inputRWHALEPath).resolve(), 'r') as f:  # noqa: PTH123, UP015
         inputRWHALE = json.load(f)  # noqa: N816
->>>>>>> f8a41d69
     run_pyrecodes(
         rec_config=rec_config,
         inputRWHALE=inputRWHALE,
         parallelType=wfArgs.parallelType,
         mpiExec=wfArgs.mpiexec,
         numPROC=numPROC,
-<<<<<<< HEAD
-    )
-=======
-    )
->>>>>>> f8a41d69
+    )
