"""authors: Dr. Frank McKenna*, Aakash Bangalore Satish*, Mukesh Kumar Ramancha, Maitreya Manoj Kurumbhati,
and Prof. J.P. Conte
affiliation: SimCenter*; University of California, San Diego

"""  # noqa: CPY001, D205, D400, INP001

import os
import shutil
<<<<<<< HEAD
import subprocess
=======
import subprocess  # noqa: S404
>>>>>>> 7cc86dc9

import numpy as np


def copytree(src, dst, symlinks=False, ignore=None):  # noqa: FBT002, D103
    if not os.path.exists(dst):  # noqa: PTH110
        os.makedirs(dst)  # noqa: PTH103
    for item in os.listdir(src):
        s = os.path.join(src, item)  # noqa: PTH118
        d = os.path.join(dst, item)  # noqa: PTH118
        if os.path.isdir(s):  # noqa: PTH112
            copytree(s, d, symlinks, ignore)
        else:
            try:
                if (
<<<<<<< HEAD
                    not os.path.exists(d)
                    or os.stat(s).st_mtime - os.stat(d).st_mtime > 1
                ):
                    shutil.copy2(s, d)
            except Exception as ex:
                msg = f"Could not copy {s}. The following error occurred: \n{ex}"
                return msg
    return "0"


def runFEM(
    particleNumber,
    parameterSampleValues,
    variables,
    workdirMain,
    log_likelihood_function,
    calibrationData,
    numExperiments,
    covarianceMatrixList,
    edpNamesList,
    edpLengthsList,
    scaleFactors,
    shiftFactors,
    workflowDriver,
):
    """
    this function runs FE model (model.tcl) for each parameter value (par)
    model.tcl should take parameter input
    model.tcl should output 'output$PN.txt' -> column vector of size 'Ny'
    """

    workdirName = "workdir." + str(particleNumber + 1)
    analysisPath = os.path.join(workdirMain, workdirName)
=======
                    not os.path.exists(d)  # noqa: PTH110
                    or os.stat(s).st_mtime - os.stat(d).st_mtime > 1  # noqa: PTH116
                ):
                    shutil.copy2(s, d)
            except Exception as ex:  # noqa: BLE001
                msg = f'Could not copy {s}. The following error occurred: \n{ex}'
                return msg  # noqa: RET504
    return '0'


def runFEM(  # noqa: N802
    particleNumber,  # noqa: N803
    parameterSampleValues,  # noqa: N803
    variables,
    workdirMain,  # noqa: N803
    log_likelihood_function,
    calibrationData,  # noqa: ARG001, N803
    numExperiments,  # noqa: ARG001, N803
    covarianceMatrixList,  # noqa: ARG001, N803
    edpNamesList,  # noqa: N803
    edpLengthsList,  # noqa: N803
    scaleFactors,  # noqa: ARG001, N803
    shiftFactors,  # noqa: ARG001, N803
    workflowDriver,  # noqa: N803
):
    """This function runs FE model (model.tcl) for each parameter value (par)
    model.tcl should take parameter input
    model.tcl should output 'output$PN.txt' -> column vector of size 'Ny'
    """  # noqa: D205, D400, D401, D404
    workdirName = 'workdir.' + str(particleNumber + 1)  # noqa: N806
    analysisPath = os.path.join(workdirMain, workdirName)  # noqa: PTH118, N806
>>>>>>> 7cc86dc9

    if os.path.isdir(analysisPath):  # noqa: PTH112
        os.chmod(os.path.join(analysisPath, workflowDriver), 0o777)  # noqa: S103, PTH101, PTH118
        shutil.rmtree(analysisPath)

<<<<<<< HEAD
    os.mkdir(analysisPath)
=======
    os.mkdir(analysisPath)  # noqa: PTH102
>>>>>>> 7cc86dc9

    # copy templatefiles
    templateDir = os.path.join(workdirMain, 'templatedir')  # noqa: PTH118, N806
    copytree(templateDir, analysisPath)

    # change to analysis directory
    os.chdir(analysisPath)

    # write input file and covariance multiplier values list
<<<<<<< HEAD
    covarianceMultiplierList = []
    parameterNames = variables["names"]
    with open("params.in", "w") as f:
        f.write("{}\n".format(len(parameterSampleValues) - len(edpNamesList)))
        for i in range(len(parameterSampleValues)):
            name = str(parameterNames[i])
            value = str(parameterSampleValues[i])
            if name.split(".")[-1] != "CovMultiplier":
                f.write("{} {}\n".format(name, value))
=======
    covarianceMultiplierList = []  # noqa: N806
    parameterNames = variables['names']  # noqa: N806
    with open('params.in', 'w') as f:  # noqa: PLW1514, PTH123
        f.write(f'{len(parameterSampleValues) - len(edpNamesList)}\n')
        for i in range(len(parameterSampleValues)):
            name = str(parameterNames[i])
            value = str(parameterSampleValues[i])
            if name.split('.')[-1] != 'CovMultiplier':
                f.write(f'{name} {value}\n')
>>>>>>> 7cc86dc9
            else:
                covarianceMultiplierList.append(parameterSampleValues[i])

    # subprocess.run(workflowDriver, stderr=subprocess.PIPE, shell=True)

<<<<<<< HEAD
    returnCode = subprocess.call(
        os.path.join(analysisPath, workflowDriver),
=======
    returnCode = subprocess.call(  # noqa: S602, N806, F841
        os.path.join(analysisPath, workflowDriver),  # noqa: PTH118
>>>>>>> 7cc86dc9
        shell=True,
        stdout=subprocess.DEVNULL,
        stderr=subprocess.STDOUT,
    )  # subprocess.check_call(workflow_run_command, shell=True, stdout=FNULL, stderr=subprocess.STDOUT)

    # Read in the model prediction
<<<<<<< HEAD
    if os.path.exists("results.out"):
        with open("results.out", "r") as f:
=======
    if os.path.exists('results.out'):  # noqa: PTH110
        with open('results.out') as f:  # noqa: PLW1514, PTH123
>>>>>>> 7cc86dc9
            prediction = np.atleast_2d(np.genfromtxt(f)).reshape((1, -1))
        preds = prediction.copy()
        os.chdir('../')
        ll = log_likelihood_function(prediction, covarianceMultiplierList)
    else:
<<<<<<< HEAD
        os.chdir("../")
=======
        os.chdir('../')
>>>>>>> 7cc86dc9
        preds = np.atleast_2d([-np.inf] * sum(edpLengthsList)).reshape((1, -1))
        ll = -np.inf

    return (ll, preds)
    return (ll, preds)<|MERGE_RESOLUTION|>--- conflicted
+++ resolved
@@ -6,11 +6,7 @@
 
 import os
 import shutil
-<<<<<<< HEAD
-import subprocess
-=======
 import subprocess  # noqa: S404
->>>>>>> 7cc86dc9
 
 import numpy as np
 
@@ -26,41 +22,6 @@
         else:
             try:
                 if (
-<<<<<<< HEAD
-                    not os.path.exists(d)
-                    or os.stat(s).st_mtime - os.stat(d).st_mtime > 1
-                ):
-                    shutil.copy2(s, d)
-            except Exception as ex:
-                msg = f"Could not copy {s}. The following error occurred: \n{ex}"
-                return msg
-    return "0"
-
-
-def runFEM(
-    particleNumber,
-    parameterSampleValues,
-    variables,
-    workdirMain,
-    log_likelihood_function,
-    calibrationData,
-    numExperiments,
-    covarianceMatrixList,
-    edpNamesList,
-    edpLengthsList,
-    scaleFactors,
-    shiftFactors,
-    workflowDriver,
-):
-    """
-    this function runs FE model (model.tcl) for each parameter value (par)
-    model.tcl should take parameter input
-    model.tcl should output 'output$PN.txt' -> column vector of size 'Ny'
-    """
-
-    workdirName = "workdir." + str(particleNumber + 1)
-    analysisPath = os.path.join(workdirMain, workdirName)
-=======
                     not os.path.exists(d)  # noqa: PTH110
                     or os.stat(s).st_mtime - os.stat(d).st_mtime > 1  # noqa: PTH116
                 ):
@@ -92,17 +53,12 @@
     """  # noqa: D205, D400, D401, D404
     workdirName = 'workdir.' + str(particleNumber + 1)  # noqa: N806
     analysisPath = os.path.join(workdirMain, workdirName)  # noqa: PTH118, N806
->>>>>>> 7cc86dc9
 
     if os.path.isdir(analysisPath):  # noqa: PTH112
         os.chmod(os.path.join(analysisPath, workflowDriver), 0o777)  # noqa: S103, PTH101, PTH118
         shutil.rmtree(analysisPath)
 
-<<<<<<< HEAD
-    os.mkdir(analysisPath)
-=======
     os.mkdir(analysisPath)  # noqa: PTH102
->>>>>>> 7cc86dc9
 
     # copy templatefiles
     templateDir = os.path.join(workdirMain, 'templatedir')  # noqa: PTH118, N806
@@ -112,17 +68,6 @@
     os.chdir(analysisPath)
 
     # write input file and covariance multiplier values list
-<<<<<<< HEAD
-    covarianceMultiplierList = []
-    parameterNames = variables["names"]
-    with open("params.in", "w") as f:
-        f.write("{}\n".format(len(parameterSampleValues) - len(edpNamesList)))
-        for i in range(len(parameterSampleValues)):
-            name = str(parameterNames[i])
-            value = str(parameterSampleValues[i])
-            if name.split(".")[-1] != "CovMultiplier":
-                f.write("{} {}\n".format(name, value))
-=======
     covarianceMultiplierList = []  # noqa: N806
     parameterNames = variables['names']  # noqa: N806
     with open('params.in', 'w') as f:  # noqa: PLW1514, PTH123
@@ -132,44 +77,28 @@
             value = str(parameterSampleValues[i])
             if name.split('.')[-1] != 'CovMultiplier':
                 f.write(f'{name} {value}\n')
->>>>>>> 7cc86dc9
             else:
                 covarianceMultiplierList.append(parameterSampleValues[i])
 
     # subprocess.run(workflowDriver, stderr=subprocess.PIPE, shell=True)
 
-<<<<<<< HEAD
-    returnCode = subprocess.call(
-        os.path.join(analysisPath, workflowDriver),
-=======
     returnCode = subprocess.call(  # noqa: S602, N806, F841
         os.path.join(analysisPath, workflowDriver),  # noqa: PTH118
->>>>>>> 7cc86dc9
         shell=True,
         stdout=subprocess.DEVNULL,
         stderr=subprocess.STDOUT,
     )  # subprocess.check_call(workflow_run_command, shell=True, stdout=FNULL, stderr=subprocess.STDOUT)
 
     # Read in the model prediction
-<<<<<<< HEAD
-    if os.path.exists("results.out"):
-        with open("results.out", "r") as f:
-=======
     if os.path.exists('results.out'):  # noqa: PTH110
         with open('results.out') as f:  # noqa: PLW1514, PTH123
->>>>>>> 7cc86dc9
             prediction = np.atleast_2d(np.genfromtxt(f)).reshape((1, -1))
         preds = prediction.copy()
         os.chdir('../')
         ll = log_likelihood_function(prediction, covarianceMultiplierList)
     else:
-<<<<<<< HEAD
-        os.chdir("../")
-=======
         os.chdir('../')
->>>>>>> 7cc86dc9
         preds = np.atleast_2d([-np.inf] * sum(edpLengthsList)).reshape((1, -1))
         ll = -np.inf
 
-    return (ll, preds)
     return (ll, preds)