<<<<<<< HEAD
import json
=======
import json  # noqa: CPY001, D100, INP001
>>>>>>> 7cc86dc9
from pathlib import Path

import numpy as np
import scipy

<<<<<<< HEAD
path_to_common_uq = Path(__file__).parent.parent / "common"
import sys
=======
path_to_common_uq = Path(__file__).parent.parent / 'common'
import sys  # noqa: E402
>>>>>>> 7cc86dc9

sys.path.append(str(path_to_common_uq))
import uq_utilities  # noqa: E402


def _update_parameters_of_normal_inverse_wishart_distribution(
    niw_prior_parameters: uq_utilities.NormalInverseWishartParameters,
    n,
    theta_bar,
    s,
):
    lambda_0 = niw_prior_parameters.lambda_scalar
    mu_0 = niw_prior_parameters.mu_vector
    nu_0 = niw_prior_parameters.nu_scalar
    psi_0 = niw_prior_parameters.psi_matrix

    lambda_n = lambda_0 + n
    mu_n = (mu_0 * lambda_0 + n * theta_bar) / lambda_n
    nu_n = nu_0 + n
    psi_n = (
        psi_0
        + s
        + lambda_0 * n / lambda_n * ((theta_bar - mu_0) @ (theta_bar - mu_0).T)
    )
    return mu_n, lambda_n, nu_n, psi_n


def _update_parameters_of_inverse_gamma_distribution(
    inverse_gamma_prior_parameters: uq_utilities.InverseGammaParameters,
    n,
    sse,
):
    alpha_n = inverse_gamma_prior_parameters.alpha_scalar + n / 2
    beta_n = inverse_gamma_prior_parameters.beta_scalar + sse / 2
    return alpha_n, beta_n


def _draw_one_sample(  # noqa: PLR0913, PLR0914, PLR0917
    sample_number,
    random_state,
    num_rv,
    num_edp,
    num_datasets,
    list_of_cholesky_decomposition_of_proposal_covariance_matrix,
    list_of_current_states,
    transformation_function,
    list_of_model_evaluation_functions,
    parallel_evaluation_function,
    function_to_evaluate,
    list_of_datasets,
    list_of_dataset_lengths,
    inverse_gamma_prior_parameters,
    list_of_unnormalized_posterior_logpdf_at_current_state,
    list_of_loglikelihood_at_current_state,
    list_of_prior_logpdf_at_current_state,
    niw_prior_parameters,
    loglikelihood_function,
    results_directory_path,
    tabular_results_file_base_name,
    current_mean_sample,
    current_cov_sample,
    list_of_current_error_variance_samples_scaled,
    num_accepts_list,
):
    prngs_rvs = uq_utilities.get_random_number_generators(
        entropy=(sample_number, random_state), num_prngs=num_rv
    )
    prngs_edps = uq_utilities.get_random_number_generators(
        entropy=(2 * sample_number, 2 * random_state), num_prngs=num_edp
    )
    prngs_algorithm = uq_utilities.get_random_number_generators(
        entropy=(3 * sample_number, 3 * random_state),
        num_prngs=num_datasets + 2,
    )
    iterable = []
    list_of_proposed_states = []
    for dataset_number in range(num_datasets):
        standard_normal_random_variates = (
            uq_utilities.get_standard_normal_random_variates(prngs_rvs)
        )
        cholesky_decomposition_of_proposal_covariance_matrix = (
            list_of_cholesky_decomposition_of_proposal_covariance_matrix[dataset_number]
        )
        move = cholesky_decomposition_of_proposal_covariance_matrix @ np.array(
            standard_normal_random_variates
        ).reshape((-1, 1))
        current_state = np.array(list_of_current_states[dataset_number]).reshape(
            (-1, 1)
        )
        proposed_state = current_state + move
        x = transformation_function(proposed_state)
        model_iterable = [0, x]
        # model_iterable = [sample_number, x]
        inputs = [
            list_of_model_evaluation_functions[dataset_number],
            model_iterable,
        ]
        iterable.append(inputs)
        list_of_proposed_states.append(proposed_state)

    list_of_model_outputs = list(
        parallel_evaluation_function(function_to_evaluate, iterable)
    )

    list_of_sse = []
    list_of_log_likelihoods = []
    list_of_log_hastings_ratios = []
    list_of_new_states = []
    list_of_parameter_samples = []
    list_of_error_variance_samples = []
    list_of_error_variance_samples_scaled = []
    list_of_logpdf_of_proposed_states = []
    list_of_log_posteriors = []
    list_of_log_likes = []
    list_of_log_priors = []

    for dataset_number, dataset in enumerate(list_of_datasets):
        proposed_state = list_of_proposed_states[dataset_number]
        prior_logpdf_at_proposed_state = uq_utilities.multivariate_normal_logpdf(
            proposed_state,
            current_mean_sample,
            current_cov_sample,
        )
        list_of_logpdf_of_proposed_states.append(prior_logpdf_at_proposed_state)
        scaled_residual = (list_of_model_outputs[dataset_number] - dataset) / np.std(
            dataset
        )
        error_variance_sample_scaled = list_of_current_error_variance_samples_scaled[
            dataset_number
        ]
        log_likelihood_at_proposed_state = loglikelihood_function(
            scaled_residual,
            error_variance_sample_scaled,
        )
        unnormalized_posterior_logpdf_at_proposed_state = (
            log_likelihood_at_proposed_state + prior_logpdf_at_proposed_state
        )
        unnormalized_posterior_logpdf_at_current_state = (
            list_of_unnormalized_posterior_logpdf_at_current_state[dataset_number]
        )
        log_hastings_ratio = (
            unnormalized_posterior_logpdf_at_proposed_state
            - unnormalized_posterior_logpdf_at_current_state
        )
        list_of_log_hastings_ratios.append(log_hastings_ratio)
        list_of_log_likelihoods.append(log_likelihood_at_proposed_state)
        standard_uniform_random_variate = prngs_algorithm[dataset_number].uniform()
        proposed_state = list_of_proposed_states[dataset_number]
        current_state = list_of_current_states[dataset_number]
        if (log_hastings_ratio >= 0) | (
            np.log(standard_uniform_random_variate) < log_hastings_ratio
        ):  # accepted proposed state
            new_state = proposed_state
            list_of_log_posteriors.append(
                unnormalized_posterior_logpdf_at_proposed_state
            )
            list_of_log_likes.append(log_likelihood_at_proposed_state)
            list_of_log_priors.append(prior_logpdf_at_proposed_state)
<<<<<<< HEAD
            num_accepts_list[dataset_number] = num_accepts_list[dataset_number] + 1
=======
            num_accepts_list[dataset_number] = num_accepts_list[dataset_number] + 1  # noqa: PLR6104
>>>>>>> 7cc86dc9
        else:
            new_state = current_state
            list_of_log_posteriors.append(
                unnormalized_posterior_logpdf_at_current_state
            )
            list_of_log_likes.append(
                list_of_loglikelihood_at_current_state[dataset_number]
            )
            list_of_log_priors.append(
                list_of_prior_logpdf_at_current_state[dataset_number]
            )
        new_state = np.array(new_state).reshape((-1, 1))
        list_of_new_states.append(new_state)
        list_of_parameter_samples.append(transformation_function(new_state).tolist())

        sse = scaled_residual @ scaled_residual
        list_of_sse.append(sse)
        n = list_of_dataset_lengths[dataset_number]
        alpha_n, beta_n = _update_parameters_of_inverse_gamma_distribution(
            inverse_gamma_prior_parameters=inverse_gamma_prior_parameters,
            n=n,
            sse=sse,
        )
        new_error_variance_sample_scaled = (
            uq_utilities.get_inverse_gamma_random_variate(
                prngs_edps[dataset_number], alpha_n, beta_n
            )
        ).item()
        list_of_error_variance_samples_scaled.append(new_error_variance_sample_scaled)
        new_error_variance_sample = np.var(dataset) * new_error_variance_sample_scaled
        list_of_error_variance_samples.append(new_error_variance_sample)

    n = num_datasets
    theta_bar = np.mean(
        np.array(list_of_new_states),
        axis=0,
    ).reshape((-1, 1))
    s = np.zeros((num_rv, num_rv))
    for new_state in list_of_new_states:
        s = s + (new_state - theta_bar) @ (new_state - theta_bar).T  # noqa: PLR6104
    mu_n, lambda_n, nu_n, psi_n = (
        _update_parameters_of_normal_inverse_wishart_distribution(
            niw_prior_parameters,
            n,
            theta_bar,
            s,
        )
    )
    updated_parameters = {}
    updated_parameters['mu_n'] = mu_n.flatten().tolist()
    updated_parameters['lambda_n'] = lambda_n
    updated_parameters['nu_n'] = nu_n
    updated_parameters['psi_n'] = psi_n.tolist()

    covariance_sample = scipy.stats.invwishart(
        df=nu_n,
        scale=psi_n,
    ).rvs(random_state=prngs_algorithm[-2])
    mean_sample = scipy.stats.multivariate_normal(
        mean=mu_n.flatten(),
        cov=covariance_sample / lambda_n,
    ).rvs(random_state=prngs_algorithm[-1])

    one_sample = {}
<<<<<<< HEAD
    one_sample["new_states"] = list_of_new_states
    one_sample["error_variances_scaled"] = list_of_error_variance_samples_scaled
    one_sample["hyper_covariance"] = covariance_sample
    one_sample["hyper_mean"] = mean_sample
=======
    one_sample['new_states'] = list_of_new_states
    one_sample['error_variances_scaled'] = list_of_error_variance_samples_scaled
    one_sample['hyper_covariance'] = covariance_sample
    one_sample['hyper_mean'] = mean_sample
>>>>>>> 7cc86dc9

    results_to_write = {}
    results_to_write['log_priors'] = list_of_logpdf_of_proposed_states
    results_to_write['log_likelihoods'] = list_of_log_likes
    results_to_write['unnormalized_log_posteriors'] = list_of_log_posteriors
    new_states_list = []
    for item in list_of_new_states:
        if isinstance(item, list):
            new_states_list.append(item)
        else:
            new_states_list.append(item.tolist())
<<<<<<< HEAD
    results_to_write["new_states"] = new_states_list
    results_to_write["error_variances_scaled"] = list_of_error_variance_samples_scaled
    results_to_write["hyper_covariance"] = covariance_sample.tolist()
    results_to_write["hyper_mean"] = mean_sample.tolist()
    results_to_write["updated_parameters_of_normal_inverse_wishart_distribution"] = (
=======
    results_to_write['new_states'] = new_states_list
    results_to_write['error_variances_scaled'] = (
        list_of_error_variance_samples_scaled
    )
    results_to_write['hyper_covariance'] = covariance_sample.tolist()
    results_to_write['hyper_mean'] = mean_sample.tolist()
    results_to_write['updated_parameters_of_normal_inverse_wishart_distribution'] = (
>>>>>>> 7cc86dc9
        updated_parameters
    )

    for dataset_number in range(num_datasets):
        x = list_of_parameter_samples[dataset_number]
        x.append(list_of_error_variance_samples[dataset_number])
        y = list_of_model_outputs[dataset_number]
        list_of_strings_to_write = []
        list_of_strings_to_write.append(f'{sample_number + 1}')  # noqa: FURB113
        list_of_strings_to_write.append(f'{dataset_number + 1}')
        x_string_list = []
        for x_val in x:
            x_string_list.append(f'{x_val}')  # noqa: PERF401
        list_of_strings_to_write.append('\t'.join(x_string_list))
        y_string_list = []
        for y_val in y:
            y_string_list.append(f'{y_val}')  # noqa: PERF401
        list_of_strings_to_write.append('\t'.join(y_string_list))

        tabular_results_file_name = (
            uq_utilities._get_tabular_results_file_name_for_dataset(  # noqa: SLF001
                tabular_results_file_base_name, dataset_number
            )
        )
        string_to_write = '\t'.join(list_of_strings_to_write) + '\n'
        uq_utilities._write_to_tabular_results_file(  # noqa: SLF001
            tabular_results_file_name, string_to_write
        )

<<<<<<< HEAD
    with open(results_directory_path / f"sample_{sample_number+1}.json", "w") as f:
=======
    with open(results_directory_path / f'sample_{sample_number + 1}.json', 'w') as f:  # noqa: PLW1514, PTH123
>>>>>>> 7cc86dc9
        json.dump(results_to_write, f, indent=4)

    return one_sample, results_to_write


def _get_tabular_results_file_name_for_hyperparameters(
    tabular_results_file_base_name,
):
    tabular_results_parent = tabular_results_file_base_name.parent
    tabular_results_stem = tabular_results_file_base_name.stem
    tabular_results_extension = tabular_results_file_base_name.suffix

    tabular_results_file = (
        tabular_results_parent
        / f'{tabular_results_stem}_hyperparameters{tabular_results_extension}'
    )
    return tabular_results_file  # noqa: RET504


def get_states_from_samples_list(samples_list, dataset_number):  # noqa: D103
    sample_values = []
    for sample_number in range(len(samples_list)):
        sample_values.append(  # noqa: PERF401
            samples_list[sample_number]['new_states'][dataset_number].flatten()
        )
    return sample_values


def tune(scale, acc_rate):
    """Tunes the scaling parameter for the proposal distribution
    according to the acceptance rate over the last tune_interval:
    Rate    Variance adaptation
    ----    -------------------
    <0.001        x 0.1
    <0.05         x 0.5
    <0.2          x 0.9
    >0.5          x 1.1
    >0.75         x 2
    >0.95         x 10
    """  # noqa: D205, D400
    if acc_rate < 0.01:  # noqa: PLR2004
        return scale * 0.01
    elif acc_rate < 0.05:  # noqa: RET505, PLR2004
        return scale * 0.1
    elif acc_rate < 0.2:  # noqa: PLR2004
        return scale * 0.5
    elif acc_rate > 0.95:  # noqa: PLR2004
        return scale * 100.0
    elif acc_rate > 0.75:  # noqa: PLR2004
        return scale * 10.0
    elif acc_rate > 0.5:  # noqa: PLR2004
        return scale * 2
    return scale


def metropolis_within_gibbs_sampler(  # noqa: C901, D103, PLR0913, PLR0914, PLR0917
    uq_inputs,
    parallel_evaluation_function,
    function_to_evaluate,
    transformation_function,
    num_rv,
    num_edp,
    list_of_model_evaluation_functions,
    list_of_datasets,
    list_of_dataset_lengths,
    list_of_current_states,
    list_of_cholesky_of_proposal_covariance_matrix,
    inverse_gamma_prior_parameters,
    loglikelihood_function,
    list_of_unnormalized_posterior_logpdf_at_current_state,
    list_of_loglikelihood_at_current_state,
    list_of_prior_logpdf_at_current_state,
    niw_prior_parameters,
    results_directory_path,
    tabular_results_file_base_name,
    rv_inputs,
    edp_inputs,
    current_mean_sample,
    current_covariance_sample,
    list_of_current_error_variance_samples_scaled,
    parent_distribution,  # noqa: ARG001
    num_accepts_list,
    proposal_scale_list,
    list_of_proposal_covariance_kernels,
):
    num_datasets = len(list_of_datasets)
    random_state = uq_inputs['Random State']
    tuning_interval = 200
    if 'Tuning Interval' in uq_inputs:
        tuning_interval = uq_inputs['Tuning Interval']
    tuning_period = 1000
<<<<<<< HEAD
    if "Tuning Period" in uq_inputs:
        tuning_period = uq_inputs["Tuning Period"]
    num_samples = uq_inputs["Sample Size"] + tuning_period
    parent_distribution_prng = uq_utilities.get_list_of_pseudo_random_number_generators(
        10 * random_state, 1
    )[0]

    initial_list_of_proposal_covariance_kernels = list_of_proposal_covariance_kernels
=======
    if 'Tuning Period' in uq_inputs:
        tuning_period = uq_inputs['Tuning Period']
    num_samples = uq_inputs['Sample Size'] + tuning_period
    parent_distribution_prng = (
        uq_utilities.get_list_of_pseudo_random_number_generators(
            10 * random_state, 1
        )[0]
    )

    initial_list_of_proposal_covariance_kernels = list_of_proposal_covariance_kernels  # noqa: F841
>>>>>>> 7cc86dc9

    for dataset_number in range(num_datasets):
        tabular_results_file_name = (
            uq_utilities._get_tabular_results_file_name_for_dataset(  # noqa: SLF001
                tabular_results_file_base_name, dataset_number
            )
        )
        rv_string_list = []
        for rv in rv_inputs:
            rv_string_list.append(rv['name'])  # noqa: PERF401
        error_var_string_list = []
        edp_string_list = []
        edp = edp_inputs[dataset_number]
        error_var_string_list.append(f'{edp["name"]}.PredictionErrorVariance')
        edp_components_list = []
        for edp_component in range(edp['length']):
            edp_components_list.append(f'{edp["name"]}_{edp_component + 1}')  # noqa: PERF401
        edp_string_list.append('\t'.join(edp_components_list))

        list_of_header_strings = []
        list_of_header_strings.append('eval_id')  # noqa: FURB113
        list_of_header_strings.append('interface')
        list_of_header_strings.append('\t'.join(rv_string_list))
        list_of_header_strings.append('\t'.join(error_var_string_list))
        list_of_header_strings.append('\t'.join(edp_string_list))
        string_to_write = '\t'.join(list_of_header_strings) + '\n'
        tabular_results_file_name.touch()
        uq_utilities._write_to_tabular_results_file(  # noqa: SLF001
            tabular_results_file_name, string_to_write
        )

    list_of_hyperparameter_header_strings = []
    list_of_hyperparameter_header_strings.append('eval_id')  # noqa: FURB113
    list_of_hyperparameter_header_strings.append('interface')
    rv_mean_string_list = []
    rv_names_list = []
    for rv in rv_inputs:
        rv_mean_string_list.append(f'mean_{rv["name"]}')
<<<<<<< HEAD
        rv_names_list.append(rv["name"])
    list_of_hyperparameter_header_strings.append("\t".join(rv_mean_string_list))
=======
        rv_names_list.append(rv['name'])
    list_of_hyperparameter_header_strings.append('\t'.join(rv_mean_string_list))
>>>>>>> 7cc86dc9
    rv_covariance_string_list = []
    for i in range(len(rv_names_list)):
        for j in range(i, len(rv_names_list)):
            rv_covariance_string_list.append(  # noqa: PERF401
                f'cov_{rv_names_list[i]}_{rv_names_list[j]}'
            )
<<<<<<< HEAD
    list_of_hyperparameter_header_strings.append("\t".join(rv_covariance_string_list))
=======
    list_of_hyperparameter_header_strings.append(
        '\t'.join(rv_covariance_string_list)
    )
>>>>>>> 7cc86dc9
    hyperparameter_header_string = (
        '\t'.join(list_of_hyperparameter_header_strings) + '\n'
    )
    hyperparameter_tabular_results_file_name = (
        _get_tabular_results_file_name_for_hyperparameters(
            tabular_results_file_base_name
        )
    )
    hyperparameter_tabular_results_file_name.touch()
    uq_utilities._write_to_tabular_results_file(  # noqa: SLF001
        hyperparameter_tabular_results_file_name,
        hyperparameter_header_string,
    )

    list_of_predictive_distribution_sample_header_strings = []
    list_of_predictive_distribution_sample_header_strings.append('eval_id')  # noqa: FURB113
    list_of_predictive_distribution_sample_header_strings.append('interface')

    list_of_predictive_distribution_sample_header_strings.append(
        '\t'.join(rv_names_list)
    )
    predictive_distribution_sample_header_string = (
        '\t'.join(list_of_predictive_distribution_sample_header_strings) + '\n'
    )
    tabular_results_file_base_name.touch()
    uq_utilities._write_to_tabular_results_file(  # noqa: SLF001
        tabular_results_file_base_name,
        predictive_distribution_sample_header_string,
    )

    samples = []
    for sample_number in range(num_samples):
        one_sample, results = _draw_one_sample(
            sample_number,
            random_state,
            num_rv,
            num_edp,
            num_datasets,
            list_of_cholesky_of_proposal_covariance_matrix,
            list_of_current_states,
            transformation_function,
            list_of_model_evaluation_functions,
            parallel_evaluation_function,
            function_to_evaluate,
            list_of_datasets,
            list_of_dataset_lengths,
            inverse_gamma_prior_parameters,
            list_of_unnormalized_posterior_logpdf_at_current_state,
            list_of_loglikelihood_at_current_state,
            list_of_prior_logpdf_at_current_state,
            niw_prior_parameters,
            loglikelihood_function,
            results_directory_path,
            tabular_results_file_base_name,
            current_mean_sample,
            current_covariance_sample,
            list_of_current_error_variance_samples_scaled,
            num_accepts_list,
        )
        samples.append(one_sample)
        list_of_current_states = one_sample['new_states']
        list_of_current_error_variance_samples_scaled = one_sample[
            'error_variances_scaled'
        ]
        current_mean_sample = one_sample['hyper_mean']
        current_covariance_sample = one_sample['hyper_covariance']

        list_of_unnormalized_posterior_logpdf_at_current_state = results[
            'unnormalized_log_posteriors'
        ]
        list_of_loglikelihood_at_current_state = results['log_likelihoods']
        list_of_prior_logpdf_at_current_state = results['log_priors']

        if (
            (sample_number >= tuning_interval)
            and (sample_number % tuning_interval == 0)
            and (sample_number <= tuning_period)
        ):
            list_of_acceptance_rates = []
            for dataset_number in range(num_datasets):
                num_accepts = num_accepts_list[dataset_number]
                acc_rate = num_accepts / tuning_interval
                list_of_acceptance_rates.append(acc_rate)
                proposal_scale = proposal_scale_list[dataset_number]
                proposal_scale = tune(proposal_scale, acc_rate)
                proposal_scale_list[dataset_number] = proposal_scale
                cov_kernel = list_of_proposal_covariance_kernels[dataset_number]
                if num_accepts > num_rv:
                    states = get_states_from_samples_list(samples, dataset_number)
                    samples_array = np.array(states[-tuning_interval:]).T
                    try:
                        cov_kernel = np.cov(samples_array)
                    except Exception as exc:  # noqa: BLE001
                        print(  # noqa: T201
                            f'Sample number: {sample_number}, dataset number:'
                            f' {dataset_number}, Exception in covariance'
                            f' calculation: {exc}'
                        )
                        cov_kernel = list_of_proposal_covariance_kernels[dataset_number]
                proposal_covariance_matrix = cov_kernel * proposal_scale
                try:
                    cholesky_of_proposal_covariance_matrix = scipy.linalg.cholesky(
                        proposal_covariance_matrix, lower=True
                    )
                except Exception as exc:  # noqa: BLE001
                    print(  # noqa: T201
                        f'Sample number: {sample_number}, dataset number:'
                        f' {dataset_number}, Exception in cholesky'
                        f' calculation: {exc}'
                    )
                    cov_kernel = list_of_proposal_covariance_kernels[dataset_number]
                    proposal_covariance_matrix = cov_kernel * proposal_scale
                    cholesky_of_proposal_covariance_matrix = scipy.linalg.cholesky(
                        proposal_covariance_matrix, lower=True
                    )
                list_of_cholesky_of_proposal_covariance_matrix[dataset_number] = (
                    cholesky_of_proposal_covariance_matrix
                )
                list_of_proposal_covariance_kernels[dataset_number] = cov_kernel
            num_accepts_list = [0] * num_datasets

            adaptivity_results = {}
<<<<<<< HEAD
            adaptivity_results["list_of_acceptance_rates"] = list_of_acceptance_rates
            adaptivity_results["proposal_scale_list"] = proposal_scale_list
            cov_kernels_list = []
            for cov_kernel in list_of_proposal_covariance_kernels:
                cov_kernels_list.append(cov_kernel.tolist())
            adaptivity_results["list_of_proposal_covariance_kernels"] = cov_kernels_list
            with open(
=======
            adaptivity_results['list_of_acceptance_rates'] = list_of_acceptance_rates
            adaptivity_results['proposal_scale_list'] = proposal_scale_list
            cov_kernels_list = []
            for cov_kernel in list_of_proposal_covariance_kernels:
                cov_kernels_list.append(cov_kernel.tolist())  # noqa: PERF401
            adaptivity_results['list_of_proposal_covariance_kernels'] = (
                cov_kernels_list
            )
            with open(  # noqa: PLW1514, PTH123
>>>>>>> 7cc86dc9
                results_directory_path.parent
                / f'adaptivity_results_{sample_number}.json',
                'w',
            ) as f:
                json.dump(adaptivity_results, f, indent=4)

        hyper_mean_string_list = []
        hyper_mean = current_mean_sample
        for val in hyper_mean:
            hyper_mean_string_list.append(f'{val}')  # noqa: PERF401
        hyper_covariance_string_list = []
        hyper_covariance = current_covariance_sample
        for i in range(len(rv_names_list)):
            for j in range(i, len(rv_names_list)):
<<<<<<< HEAD
                hyper_covariance_string_list.append(f"{hyper_covariance[i][j]}")
        list_of_hyperparameter_value_strings = []
        list_of_hyperparameter_value_strings.append(f"{sample_number+1}")
        list_of_hyperparameter_value_strings.append("0")
        list_of_hyperparameter_value_strings.append("\t".join(hyper_mean_string_list))
=======
                hyper_covariance_string_list.append(f'{hyper_covariance[i][j]}')  # noqa: PERF401
        list_of_hyperparameter_value_strings = []
        list_of_hyperparameter_value_strings.append(f'{sample_number + 1}')  # noqa: FURB113
        list_of_hyperparameter_value_strings.append('0')
        list_of_hyperparameter_value_strings.append(
            '\t'.join(hyper_mean_string_list)
        )
>>>>>>> 7cc86dc9
        list_of_hyperparameter_value_strings.append(
            '\t'.join(hyper_covariance_string_list)
        )
        hyperparameter_value_string = (
            '\t'.join(list_of_hyperparameter_value_strings) + '\n'
        )
        uq_utilities._write_to_tabular_results_file(  # noqa: SLF001
            hyperparameter_tabular_results_file_name,
            hyperparameter_value_string,
        )

    # Get mean of updated predictive distribution parameters
    mu_n = []
    lambda_n = []
    nu_n = []
    psi_n = []
    n_samples_for_mean_of_updated_predictive_distribution_parameters = int(
        1 / 5 * num_samples
    )
    for i in range(
        num_samples - n_samples_for_mean_of_updated_predictive_distribution_parameters,
        num_samples,
    ):
        with open(results_directory_path / f'sample_{i + 1}.json') as f:  # noqa: PLW1514, PTH123
            data = json.load(f)
            updated_parameters = data[
                'updated_parameters_of_normal_inverse_wishart_distribution'
            ]
            mu_n.append(updated_parameters['mu_n'])
            lambda_n.append(updated_parameters['lambda_n'])
            nu_n.append(updated_parameters['nu_n'])
            psi_n.append(updated_parameters['psi_n'])

    mu_n_mean = np.mean(np.array(mu_n), axis=0)
    lambda_n_mean = np.mean(np.array(lambda_n), axis=0)
    nu_n_mean = np.mean(np.array(nu_n), axis=0)
    psi_n_mean = np.mean(np.array(psi_n), axis=0)

    df = nu_n_mean - num_datasets + 1  # noqa: PD901
    loc = mu_n_mean
    shape = (lambda_n_mean + 1) / (lambda_n_mean * df) * psi_n_mean
    predictive_distribution = scipy.stats.multivariate_t(loc=loc, shape=shape, df=df)
    for sample_number in range(num_samples):
        sample_from_predictive_t_distribution = predictive_distribution.rvs(
            random_state=parent_distribution_prng
        )
        sample_from_predictive_distribution = transformation_function(
            sample_from_predictive_t_distribution
        )
        while np.sum(np.isfinite(sample_from_predictive_distribution)) < num_rv:
            sample_from_predictive_t_distribution = predictive_distribution.rvs(
                random_state=parent_distribution_prng
            )
            sample_from_predictive_distribution = transformation_function(
                sample_from_predictive_t_distribution
            )
        predictive_distribution_sample_values_list = []
        for val in sample_from_predictive_distribution:
            predictive_distribution_sample_values_list.append(f'{val}')  # noqa: PERF401
        list_of_predictive_distribution_sample_value_strings = []
        list_of_predictive_distribution_sample_value_strings.append(  # noqa: FURB113
            f'{sample_number + 1}'
        )
        list_of_predictive_distribution_sample_value_strings.append('0')
        list_of_predictive_distribution_sample_value_strings.append(
            '\t'.join(predictive_distribution_sample_values_list)
        )
        predictive_distribution_sample_value_string = (
<<<<<<< HEAD
            "\t".join(list_of_predictive_distribution_sample_value_strings) + "\n"
=======
            '\t'.join(list_of_predictive_distribution_sample_value_strings) + '\n'
>>>>>>> 7cc86dc9
        )
        uq_utilities._write_to_tabular_results_file(  # noqa: SLF001
            tabular_results_file_base_name,
            predictive_distribution_sample_value_string,
        )

    return samples<|MERGE_RESOLUTION|>--- conflicted
+++ resolved
@@ -1,20 +1,11 @@
-<<<<<<< HEAD
-import json
-=======
 import json  # noqa: CPY001, D100, INP001
->>>>>>> 7cc86dc9
 from pathlib import Path
 
 import numpy as np
 import scipy
 
-<<<<<<< HEAD
-path_to_common_uq = Path(__file__).parent.parent / "common"
-import sys
-=======
 path_to_common_uq = Path(__file__).parent.parent / 'common'
 import sys  # noqa: E402
->>>>>>> 7cc86dc9
 
 sys.path.append(str(path_to_common_uq))
 import uq_utilities  # noqa: E402
@@ -96,7 +87,9 @@
             uq_utilities.get_standard_normal_random_variates(prngs_rvs)
         )
         cholesky_decomposition_of_proposal_covariance_matrix = (
-            list_of_cholesky_decomposition_of_proposal_covariance_matrix[dataset_number]
+            list_of_cholesky_decomposition_of_proposal_covariance_matrix[
+                dataset_number
+            ]
         )
         move = cholesky_decomposition_of_proposal_covariance_matrix @ np.array(
             standard_normal_random_variates
@@ -173,11 +166,7 @@
             )
             list_of_log_likes.append(log_likelihood_at_proposed_state)
             list_of_log_priors.append(prior_logpdf_at_proposed_state)
-<<<<<<< HEAD
-            num_accepts_list[dataset_number] = num_accepts_list[dataset_number] + 1
-=======
             num_accepts_list[dataset_number] = num_accepts_list[dataset_number] + 1  # noqa: PLR6104
->>>>>>> 7cc86dc9
         else:
             new_state = current_state
             list_of_log_posteriors.append(
@@ -206,8 +195,12 @@
                 prngs_edps[dataset_number], alpha_n, beta_n
             )
         ).item()
-        list_of_error_variance_samples_scaled.append(new_error_variance_sample_scaled)
-        new_error_variance_sample = np.var(dataset) * new_error_variance_sample_scaled
+        list_of_error_variance_samples_scaled.append(
+            new_error_variance_sample_scaled
+        )
+        new_error_variance_sample = (
+            np.var(dataset) * new_error_variance_sample_scaled
+        )
         list_of_error_variance_samples.append(new_error_variance_sample)
 
     n = num_datasets
@@ -242,17 +235,10 @@
     ).rvs(random_state=prngs_algorithm[-1])
 
     one_sample = {}
-<<<<<<< HEAD
-    one_sample["new_states"] = list_of_new_states
-    one_sample["error_variances_scaled"] = list_of_error_variance_samples_scaled
-    one_sample["hyper_covariance"] = covariance_sample
-    one_sample["hyper_mean"] = mean_sample
-=======
     one_sample['new_states'] = list_of_new_states
     one_sample['error_variances_scaled'] = list_of_error_variance_samples_scaled
     one_sample['hyper_covariance'] = covariance_sample
     one_sample['hyper_mean'] = mean_sample
->>>>>>> 7cc86dc9
 
     results_to_write = {}
     results_to_write['log_priors'] = list_of_logpdf_of_proposed_states
@@ -264,13 +250,6 @@
             new_states_list.append(item)
         else:
             new_states_list.append(item.tolist())
-<<<<<<< HEAD
-    results_to_write["new_states"] = new_states_list
-    results_to_write["error_variances_scaled"] = list_of_error_variance_samples_scaled
-    results_to_write["hyper_covariance"] = covariance_sample.tolist()
-    results_to_write["hyper_mean"] = mean_sample.tolist()
-    results_to_write["updated_parameters_of_normal_inverse_wishart_distribution"] = (
-=======
     results_to_write['new_states'] = new_states_list
     results_to_write['error_variances_scaled'] = (
         list_of_error_variance_samples_scaled
@@ -278,7 +257,6 @@
     results_to_write['hyper_covariance'] = covariance_sample.tolist()
     results_to_write['hyper_mean'] = mean_sample.tolist()
     results_to_write['updated_parameters_of_normal_inverse_wishart_distribution'] = (
->>>>>>> 7cc86dc9
         updated_parameters
     )
 
@@ -308,11 +286,7 @@
             tabular_results_file_name, string_to_write
         )
 
-<<<<<<< HEAD
-    with open(results_directory_path / f"sample_{sample_number+1}.json", "w") as f:
-=======
     with open(results_directory_path / f'sample_{sample_number + 1}.json', 'w') as f:  # noqa: PLW1514, PTH123
->>>>>>> 7cc86dc9
         json.dump(results_to_write, f, indent=4)
 
     return one_sample, results_to_write
@@ -404,16 +378,6 @@
     if 'Tuning Interval' in uq_inputs:
         tuning_interval = uq_inputs['Tuning Interval']
     tuning_period = 1000
-<<<<<<< HEAD
-    if "Tuning Period" in uq_inputs:
-        tuning_period = uq_inputs["Tuning Period"]
-    num_samples = uq_inputs["Sample Size"] + tuning_period
-    parent_distribution_prng = uq_utilities.get_list_of_pseudo_random_number_generators(
-        10 * random_state, 1
-    )[0]
-
-    initial_list_of_proposal_covariance_kernels = list_of_proposal_covariance_kernels
-=======
     if 'Tuning Period' in uq_inputs:
         tuning_period = uq_inputs['Tuning Period']
     num_samples = uq_inputs['Sample Size'] + tuning_period
@@ -424,7 +388,6 @@
     )
 
     initial_list_of_proposal_covariance_kernels = list_of_proposal_covariance_kernels  # noqa: F841
->>>>>>> 7cc86dc9
 
     for dataset_number in range(num_datasets):
         tabular_results_file_name = (
@@ -463,26 +426,17 @@
     rv_names_list = []
     for rv in rv_inputs:
         rv_mean_string_list.append(f'mean_{rv["name"]}')
-<<<<<<< HEAD
-        rv_names_list.append(rv["name"])
-    list_of_hyperparameter_header_strings.append("\t".join(rv_mean_string_list))
-=======
         rv_names_list.append(rv['name'])
     list_of_hyperparameter_header_strings.append('\t'.join(rv_mean_string_list))
->>>>>>> 7cc86dc9
     rv_covariance_string_list = []
     for i in range(len(rv_names_list)):
         for j in range(i, len(rv_names_list)):
             rv_covariance_string_list.append(  # noqa: PERF401
                 f'cov_{rv_names_list[i]}_{rv_names_list[j]}'
             )
-<<<<<<< HEAD
-    list_of_hyperparameter_header_strings.append("\t".join(rv_covariance_string_list))
-=======
     list_of_hyperparameter_header_strings.append(
         '\t'.join(rv_covariance_string_list)
     )
->>>>>>> 7cc86dc9
     hyperparameter_header_string = (
         '\t'.join(list_of_hyperparameter_header_strings) + '\n'
     )
@@ -581,7 +535,9 @@
                             f' {dataset_number}, Exception in covariance'
                             f' calculation: {exc}'
                         )
-                        cov_kernel = list_of_proposal_covariance_kernels[dataset_number]
+                        cov_kernel = list_of_proposal_covariance_kernels[
+                            dataset_number
+                        ]
                 proposal_covariance_matrix = cov_kernel * proposal_scale
                 try:
                     cholesky_of_proposal_covariance_matrix = scipy.linalg.cholesky(
@@ -605,15 +561,6 @@
             num_accepts_list = [0] * num_datasets
 
             adaptivity_results = {}
-<<<<<<< HEAD
-            adaptivity_results["list_of_acceptance_rates"] = list_of_acceptance_rates
-            adaptivity_results["proposal_scale_list"] = proposal_scale_list
-            cov_kernels_list = []
-            for cov_kernel in list_of_proposal_covariance_kernels:
-                cov_kernels_list.append(cov_kernel.tolist())
-            adaptivity_results["list_of_proposal_covariance_kernels"] = cov_kernels_list
-            with open(
-=======
             adaptivity_results['list_of_acceptance_rates'] = list_of_acceptance_rates
             adaptivity_results['proposal_scale_list'] = proposal_scale_list
             cov_kernels_list = []
@@ -623,7 +570,6 @@
                 cov_kernels_list
             )
             with open(  # noqa: PLW1514, PTH123
->>>>>>> 7cc86dc9
                 results_directory_path.parent
                 / f'adaptivity_results_{sample_number}.json',
                 'w',
@@ -638,13 +584,6 @@
         hyper_covariance = current_covariance_sample
         for i in range(len(rv_names_list)):
             for j in range(i, len(rv_names_list)):
-<<<<<<< HEAD
-                hyper_covariance_string_list.append(f"{hyper_covariance[i][j]}")
-        list_of_hyperparameter_value_strings = []
-        list_of_hyperparameter_value_strings.append(f"{sample_number+1}")
-        list_of_hyperparameter_value_strings.append("0")
-        list_of_hyperparameter_value_strings.append("\t".join(hyper_mean_string_list))
-=======
                 hyper_covariance_string_list.append(f'{hyper_covariance[i][j]}')  # noqa: PERF401
         list_of_hyperparameter_value_strings = []
         list_of_hyperparameter_value_strings.append(f'{sample_number + 1}')  # noqa: FURB113
@@ -652,7 +591,6 @@
         list_of_hyperparameter_value_strings.append(
             '\t'.join(hyper_mean_string_list)
         )
->>>>>>> 7cc86dc9
         list_of_hyperparameter_value_strings.append(
             '\t'.join(hyper_covariance_string_list)
         )
@@ -673,7 +611,8 @@
         1 / 5 * num_samples
     )
     for i in range(
-        num_samples - n_samples_for_mean_of_updated_predictive_distribution_parameters,
+        num_samples
+        - n_samples_for_mean_of_updated_predictive_distribution_parameters,
         num_samples,
     ):
         with open(results_directory_path / f'sample_{i + 1}.json') as f:  # noqa: PLW1514, PTH123
@@ -721,11 +660,7 @@
             '\t'.join(predictive_distribution_sample_values_list)
         )
         predictive_distribution_sample_value_string = (
-<<<<<<< HEAD
-            "\t".join(list_of_predictive_distribution_sample_value_strings) + "\n"
-=======
             '\t'.join(list_of_predictive_distribution_sample_value_strings) + '\n'
->>>>>>> 7cc86dc9
         )
         uq_utilities._write_to_tabular_results_file(  # noqa: SLF001
             tabular_results_file_base_name,
