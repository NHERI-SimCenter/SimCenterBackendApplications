--- conflicted
+++ resolved
@@ -1,9 +1,4 @@
-<<<<<<< HEAD
-"""
-authors: Mukesh Kumar Ramancha, Maitreya Manoj Kurumbhati, and Prof. J.P. Conte
-=======
 """authors: Mukesh Kumar Ramancha, Maitreya Manoj Kurumbhati, and Prof. J.P. Conte
->>>>>>> 7cc86dc9
 affiliation: University of California, San Diego
 modified: Aakash Bangalore Satish, NHERI SimCenter, UC Berkeley
 """  # noqa: CPY001, D205, D400, INP001
@@ -19,11 +14,7 @@
 from runFEM import runFEM
 
 
-<<<<<<< HEAD
-def write_stage_start_info_to_logfile(
-=======
 def write_stage_start_info_to_logfile(  # noqa: D103
->>>>>>> 7cc86dc9
     logfile,
     stage_number,
     beta,
@@ -32,43 +23,23 @@
     log_evidence,
     number_of_samples,
 ):
-<<<<<<< HEAD
-    logfile.write("\n\n\t\t==========================")
-    logfile.write("\n\t\tStage number: {}".format(stage_number))
-=======
     logfile.write('\n\n\t\t==========================')
     logfile.write(f'\n\t\tStage number: {stage_number}')
->>>>>>> 7cc86dc9
     if stage_number == 0:
         logfile.write('\n\t\tSampling from prior')
         logfile.write('\n\t\tbeta = 0')
     else:
-<<<<<<< HEAD
-        logfile.write("\n\t\tbeta = %9.8g" % beta)
-    logfile.write("\n\t\tESS = %d" % effective_sample_size)
-    logfile.write("\n\t\tscalem = %.2g" % scale_factor_for_proposal_covariance)
-    logfile.write(f"\n\t\tlog-evidence = {log_evidence:<9.8g}")
-    logfile.write(
-        "\n\n\t\tNumber of model evaluations in this stage: {}".format(
-            number_of_samples
-        )
-=======
         logfile.write('\n\t\tbeta = %9.8g' % beta)  # noqa: UP031
     logfile.write('\n\t\tESS = %d' % effective_sample_size)
     logfile.write('\n\t\tscalem = %.2g' % scale_factor_for_proposal_covariance)  # noqa: UP031
     logfile.write(f'\n\t\tlog-evidence = {log_evidence:<9.8g}')
     logfile.write(
         f'\n\n\t\tNumber of model evaluations in this stage: {number_of_samples}'
->>>>>>> 7cc86dc9
     )
     logfile.flush()
     os.fsync(logfile.fileno())
 
 
-<<<<<<< HEAD
-def write_eval_data_to_logfile(
-    logfile, parallelize_MCMC, run_type, proc_count=1, MPI_size=1, stage_num=0
-=======
 def write_eval_data_to_logfile(  # noqa: D103
     logfile,
     parallelize_MCMC,  # noqa: N803
@@ -76,7 +47,6 @@
     proc_count=1,
     MPI_size=1,  # noqa: N803
     stage_num=0,
->>>>>>> 7cc86dc9
 ):
     if stage_num == 0:
         logfile.write(f'\n\n\t\tRun type: {run_type}')
@@ -84,23 +54,6 @@
         if run_type == 'runningLocal':
             if stage_num == 0:
                 logfile.write(
-<<<<<<< HEAD
-                    "\n\n\t\tCreated multiprocessing pool for runType: {}".format(
-                        run_type
-                    )
-                )
-            else:
-                logfile.write("\n\n\t\tLocal run - MCMC steps")
-            logfile.write(
-                "\n\t\t\tNumber of processors being used: {}".format(proc_count)
-            )
-        else:
-            if stage_num == 0:
-                logfile.write(
-                    "\n\n\t\tCreated mpi4py executor pool for runType: {}".format(
-                        run_type
-                    )
-=======
                     f'\n\n\t\tCreated multiprocessing pool for runType: {run_type}'
                 )
             else:
@@ -110,7 +63,6 @@
             if stage_num == 0:
                 logfile.write(
                     f'\n\n\t\tCreated mpi4py executor pool for runType: {run_type}'
->>>>>>> 7cc86dc9
                 )
             else:
                 logfile.write('\n\n\t\tRemote run - MCMC steps')
@@ -119,59 +71,21 @@
         if stage_num == 0:
             logfile.write('\n\n\t\tNot parallelized')
         else:
-<<<<<<< HEAD
-            logfile.write("\n\n\t\tLocal run - MCMC steps, not parallelized")
-        logfile.write("\n\t\t\tNumber of processors being used: {}".format(1))
-
-
-def create_headings(
-=======
             logfile.write('\n\n\t\tLocal run - MCMC steps, not parallelized')
         logfile.write(f'\n\t\t\tNumber of processors being used: {1}')
 
 
 def create_headings(  # noqa: D103
->>>>>>> 7cc86dc9
     logfile,
     model_number,
     model_parameters,
     edp_names_list,
     edp_lengths_list,
-<<<<<<< HEAD
-    writeOutputs,
-=======
     writeOutputs,  # noqa: N803
->>>>>>> 7cc86dc9
 ):
     # Create the headings, which will be the first line of the file
-    headings = "eval_id\tinterface\t"
+    headings = 'eval_id\tinterface\t'
     if model_number == 0:
-<<<<<<< HEAD
-        logfile.write("\n\t\t\tCreating headings")
-        for v in model_parameters["names"]:
-            headings += "{}\t".format(v)
-        if writeOutputs:  # create headings for outputs
-            for i, edp in enumerate(edp_names_list):
-                if edp_lengths_list[i] == 1:
-                    headings += "{}\t".format(edp)
-                else:
-                    for comp in range(edp_lengths_list[i]):
-                        headings += "{}_{}\t".format(edp, comp + 1)
-        headings += "\n"
-
-    return headings
-
-
-def get_prediction_from_workdirs(i, working_directory):
-    workdir_string = "workdir." + str(i + 1)
-    prediction = np.atleast_2d(
-        np.genfromtxt(os.path.join(working_directory, workdir_string, "results.out"))
-    ).reshape((1, -1))
-    return prediction
-
-
-def write_data_to_tab_files(
-=======
         logfile.write('\n\t\t\tCreating headings')
         for v in model_parameters['names']:
             headings += f'{v}\t'
@@ -196,7 +110,6 @@
 
 
 def write_data_to_tab_files(  # noqa: D103
->>>>>>> 7cc86dc9
     logfile,
     working_directory,
     model_number,
@@ -204,19 +117,11 @@
     edp_names_list,
     edp_lengths_list,
     number_of_samples,
-<<<<<<< HEAD
-    dataToWrite,
-    tab_file_name,
-    predictions,
-):
-    tab_file_full_path = os.path.join(working_directory, tab_file_name)
-=======
     dataToWrite,  # noqa: N803
     tab_file_name,
     predictions,
 ):
     tab_file_full_path = os.path.join(working_directory, tab_file_name)  # noqa: PTH118
->>>>>>> 7cc86dc9
     write_outputs = True
     headings = create_headings(
         logfile,
@@ -227,16 +132,6 @@
         write_outputs,
     )
 
-<<<<<<< HEAD
-    logfile.write("\n\t\t\tWriting to file {}".format(tab_file_full_path))
-    with open(tab_file_full_path, "a+") as f:
-        if model_number == 0:
-            f.write(headings)
-        for i in range(number_of_samples):
-            row_string = f"{i + 1 + number_of_samples*model_number}\t{model_number+1}\t"
-            for j in range(len(model_parameters["names"])):
-                row_string += f"{dataToWrite[i, j]}\t"
-=======
     logfile.write(f'\n\t\t\tWriting to file {tab_file_full_path}')
     with open(tab_file_full_path, 'a+') as f:  # noqa: PLW1514, PTH123
         if model_number == 0:
@@ -247,7 +142,6 @@
             )
             for j in range(len(model_parameters['names'])):
                 row_string += f'{dataToWrite[i, j]}\t'
->>>>>>> 7cc86dc9
             if write_outputs:  # write the output data
                 prediction = predictions[i, :]
                 for pred in prediction:
@@ -255,16 +149,12 @@
             row_string += '\n'
             f.write(row_string)
 
-    logfile.write("\n\t\t==========================")
+    logfile.write('\n\t\t==========================')
     logfile.flush()
     os.fsync(logfile.fileno())
 
 
-<<<<<<< HEAD
-def write_data_to_csvfile(
-=======
 def write_data_to_csvfile(  # noqa: D103
->>>>>>> 7cc86dc9
     logfile,
     total_number_of_models_in_ensemble,
     stage_number,
@@ -273,18 +163,6 @@
     data_to_write,
 ):
     logfile.write(
-<<<<<<< HEAD
-        "\n\n\t\tWriting samples from stage {} to csv file".format(stage_number - 1)
-    )
-    if total_number_of_models_in_ensemble > 1:
-        string_to_append = f"resultsStage{stage_number - 1}_Model_{model_number+1}.csv"
-    else:
-        string_to_append = f"resultsStage{stage_number - 1}.csv"
-    resultsFilePath = os.path.join(os.path.abspath(working_directory), string_to_append)
-
-    with open(resultsFilePath, "w", newline="") as csvfile:
-        csvWriter = csv.writer(csvfile)
-=======
         f'\n\n\t\tWriting samples from stage {stage_number - 1} to csv file'
     )
     if total_number_of_models_in_ensemble > 1:
@@ -300,27 +178,17 @@
 
     with open(resultsFilePath, 'w', newline='') as csvfile:  # noqa: PLW1514, PTH123
         csvWriter = csv.writer(csvfile)  # noqa: N806
->>>>>>> 7cc86dc9
         csvWriter.writerows(data_to_write)
     logfile.write(f'\n\t\t\tWrote to file {resultsFilePath}')
     # Finished writing data
 
 
-<<<<<<< HEAD
-def run_TMCMC(
-    number_of_samples,
-    number_of_chains,
-    all_distributions_list,
-    number_of_MCMC_steps,
-    max_number_of_MCMC_steps,
-=======
 def run_TMCMC(  # noqa: N802, PLR0913, PLR0917
     number_of_samples,
     number_of_chains,
     all_distributions_list,
     number_of_MCMC_steps,  # noqa: N803
     max_number_of_MCMC_steps,  # noqa: N803
->>>>>>> 7cc86dc9
     log_likelihood_function,
     model_parameters,
     working_directory,
@@ -334,16 +202,6 @@
     shift_factors,
     run_type,
     logfile,
-<<<<<<< HEAD
-    MPI_size,
-    driver_file,
-    parallelize_MCMC=True,
-    model_number=0,
-    total_number_of_models_in_ensemble=1,
-):
-    """Runs TMCMC Algorithm"""
-
-=======
     MPI_size,  # noqa: N803
     driver_file,
     parallelize_MCMC=True,  # noqa: FBT002, N803
@@ -351,20 +209,14 @@
     total_number_of_models_in_ensemble=1,
 ):
     """Runs TMCMC Algorithm"""  # noqa: D400, D401
->>>>>>> 7cc86dc9
     # Initialize (beta, effective sample size)
     beta = 0
     effective_sample_size = number_of_samples
     mytrace = []
 
     # Initialize other TMCMC variables
-<<<<<<< HEAD
-    number_of_MCMC_steps = number_of_MCMC_steps
-    adaptively_calculate_num_MCMC_steps = True
-=======
     number_of_MCMC_steps = number_of_MCMC_steps  # noqa: N806, PLW0127
     adaptively_calculate_num_MCMC_steps = True  # noqa: N806
->>>>>>> 7cc86dc9
     adaptively_scale_proposal_covariance = True
     scale_factor_for_proposal_covariance = 1  # cov scale factor
     # model_evidence = 1  # model evidence
@@ -428,11 +280,7 @@
             log_likelihoods_list.append(output[0])
             predictions_list.append(output[1])
     else:
-<<<<<<< HEAD
-        from mpi4py.futures import MPIPoolExecutor
-=======
         from mpi4py.futures import MPIPoolExecutor  # noqa: PLC0415
->>>>>>> 7cc86dc9
 
         executor = MPIPoolExecutor(max_workers=MPI_size)
         write_eval_data_to_logfile(
@@ -453,13 +301,7 @@
 
     total_number_of_model_evaluations = number_of_samples
     logfile.write(
-<<<<<<< HEAD
-        "\n\n\t\tTotal number of model evaluations so far: {}".format(
-            total_number_of_model_evaluations
-        )
-=======
         f'\n\n\t\tTotal number of model evaluations so far: {total_number_of_model_evaluations}'
->>>>>>> 7cc86dc9
     )
 
     # Write the results of the first stage to a file named dakotaTabPrior.out for quoFEM to be able to read the results
@@ -475,11 +317,7 @@
         edp_lengths_list,
         number_of_samples,
         dataToWrite=sample_values,
-<<<<<<< HEAD
-        tab_file_name="dakotaTabPrior.out",
-=======
         tab_file_name='dakotaTabPrior.out',
->>>>>>> 7cc86dc9
         predictions=prediction_values,
     )
 
@@ -523,19 +361,12 @@
 
         resampled_values = sample_values[resample_ids]
         resampled_log_likelihood_values = log_likelihood_values[resample_ids]
-<<<<<<< HEAD
-        resampled_unnormalized_posterior_pdf_values = unnormalized_posterior_pdf_values[
-            resample_ids
-        ]
-        resampled_prediction_values = np.atleast_2d(prediction_values[resample_ids, :])
-=======
         resampled_unnormalized_posterior_pdf_values = (
             unnormalized_posterior_pdf_values[resample_ids]
         )
         resampled_prediction_values = np.atleast_2d(
             prediction_values[resample_ids, :]
         )
->>>>>>> 7cc86dc9
 
         # save to trace
         # stage m: samples, likelihood, weights, next stage ESS, next stage beta, resampled samples
@@ -609,11 +440,7 @@
             for sample_num in range(number_of_samples)
         ]
 
-<<<<<<< HEAD
-        if run_type == "runningLocal":
-=======
         if run_type == 'runningLocal':
->>>>>>> 7cc86dc9
             write_eval_data_to_logfile(
                 logfile,
                 parallelize_MCMC,
@@ -638,11 +465,7 @@
             posterior_pdf_vals_list,
             num_accepts,
             all_proposals,
-<<<<<<< HEAD
-            all_PLP,
-=======
             all_PLP,  # noqa: N806
->>>>>>> 7cc86dc9
             preds_list,
         ) = zip(*results)
         # for next beta
@@ -656,21 +479,6 @@
         all_proposals = np.asarray(all_proposals)
         all_PLP = np.asarray(all_PLP)  # noqa: N806
 
-<<<<<<< HEAD
-        total_number_of_model_evaluations += number_of_model_evaluations_in_this_stage
-        logfile.write(
-            "\n\n\t\tTotal number of model evaluations so far: {}".format(
-                total_number_of_model_evaluations
-            )
-        )
-
-        # total observed acceptance rate
-        R = (
-            number_of_accepted_states_in_this_stage
-            / number_of_model_evaluations_in_this_stage
-        )
-        logfile.write(f"\n\n\t\tacceptance rate = {R:<9.6g}")
-=======
         total_number_of_model_evaluations += (
             number_of_model_evaluations_in_this_stage
         )
@@ -684,7 +492,6 @@
             / number_of_model_evaluations_in_this_stage
         )
         logfile.write(f'\n\n\t\tacceptance rate = {R:<9.6g}')
->>>>>>> 7cc86dc9
         if (
             adaptively_scale_proposal_covariance
         ):  # scale factor based on observed acceptance ratio
@@ -694,19 +501,6 @@
             adaptively_calculate_num_MCMC_steps
         ):  # Calculate Nm_steps based on observed acceptance rate
             # increase max Nmcmc with stage number
-<<<<<<< HEAD
-            number_of_MCMC_steps = min(
-                number_of_MCMC_steps + 1, max_number_of_MCMC_steps
-            )
-            logfile.write("\n\t\tadapted max MCMC steps = %d" % number_of_MCMC_steps)
-
-            acc_rate = max(1.0 / number_of_model_evaluations_in_this_stage, R)
-            number_of_MCMC_steps = min(
-                number_of_MCMC_steps,
-                1 + int(np.log(1 - 0.99) / np.log(1 - acc_rate)),
-            )
-            logfile.write("\n\t\tnext MCMC Nsteps = %d" % number_of_MCMC_steps)
-=======
             number_of_MCMC_steps = min(  # noqa: N806
                 number_of_MCMC_steps + 1, max_number_of_MCMC_steps
             )
@@ -718,9 +512,8 @@
                 1 + int(np.log(1 - 0.99) / np.log(1 - acc_rate)),
             )
             logfile.write('\n\t\tnext MCMC Nsteps = %d' % number_of_MCMC_steps)
->>>>>>> 7cc86dc9
-
-        logfile.write("\n\t\t==========================")
+
+        logfile.write('\n\t\t==========================')
 
     # save to trace
     mytrace.append(
@@ -728,15 +521,9 @@
             sample_values,
             log_likelihood_values,
             np.ones(len(weights)),
-<<<<<<< HEAD
-            "notValid",
-            1,
-            "notValid",
-=======
             'notValid',
             1,
             'notValid',
->>>>>>> 7cc86dc9
         ]
     )
 
@@ -760,22 +547,6 @@
         edp_lengths_list,
         number_of_samples,
         dataToWrite=sample_values,
-<<<<<<< HEAD
-        tab_file_name="dakotaTab.out",
-        predictions=prediction_values,
-    )
-
-    if parallelize_MCMC == "yes":
-        if run_type == "runningLocal":
-            pool.close()
-            logfile.write(
-                "\n\tClosed multiprocessing pool for runType: {}".format(run_type)
-            )
-        else:
-            executor.shutdown()
-            logfile.write(
-                "\n\tShutdown mpi4py executor pool for runType: {}".format(run_type)
-=======
         tab_file_name='dakotaTab.out',
         predictions=prediction_values,
     )
@@ -788,7 +559,6 @@
             executor.shutdown()
             logfile.write(
                 f'\n\tShutdown mpi4py executor pool for runType: {run_type}'
->>>>>>> 7cc86dc9
             )
 
     return mytrace, total_log_evidence