--- conflicted
+++ resolved
@@ -265,15 +265,11 @@
     # Evaluate log-likelihood at current samples Sm
     if run_type == 'runningLocal':
         processor_count = mp.cpu_count()
-<<<<<<< HEAD
-        if processor_count > 32:  # noqa: PLR2004
-            processor_count = 8
-=======
-        max_num_processes = 32  # max number of processes to use for multiprocessing when running locally
+
+        max_num_processes = 32  # noqa: PLR2004 max number of processes to use for multiprocessing when running locally
         if processor_count > max_num_processes:
             processor_count = 8
 
->>>>>>> 7d5a3305
         pool = Pool(processes=processor_count)
         write_eval_data_to_logfile(
             logfile,
@@ -283,10 +279,7 @@
             stage_num=stage_number,
         )
         outputs = pool.starmap(runFEM, iterables)
-<<<<<<< HEAD
-=======
-
->>>>>>> 7d5a3305
+
         # pool does not start
         # mp.set_start_method('forkserver', force=True)
         # processor_count = mp.cpu_count()
@@ -310,10 +303,7 @@
         #        stage_num=stage_number,
         #    )
         #    outputs = pool.starmap(runFEM, iterables)
-<<<<<<< HEAD
-=======
-
->>>>>>> 7d5a3305
+
         log_likelihoods_list = []
         predictions_list = []
         for output in outputs:
