--- conflicted
+++ resolved
@@ -3,15 +3,9 @@
 
 """  # noqa: CPY001, D205, D400, INP001
 
+# ======================================================================================================================
 import json
 import shlex
-
-# ======================================================================================================================
-<<<<<<< HEAD
-=======
-import json
-import shlex
->>>>>>> 7cc86dc9
 import sys
 from pathlib import Path
 
@@ -20,11 +14,7 @@
 
 
 # ======================================================================================================================
-<<<<<<< HEAD
-def main(input_args):
-=======
 def main(input_args):  # noqa: D103
->>>>>>> 7cc86dc9
     # # Initialize analysis
     # path_to_UCSD_UQ_directory = Path(input_args[2]).resolve().parent
     # path_to_working_directory = Path(input_args[3]).resolve()
@@ -46,11 +36,7 @@
 
     input_file_full_path = path_to_template_directory / input_file_name
 
-<<<<<<< HEAD
-    with open(input_file_full_path, "r", encoding="utf-8") as f:
-=======
     with open(input_file_full_path, encoding='utf-8') as f:  # noqa: PTH123
->>>>>>> 7cc86dc9
         inputs = json.load(f)
 
     uq_inputs = inputs['UQ']
