"""
authors: Mukesh Kumar Ramancha, Maitreya Manoj Kurumbhati, Prof. J.P. Conte, Aakash Bangalore Satish*
affiliation: University of California, San Diego, *SimCenter, University of California, Berkeley

"""

# ======================================================================================================================
import sys
import json
import platform
from pathlib import Path
import subprocess


# ======================================================================================================================
def main(input_args):

    # Initialize analysis
    path_to_UCSD_UQ_directory = Path(input_args[0]).resolve().parent
    path_to_working_directory = Path(input_args[1]).resolve()
    path_to_template_directory = Path(input_args[2]).resolve()
    run_type = input_args[3]  # either "runningLocal" or "runningRemote"
    driver_file_name = input_args[4]
    input_file_name = input_args[5]

    Path("dakotaTab.out").unlink(missing_ok=True)
    Path("dakotaTabPrior.out").unlink(missing_ok=True)

<<<<<<< HEAD
    with open(input_file_name, "r") as f:
=======
    input_file_full_path = path_to_template_directory / input_file_name

    with open(input_file_full_path, "r") as f:
>>>>>>> 46f3016e
        inputs = json.load(f)

    uq_inputs = inputs["UQ"]
    if uq_inputs["uqType"] == "Metropolis Within Gibbs Sampler":
        main_script = (
            path_to_UCSD_UQ_directory / "mainscript_hierarchical_bayesian.py"
        )
    else:
        main_script = path_to_UCSD_UQ_directory / "mainscript_tmcmc.py"

    if platform.system() == "Windows":
        python_command = "python"
    else:
        python_command = "python3"

    command = (
        f"'{python_command}' '{main_script}' "
        f"'{path_to_working_directory}' '{path_to_template_directory}' "
        f"{run_type} {driver_file_name} {input_file_name}"
    )
    print(command)
    try:
        result = subprocess.check_output(
            command, stderr=subprocess.STDOUT, shell=True
        )
        returnCode = 0
    except subprocess.CalledProcessError as e:
        result = e.output
        returnCode = e.returncode


# ======================================================================================================================

if __name__ == "__main__":
    input_args = sys.argv
    main(input_args)

# ======================================================================================================================<|MERGE_RESOLUTION|>--- conflicted
+++ resolved
@@ -26,13 +26,9 @@
     Path("dakotaTab.out").unlink(missing_ok=True)
     Path("dakotaTabPrior.out").unlink(missing_ok=True)
 
-<<<<<<< HEAD
-    with open(input_file_name, "r") as f:
-=======
     input_file_full_path = path_to_template_directory / input_file_name
 
     with open(input_file_full_path, "r") as f:
->>>>>>> 46f3016e
         inputs = json.load(f)
 
     uq_inputs = inputs["UQ"]
