import argparse  # noqa: CPY001, D100, INP001
import os
import platform
import shlex
import stat
<<<<<<< HEAD
import subprocess
=======
import subprocess  # noqa: S404
>>>>>>> 7cc86dc9
import sys
from pathlib import Path


def main(args):  # noqa: D103
    parser = argparse.ArgumentParser()

    parser.add_argument('--workflowInput')
    parser.add_argument('--workflowOutput')
    parser.add_argument('--driverFile')
    parser.add_argument('--runType')

    args, unknowns = parser.parse_known_args()  # noqa: F841

<<<<<<< HEAD
    if runType in ["runningLocal"]:
        if platform.system() == "Windows":
            pythonCommand = "python"
            driverFile = driverFile + ".bat"
=======
    workflowInput = args.workflowInput  # noqa: N806
    workflowOutput = args.workflowOutput  # noqa: N806, F841
    driverFile = args.driverFile  # noqa: N806
    runType = args.runType  # noqa: N806

    if runType == 'runningLocal':
        if platform.system() == 'Windows':
            pythonCommand = 'python'  # noqa: N806
            driverFile = driverFile + '.bat'  # noqa: N806, PLR6104
>>>>>>> 7cc86dc9
        else:
            pythonCommand = 'python3'  # noqa: N806

        mainScriptDir = os.path.dirname(os.path.realpath(__file__))  # noqa: PTH120, N806
        mainScript = os.path.join(mainScriptDir, 'mainscript.py')  # noqa: PTH118, N806
        templateDir = os.getcwd()  # noqa: PTH109, N806
        tmpSimCenterDir = str(Path(templateDir).parents[0])  # noqa: N806

        # Change permission of driver file
<<<<<<< HEAD
        os.chmod(driverFile, stat.S_IXUSR | stat.S_IRUSR | stat.S_IXOTH)
        st = os.stat(driverFile)
        os.chmod(driverFile, st.st_mode | stat.S_IEXEC)
        driverFile = "./" + driverFile
=======
        os.chmod(driverFile, stat.S_IXUSR | stat.S_IRUSR | stat.S_IXOTH)  # noqa: PTH101
        st = os.stat(driverFile)  # noqa: PTH116
        os.chmod(driverFile, st.st_mode | stat.S_IEXEC)  # noqa: PTH101
        driverFile = './' + driverFile  # noqa: N806
        print('WORKFLOW: ' + driverFile)  # noqa: T201
>>>>>>> 7cc86dc9

        command = (
            f'"{pythonCommand}" "{mainScript}" "{tmpSimCenterDir}"'
            f' "{templateDir}" {runType} {driverFile} {workflowInput}'
        )
        print(command)  # noqa: T201

        command_list = shlex.split(command)

<<<<<<< HEAD
        err_file = Path(tmpSimCenterDir) / "UCSD_UQ.err"
=======
        result = subprocess.run(  # noqa: S603, UP022
            command_list,
            stdout=subprocess.PIPE,
            stderr=subprocess.PIPE,
            check=True,
            text=True,
        )

        err_file = Path(tmpSimCenterDir) / 'UCSD_UQ.err'
>>>>>>> 7cc86dc9
        err_file.touch()

        try:
            result = subprocess.run(command_list, capture_output=True, text=True)
            result.check_returncode()
        except subprocess.CalledProcessError:
<<<<<<< HEAD
            with open(err_file, "a") as f:
                f.write(f"ERROR: {result.stderr}")
=======
            with open(err_file, 'a') as f:  # noqa: PLW1514, PTH123
                f.write(f'ERROR: {result.stderr}\n\n')
                f.write(f'The command was: {result.args}\n\n')
                f.write(f'The return code was: {result.returncode}\n\n')
                f.write(f'The output of the command was: {result.stdout}\n\n')
>>>>>>> 7cc86dc9


if __name__ == '__main__':
    main(sys.argv[1:])<|MERGE_RESOLUTION|>--- conflicted
+++ resolved
@@ -3,11 +3,7 @@
 import platform
 import shlex
 import stat
-<<<<<<< HEAD
-import subprocess
-=======
 import subprocess  # noqa: S404
->>>>>>> 7cc86dc9
 import sys
 from pathlib import Path
 
@@ -22,12 +18,6 @@
 
     args, unknowns = parser.parse_known_args()  # noqa: F841
 
-<<<<<<< HEAD
-    if runType in ["runningLocal"]:
-        if platform.system() == "Windows":
-            pythonCommand = "python"
-            driverFile = driverFile + ".bat"
-=======
     workflowInput = args.workflowInput  # noqa: N806
     workflowOutput = args.workflowOutput  # noqa: N806, F841
     driverFile = args.driverFile  # noqa: N806
@@ -37,7 +27,6 @@
         if platform.system() == 'Windows':
             pythonCommand = 'python'  # noqa: N806
             driverFile = driverFile + '.bat'  # noqa: N806, PLR6104
->>>>>>> 7cc86dc9
         else:
             pythonCommand = 'python3'  # noqa: N806
 
@@ -47,18 +36,11 @@
         tmpSimCenterDir = str(Path(templateDir).parents[0])  # noqa: N806
 
         # Change permission of driver file
-<<<<<<< HEAD
-        os.chmod(driverFile, stat.S_IXUSR | stat.S_IRUSR | stat.S_IXOTH)
-        st = os.stat(driverFile)
-        os.chmod(driverFile, st.st_mode | stat.S_IEXEC)
-        driverFile = "./" + driverFile
-=======
         os.chmod(driverFile, stat.S_IXUSR | stat.S_IRUSR | stat.S_IXOTH)  # noqa: PTH101
         st = os.stat(driverFile)  # noqa: PTH116
         os.chmod(driverFile, st.st_mode | stat.S_IEXEC)  # noqa: PTH101
         driverFile = './' + driverFile  # noqa: N806
         print('WORKFLOW: ' + driverFile)  # noqa: T201
->>>>>>> 7cc86dc9
 
         command = (
             f'"{pythonCommand}" "{mainScript}" "{tmpSimCenterDir}"'
@@ -68,35 +50,20 @@
 
         command_list = shlex.split(command)
 
-<<<<<<< HEAD
-        err_file = Path(tmpSimCenterDir) / "UCSD_UQ.err"
-=======
-        result = subprocess.run(  # noqa: S603, UP022
-            command_list,
-            stdout=subprocess.PIPE,
-            stderr=subprocess.PIPE,
-            check=True,
-            text=True,
-        )
-
         err_file = Path(tmpSimCenterDir) / 'UCSD_UQ.err'
->>>>>>> 7cc86dc9
         err_file.touch()
 
         try:
-            result = subprocess.run(command_list, capture_output=True, text=True)
+            result = subprocess.run(
+                command_list,
+                capture_output=True,
+                text=True,
+                check=False,
+            )
             result.check_returncode()
         except subprocess.CalledProcessError:
-<<<<<<< HEAD
-            with open(err_file, "a") as f:
-                f.write(f"ERROR: {result.stderr}")
-=======
             with open(err_file, 'a') as f:  # noqa: PLW1514, PTH123
-                f.write(f'ERROR: {result.stderr}\n\n')
-                f.write(f'The command was: {result.args}\n\n')
-                f.write(f'The return code was: {result.returncode}\n\n')
-                f.write(f'The output of the command was: {result.stdout}\n\n')
->>>>>>> 7cc86dc9
+                f.write(f'ERROR: {result.stderr}')
 
 
 if __name__ == '__main__':
