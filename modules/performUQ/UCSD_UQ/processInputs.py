--- conflicted
+++ resolved
@@ -5,47 +5,6 @@
 import stat
 import subprocess  # noqa: S404
 
-<<<<<<< HEAD
-if __name__ == "__main__":
-
-    parser = argparse.ArgumentParser()
-
-    parser.add_argument("--workflowInput")
-    parser.add_argument("--workflowOutput")
-    parser.add_argument("--driverFile")
-    parser.add_argument("--runType")
-
-    args, unknowns = parser.parse_known_args()
-
-    inputFile = args.workflowInput
-    runType = args.runType
-    workflowDriver = args.driverFile
-    outputFile = args.workflowOutput
-
-    cwd = os.getcwd()
-    workdir_main = str(Path(cwd).parents[0])
-
-    # mainScriptPath = inputArgs[0]
-    # tmpSimCenterDir = inputArgs[1]
-    # templateDir = inputArgs[2]
-    # runType = inputArgs[3]  # either "runningLocal" or "runningRemote"
-
-    mainScriptPath = os.path.dirname(os.path.realpath(__file__))
-    templateDir = cwd
-    tmpSimCenterDir = str(Path(cwd).parents[0])
-
-    # Change permission of workflow driver
-    if platform.system() != "Windows":
-        workflowDriverFile = os.path.join(templateDir, workflowDriver)
-        if runType in ["runningLocal"]:
-            os.chmod(
-                workflowDriverFile,
-                stat.S_IWUSR | stat.S_IXUSR | stat.S_IRUSR | stat.S_IXOTH,
-            )
-        st = os.stat(workflowDriverFile)
-        os.chmod(workflowDriverFile, st.st_mode | stat.S_IEXEC)
-        pythonCommand = "python3"
-=======
 if __name__ == '__main__':
     parser = argparse.ArgumentParser()
 
@@ -84,7 +43,6 @@
         st = os.stat(workflowDriverFile)  # noqa: PTH116
         os.chmod(workflowDriverFile, st.st_mode | stat.S_IEXEC)  # noqa: PTH101
         pythonCommand = 'python3'  # noqa: N816
->>>>>>> 7cc86dc9
 
     else:
         pythonCommand = 'python'  # noqa: N816
@@ -92,41 +50,15 @@
 
     if runType == 'runningLocal':
         # Get path to python from dakota.json file
-<<<<<<< HEAD
-        dakotaJsonFile = os.path.join(os.path.abspath(templateDir), inputFile)
-        with open(dakotaJsonFile, "r") as f:
-            jsonInputs = json.load(f)
-=======
         dakotaJsonFile = os.path.join(os.path.abspath(templateDir), inputFile)  # noqa: PTH100, PTH118, N816
         with open(dakotaJsonFile) as f:  # noqa: PLW1514, PTH123
             jsonInputs = json.load(f)  # noqa: N816
->>>>>>> 7cc86dc9
 
         if 'python' in jsonInputs.keys():  # noqa: SIM118
             pythonCommand = jsonInputs['python']  # noqa: N816
 
         # Get the path to the mainscript.py of TMCMC
         #        mainScriptDir = os.path.split(mainScriptPath)[0]
-<<<<<<< HEAD
-        mainScript = os.path.join(mainScriptPath, "mainscript.py")
-        command = "{} {} {} {} {} {} {}".format(
-            pythonCommand,
-            mainScript,
-            tmpSimCenterDir,
-            templateDir,
-            runType,
-            workflowDriver,
-            inputFile,
-        )
-        try:
-            result = subprocess.check_output(
-                command, stderr=subprocess.STDOUT, shell=True
-            )
-            returnCode = 0
-        except subprocess.CalledProcessError as e:
-            result = e.output
-            returnCode = e.returncode
-=======
         mainScript = os.path.join(mainScriptPath, 'mainscript.py')  # noqa: PTH118, N816
         command = f'{pythonCommand} {mainScript} {tmpSimCenterDir} {templateDir} {runType} {workflowDriver} {inputFile}'
         try:
@@ -136,5 +68,4 @@
             returnCode = 0  # noqa: N816
         except subprocess.CalledProcessError as e:
             result = e.output
-            returnCode = e.returncode  # noqa: N816
->>>>>>> 7cc86dc9
+            returnCode = e.returncode  # noqa: N816