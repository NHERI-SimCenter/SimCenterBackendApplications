"""@author: Mukesh, Maitreya, Conte, Aakash"""  # noqa: CPY001, D400, INP001

import numpy as np
from scipy import stats


class Dist:  # noqa: D101
    def __init__(self, dist_name, params=None, moments=None, data=None):
        self.dist_name = dist_name
        self.params = params
        self.moments = moments
        self.data = data
        if (params is None) and (moments is None) and (data is None):
            raise RuntimeError(  # noqa: TRY003
                'Atleast one of parameters, moments, or data must be specified when creating a random variable'  # noqa: EM101
            )


class Uniform:  # noqa: D101
    # Method with in this uniform class
    def __init__(
        self,
        lower,
        upper,
    ):  # method receives instance as first argument automatically
        # the below are the instance variables
        self.lower = lower
        self.upper = upper

    # Method to generate random numbers
    def generate_rns(self, N):  # noqa: N803, D102
        return (self.upper - self.lower) * np.random.rand(N) + self.lower

    # Method to compute log of the pdf at x
    def log_pdf_eval(self, x):  # noqa: D102
        if (x - self.upper) * (x - self.lower) <= 0:
            lp = np.log(1 / (self.upper - self.lower))
        else:
            lp = -np.inf
        return lp


class Halfnormal:  # noqa: D101
    def __init__(self, sig):
        self.sig = sig

    def generate_rns(self, N):  # noqa: N803, D102
        return self.sig * np.abs(np.random.randn(N))

    def log_pdf_eval(self, x):  # noqa: D102
        if x >= 0:
            lp = (
                -np.log(self.sig)
                + 0.5 * np.log(2 / np.pi)
                - ((x * x) / (2 * self.sig * self.sig))
            )
        else:
            lp = -np.inf
        return lp


class Normal:  # noqa: D101
    def __init__(self, mu, sig):
        self.mu = mu
        self.sig = sig

    def generate_rns(self, N):  # noqa: N803, D102
        return self.sig * np.random.randn(N) + self.mu

    def log_pdf_eval(self, x):  # noqa: D102
        lp = (
            -0.5 * np.log(2 * np.pi)
            - np.log(self.sig)
            - 0.5 * (((x - self.mu) / self.sig) ** 2)
        )
        return lp  # noqa: RET504


class TrunNormal:  # noqa: D101
    def __init__(self, mu, sig, a, b):
        self.mu = mu
        self.sig = sig
        self.a = a
        self.b = b

    def generate_rns(self, N):  # noqa: N803, D102
        return stats.truncnorm(
            (self.a - self.mu) / self.sig,
            (self.b - self.mu) / self.sig,
            loc=self.mu,
            scale=self.sig,
        ).rvs(N)

    def log_pdf_eval(self, x):  # noqa: D102
        lp = stats.truncnorm(
            (self.a - self.mu) / self.sig,
            (self.b - self.mu) / self.sig,
            loc=self.mu,
            scale=self.sig,
        ).logpdf(x)
        return lp  # noqa: RET504


class mvNormal:  # noqa: D101
    def __init__(self, mu, E):  # noqa: N803
        self.mu = mu
        self.E = E
        self.d = len(mu)
        self.logdetE = np.log(np.linalg.det(self.E))
        self.Einv = np.linalg.inv(E)

    def generate_rns(self, N):  # noqa: N803, D102
        return np.random.multivariate_normal(self.mu, self.E, N)

    def log_pdf_eval(self, x):  # noqa: D102
        xc = x - self.mu
        return (
            -(0.5 * self.d * np.log(2 * np.pi))
            - (0.5 * self.logdetE)
            - (0.5 * np.transpose(xc) @ self.Einv @ xc)
        )


class InvGamma:  # noqa: D101
    def __init__(self, a, b):
        self.a = a
        self.b = b
        self.dist = stats.invgamma(self.a, scale=self.b)

    def generate_rns(self, N):  # noqa: N803, D102
        return self.dist.rvs(size=N)

    def log_pdf_eval(self, x):  # noqa: D102
        return self.dist.logpdf(x)


class BetaDist:  # noqa: D101
    def __init__(self, alpha, beta, lowerbound, upperbound):
        self.alpha = alpha
        self.beta = beta
        self.lowerbound = lowerbound
        self.upperbound = upperbound
        self.dist = stats.beta(
            self.alpha, self.beta, self.lowerbound, self.upperbound
        )

    def generate_rns(self, N):  # noqa: N803, D102
        return self.dist.rvs(size=N)

    def log_pdf_eval(self, x):  # noqa: D102
        return self.dist.logpdf(x)


class LogNormDist:  # noqa: D101
    def __init__(self, mu, sigma):
        # self.sigma = np.sqrt(np.log(zeta**2/lamda**2 + 1))
        # self.mu = np.log(lamda) - 1/2*self.sigma**2
        self.s = sigma
        self.loc = 0
        self.scale = np.exp(mu)
        self.dist = stats.lognorm(s=self.s, loc=self.loc, scale=self.scale)

    def generate_rns(self, N):  # noqa: N803, D102
        return self.dist.rvs(size=N)

    def log_pdf_eval(self, x):  # noqa: D102
        return self.dist.logpdf(x)


class GumbelDist:  # noqa: D101
    def __init__(self, alpha, beta):
        self.alpha = alpha
        self.beta = beta
        self.dist = stats.gumbel_r(loc=self.beta, scale=(1 / self.alpha))

    def generate_rns(self, N):  # noqa: N803, D102
        return self.dist.rvs(size=N)

    def log_pdf_eval(self, x):  # noqa: D102
        return self.dist.logpdf(x)


class WeibullDist:  # noqa: D101
    def __init__(self, shape, scale):
        self.shape = shape
        self.scale = scale
        self.dist = stats.weibull_min(c=self.shape, scale=self.scale)

    def generate_rns(self, N):  # noqa: N803, D102
        return self.dist.rvs(size=N)

    def log_pdf_eval(self, x):  # noqa: D102
        return self.dist.logpdf(x)


class ExponentialDist:  # noqa: D101
    def __init__(self, lamda):
        self.lamda = lamda
        self.scale = 1 / self.lamda
        self.dist = stats.expon(scale=self.scale)

    def generate_rns(self, N):  # noqa: N803, D102
        return self.dist.rvs(size=N)

    def log_pdf_eval(self, x):  # noqa: D102
        return self.dist.logpdf(x)


class TruncatedExponentialDist:  # noqa: D101
    def __init__(self, lamda, lower, upper):
        self.lower = lower
        self.upper = upper
        self.lamda = lamda
        self.scale = 1 / self.lamda
        self.loc = self.lower
        self.b = (self.upper - self.lower) / self.scale
        self.dist = stats.truncexpon(b=self.b, loc=self.loc, scale=self.scale)

    def generate_rns(self, N):  # noqa: N803, D102
        return self.dist.rvs(size=N)

    def log_pdf_eval(self, x):  # noqa: D102
        return self.dist.logpdf(x)


class GammaDist:  # noqa: D101
    def __init__(self, k, lamda):
        self.k = k
        self.lamda = lamda
        self.alpha = k
        self.beta = lamda
        self.scale = 1 / self.beta
        self.dist = stats.gamma(a=self.alpha, scale=self.scale)

    def generate_rns(self, N):  # noqa: N803, D102
        return self.dist.rvs(size=N)

    def log_pdf_eval(self, x):  # noqa: D102
        return self.dist.logpdf(x)


class ChiSquareDist:  # noqa: D101
    def __init__(self, k):
        self.k = k
        self.dist = stats.chi2(k=self.k)

    def generate_rns(self, N):  # noqa: N803, D102
        return self.dist.rvs(size=N)

    def log_pdf_eval(self, x):  # noqa: D102
        return self.dist.logpdf(x)


class DiscreteDist:  # noqa: D101
    def __init__(self, values, weights):
        self.values = values
        self.weights = weights
        self.probabilities = self.weights / np.sum(self.weights)
        self.log_probabilities = np.log(self.weights) - np.log(np.sum(self.weights))
        self.rng = np.random.default_rng()

    def generate_rns(self, N):  # noqa: N803, D102
        return self.rng.choice(self.values, N, p=self.probabilities)

    def U2X(self, u):  # noqa: N802, D102
        cumsum_prob = np.cumsum(self.probabilities)
        cumsum_prob = np.insert(cumsum_prob, 0, 0)
        cumsum_prob = cumsum_prob[:-1]
        x = np.zeros_like(u)
        for i, u_comp in enumerate(u):
            cdf_val = stats.norm.cdf(u_comp)
            x[i] = self.values[np.where(cumsum_prob <= cdf_val)[0][-1]]
        return x

    def log_pdf_eval(self, u):  # noqa: D102
        x = self.U2X(u)
        lp = np.zeros_like(x)
        for i, x_comp in enumerate(x):
            lp[i] = self.log_probabilities[np.where(self.values == x_comp)]
        return lp


<<<<<<< HEAD
class ConstantInteger:
    def __init__(self, value) -> None:
        self.value = value

    def generate_rns(self, N):
        return np.array([self.value for _ in range(N)], dtype=int)

    def log_pdf_eval(self, x):
=======
class ConstantInteger:  # noqa: D101
    def __init__(self, value) -> None:
        self.value = value

    def generate_rns(self, N):  # noqa: N803, D102
        return np.array([self.value for _ in range(N)], dtype=int)

    def log_pdf_eval(self, x):  # noqa: ARG002, D102, PLR6301
>>>>>>> 7cc86dc9
        return 0.0<|MERGE_RESOLUTION|>--- conflicted
+++ resolved
@@ -280,16 +280,6 @@
         return lp
 
 
-<<<<<<< HEAD
-class ConstantInteger:
-    def __init__(self, value) -> None:
-        self.value = value
-
-    def generate_rns(self, N):
-        return np.array([self.value for _ in range(N)], dtype=int)
-
-    def log_pdf_eval(self, x):
-=======
 class ConstantInteger:  # noqa: D101
     def __init__(self, value) -> None:
         self.value = value
@@ -298,5 +288,4 @@
         return np.array([self.value for _ in range(N)], dtype=int)
 
     def log_pdf_eval(self, x):  # noqa: ARG002, D102, PLR6301
->>>>>>> 7cc86dc9
         return 0.0