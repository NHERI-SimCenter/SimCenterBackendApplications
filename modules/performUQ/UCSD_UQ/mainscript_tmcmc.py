"""authors: Mukesh Kumar Ramancha, Maitreya Manoj Kurumbhati, Prof. J.P. Conte, Aakash Bangalore Satish*
affiliation: University of California, San Diego, *SimCenter, University of California, Berkeley

"""  # noqa: INP001, D205, D400

# ======================================================================================================================
import os
import sys
import time
from typing import TextIO

import numpy as np
from calibration_utilities import (
    CalDataPreparer,
    CovarianceMatrixPreparer,
    DataTransformer,
    LogLikelihoodHandler,
    createLogFile,
    make_distributions,
    syncLogFile,
)
from parseData import parseDataFunction
from runTMCMC import run_TMCMC

# ======================================================================================================================


def computeModelPosteriorProbabilities(modelPriorProbabilities, modelEvidences):  # noqa: N802, N803, D103
    denominator = np.dot(modelPriorProbabilities, modelEvidences)
    return modelPriorProbabilities * modelEvidences / denominator


def computeModelPosteriorProbabilitiesUsingLogEvidences(  # noqa: N802, D103
    modelPriorProbabilities,  # noqa: N803
    modelLogEvidences,  # noqa: N803
):
    deltas = modelLogEvidences - np.min(modelLogEvidences)
    denominator = np.dot(modelPriorProbabilities, np.exp(deltas))
    return modelPriorProbabilities * np.exp(deltas) / denominator


# ======================================================================================================================


class TMCMC_Data:  # noqa: D101
    def __init__(
        self,
        mainscriptPath: str,  # noqa: N803
        workdirMain: str,  # noqa: N803
        runType: str,  # noqa: N803
        workflowDriver: str,  # noqa: N803
        logFile: TextIO,  # noqa: N803
        numBurnInSteps: int = 10,  # noqa: N803
    ) -> None:
        self.mainscriptPath = mainscriptPath
        self.workdirMain = workdirMain
        self.runType = runType
        self.workflowDriver = workflowDriver
        self.logFile = logFile

        self.MPI_size = self.getMPI_size()
        self.parallelizeMCMC = True

        self.recommendedNumChains = 50
        self.numBurnInSteps = numBurnInSteps
        self.numSkipSteps = 1

    def getMPI_size(self):  # noqa: N802, D102
        if self.runType == 'runningRemote':
            from mpi4py import MPI

            self.comm = MPI.COMM_WORLD
            self.MPI_size = self.comm.Get_size()

    def updateUQInfo(self, numberOfSamples, seedVal):  # noqa: N802, N803, D102
        self.numberOfSamples = numberOfSamples
        self.seedVal = seedVal

    def findNumProcessorsAvailable(self):  # noqa: N802, D102
        if self.runType == 'runningLocal':
            import multiprocessing as mp

            self.numProcessors = mp.cpu_count()
        elif self.runType == 'runningRemote':
            from mpi4py import MPI

            self.comm = MPI.COMM_WORLD
            self.numProcessors = self.comm.Get_size()
        else:
            self.numProcessors = 1

    def getNumChains(self, numberOfSamples, runType, numProcessors):  # noqa: N802, N803, D102
        if runType == 'runningLocal':
            self.numChains = int(min(numProcessors, self.recommendedNumChains))
        elif runType == 'runningRemote':
            self.numChains = int(max(numProcessors, self.recommendedNumChains))
        else:
            self.numChains = self.recommendedNumChains

        self.numChains = max(self.numChains, numberOfSamples)

    def getNumStepsPerChainAfterBurnIn(self, numParticles, numChains):  # noqa: N802, N803, D102
        self.numStepsAfterBurnIn = (
            int(np.ceil(numParticles / numChains)) * self.numSkipSteps
        )
        # self.numStepsPerChain = numBurnInSteps + numStepsAfterBurnIn


# ======================================================================================================================


# ======================================================================================================================
def main(input_args):  # noqa: D103
    t1 = time.time()

    # Initialize analysis
    # mainscript_path = os.path.abspath(input_args[0])
    # working_directory = os.path.abspath(input_args[1])
    # template_directory = os.path.abspath(input_args[2])
    # run_type = input_args[3]  # either "runningLocal" or "runningRemote"
    # driver_file = input_args[4]
    # input_json_filename = input_args[5]

    mainscript_path = os.path.abspath(__file__)  # noqa: PTH100
    working_directory = os.path.abspath(input_args[0])  # noqa: PTH100
    template_directory = os.path.abspath(input_args[1])  # noqa: PTH100
    run_type = input_args[2]  # either "runningLocal" or "runningRemote"
    driver_file = input_args[3]
    input_json_filename = input_args[4]

    logfile_name = 'logFileTMCMC.txt'
    logfile = createLogFile(where=working_directory, logfile_name=logfile_name)

    # Remove dakotaTab and dakotaTabPrior files if they already exist in the working directory
    try:
        os.remove('dakotaTab.out')  # noqa: PTH107
        os.remove('dakotTabPrior.out')  # noqa: PTH107
    except OSError:
        pass

    # # ================================================================================================================

    # Process input json file
    # input_json_filename_full_path = os.path.join(os.path.abspath(template_directory), input_json_filename)
    input_json_filename_full_path = input_json_filename
    logfile.write('\n\n==========================')
    logfile.write(f'\nParsing the json input file {input_json_filename_full_path}')
    (
        number_of_samples,
        seed_value,
        calibration_data_filename,
<<<<<<< HEAD
=======
        loglikelihood_module,
        write_outputs,
>>>>>>> a2a67de6
        variables_list,
        edp_names_list,
        edp_lengths_list,
        models_dict,
        total_number_of_models_in_ensemble,
    ) = parseDataFunction(
        input_json_filename_full_path,
        logfile,
        working_directory,
        os.path.dirname(mainscript_path),  # noqa: PTH120
    )
    syncLogFile(logfile)

    # # ================================================================================================================

    # Initialize TMCMC object
    tmcmc_data_instance = TMCMC_Data(
        mainscript_path,
        working_directory,
        run_type,
        driver_file,
        logfile,
        numBurnInSteps=4,
    )
    tmcmc_data_instance.updateUQInfo(number_of_samples, seed_value)
    tmcmc_data_instance.findNumProcessorsAvailable()
    tmcmc_data_instance.getNumChains(
        number_of_samples, run_type, tmcmc_data_instance.numProcessors
    )
    tmcmc_data_instance.getNumStepsPerChainAfterBurnIn(
        number_of_samples, tmcmc_data_instance.numChains
    )

    # # ================================================================================================================

    # Read calibration data
    data_preparer_instance = CalDataPreparer(
        working_directory,
        template_directory,
        calibration_data_filename,
        edp_names_list,
        edp_lengths_list,
        logfile,
    )
    calibration_data, number_of_experiments = (
        data_preparer_instance.getCalibrationData()
    )

    # # ================================================================================================================

    # Transform the data depending on the option chosen by the user
    transformation = 'absMaxScaling'
    data_transformer_instance = DataTransformer(
        transformStrategy=transformation, logFile=logfile
    )

    scale_factors, shift_factors = (
        data_transformer_instance.computeScaleAndShiftFactors(
            calibration_data, edp_lengths_list
        )
    )
    logfile.write('\n\n\tThe scale and shift factors computed are: ')
    for j in range(len(edp_names_list)):
        logfile.write(
            f'\n\t\tEDP: {edp_names_list[j]}, scale factor: {scale_factors[j]}, shift factor: {shift_factors[j]}'
        )

    transformed_calibration_data = data_transformer_instance.transformData()
    logfile.write(
        f'\n\nThe transformed calibration data: \n{transformed_calibration_data}'
    )

    # ======================================================================================================================
    # Process covariance matrix options
    cov_matrix_options_instance = CovarianceMatrixPreparer(
        transformed_calibration_data,
        edp_lengths_list,
        edp_names_list,
        working_directory,
        number_of_experiments,
        logfile,
        run_type,
    )
    defaultErrorVariances = cov_matrix_options_instance.getDefaultErrorVariances()  # noqa: N806, F841
    covariance_matrix_list = cov_matrix_options_instance.createCovarianceMatrix()

    # ======================================================================================================================
    # Get log-likelihood function
    LL_Handler = LogLikelihoodHandler(  # noqa: N806
        data=transformed_calibration_data,
        covariance_matrix_blocks_list=covariance_matrix_list,
        list_of_data_segment_lengths=edp_lengths_list,
        list_of_scale_factors=scale_factors,
        list_of_shift_factors=shift_factors,
        workdir_main=working_directory,
        full_path_to_tmcmc_code_directory=mainscript_path,
        log_likelihood_file_name='loglike_script.py',
    )
    log_likelihood_function = LL_Handler.evaluate_log_likelihood

    # ======================================================================================================================
    # Start TMCMC workflow
    logfile.write('\n\n==========================')
    logfile.write('\nSetting up the TMCMC algorithm')

    # sys.path.append(workdirMain)
    logfile.write(f'\n\tResults path: {working_directory}')

    # number of particles: Np
    number_of_samples = tmcmc_data_instance.numberOfSamples
    logfile.write(f'\n\tNumber of particles: {number_of_samples}')

    # number of max MCMC steps
    number_of_MCMC_steps = (  # noqa: N806
        tmcmc_data_instance.numBurnInSteps + tmcmc_data_instance.numStepsAfterBurnIn
    )
    max_number_of_MCMC_steps = 10  # noqa: N806
    logfile.write(f'\n\tNumber of MCMC steps in first stage: {number_of_MCMC_steps}')
    logfile.write(
        f'\n\tMax. number of MCMC steps in any stage: {max_number_of_MCMC_steps}'
    )

    syncLogFile(logfile)

    # ======================================================================================================================
    # Initialize variables to store prior model probability and evidence
    model_prior_probabilities = np.ones((len(variables_list),)) / len(variables_list)
    model_evidences = np.ones_like(model_prior_probabilities)

    logfile.write('\n\n==========================')
    logfile.write('\nLooping over each model')
    # For each model:
    for model_number, parameters_of_model in enumerate(variables_list):
        logfile.write('\n\n\t==========================')
        logfile.write(f'\n\tStarting analysis for model {model_number + 1}')
        logfile.write('\n\t==========================')

        # Assign probability distributions to the parameters of the model
        logfile.write('\n\t\tAssigning probability distributions to the parameters')
        all_distributions_list = make_distributions(variables=parameters_of_model)

        # Run the Algorithm
        logfile.write('\n\n\t==========================')
        logfile.write('\n\tRunning the TMCMC algorithm')
        logfile.write('\n\t==========================')

        # set the seed
        np.random.seed(tmcmc_data_instance.seedVal)
        logfile.write(f'\n\tSeed: {tmcmc_data_instance.seedVal}')

        syncLogFile(logfile)

        mytrace, log_evidence = run_TMCMC(
            number_of_samples,
            number_of_samples,
            all_distributions_list,
            number_of_MCMC_steps,
            max_number_of_MCMC_steps,
            # loglikelihood_module.log_likelihood,
            log_likelihood_function,
            parameters_of_model,
            working_directory,
            tmcmc_data_instance.seedVal,
            transformed_calibration_data,
            number_of_experiments,
            covariance_matrix_list,
            edp_names_list,
            edp_lengths_list,
            scale_factors,
            shift_factors,
            run_type,
            logfile,
            tmcmc_data_instance.MPI_size,
            driver_file,
            tmcmc_data_instance.parallelizeMCMC,
            model_number,
            total_number_of_models_in_ensemble,
        )
        logfile.write('\n\n\t==========================')
        logfile.write('\n\tTMCMC algorithm finished running')
        logfile.write('\n\t==========================')

        syncLogFile(logfile)

        logfile.write('\n\n\t==========================')
        logfile.write('\n\tStarting post-processing')

        # Compute model evidence
        logfile.write('\n\n\t\tComputing the model evidence')
        # evidence = 1
        # for i in range(len(mytrace)):
        #     Wm = mytrace[i][2]
        #     evidence *= np.mean(Wm)
        # logfile.write("\n\t\t\tModel evidence: {:g}".format(evidence))
        evidence = np.exp(log_evidence)
        logfile.write(f'\n\t\t\tModel evidence: {evidence:g}')
        logfile.write(f'\n\t\t\tModel log_evidence: {log_evidence:g}')

        syncLogFile(logfile)

        logfile.write('\n\n\t==========================')
        logfile.write('\n\tPost processing finished')
        logfile.write('\n\t==========================')

        syncLogFile(logfile)

        # Delete Analysis Folders

        # for analysisNumber in range(0, Np):
        #     stringToAppend = ("workdir." + str(analysisNumber + 1))
        #     analysisLocation = os.path.join(workdirMain, stringToAppend)
        #     # analysisPath = Path(analysisLocation)
        #     analysisPath = os.path.abspath(analysisLocation)
        #     shutil.rmtree(analysisPath)

        model_evidences[model_number] = evidence

        logfile.write('\n\n\t==========================')
        logfile.write(f'\n\tCompleted analysis for model {model_number + 1}')
        logfile.write('\n\t==========================')

        syncLogFile(logfile)

    modelPosteriorProbabilities = computeModelPosteriorProbabilities(  # noqa: N806
        model_prior_probabilities, model_evidences
    )

    logfile.write('\n\n==========================')
    logfile.write('\nFinished looping over each model')
    logfile.write('\n==========================\n')

    logfile.write('\nThe posterior model probabilities are:')
    for model_number in range(len(variables_list)):
        logfile.write(
            f'\nModel number {model_number + 1}: {modelPosteriorProbabilities[model_number] * 100:15g}%'
        )

    # ======================================================================================================================
    logfile.write('\nUCSD_UQ engine workflow complete!\n')
    logfile.write(f'\nTime taken: {(time.time() - t1) / 60:0.2f} minutes\n\n')

    syncLogFile(logfile)

    logfile.close()

    if run_type == 'runningRemote':
        tmcmc_data_instance.comm.Abort(0)

    # ======================================================================================================================


# ======================================================================================================================

if __name__ == '__main__':
    inputArgs = sys.argv  # noqa: N816
    main(inputArgs)

# ======================================================================================================================<|MERGE_RESOLUTION|>--- conflicted
+++ resolved
@@ -149,11 +149,6 @@
         number_of_samples,
         seed_value,
         calibration_data_filename,
-<<<<<<< HEAD
-=======
-        loglikelihood_module,
-        write_outputs,
->>>>>>> a2a67de6
         variables_list,
         edp_names_list,
         edp_lengths_list,
