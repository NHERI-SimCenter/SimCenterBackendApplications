--- conflicted
+++ resolved
@@ -21,40 +21,37 @@
         json = my_file.read()
         model = Model.parse_raw(json)
 
-<<<<<<< HEAD
-    inputFile = args.inputFile   # JSON FILE information from GUI
-    workflow_driver = args.workflow_driver
-    runType = args.runType
-    osType = args.osType
+    # inputFile = args.inputFile   # JSON FILE information from GUI
+    # workflow_driver = args.workflow_driver
+    # runType = args.runType
+    # osType = args.osType
     
-    # Step 1: Read the JSON file
-    with open(inputFile, "r") as f:
-        data = json.load(f)
+    # # Step 1: Read the JSON file
+    # with open(inputFile, "r") as f:
+    #     data = json.load(f)
     
-    uq_data = data["UQ"]
-    rv_data = data["randomVariables"]
-    fem_data = data["Applications"]["FEM"]
-    edp_data = data["EDP"]
+    # uq_data = data["UQ"]
+    # rv_data = data["randomVariables"]
+    # fem_data = data["Applications"]["FEM"]
+    # edp_data = data["EDP"]
     
-    cwd = os.getcwd()
-    templateDir = cwd
-    with open(os.path.join(templateDir, "UQpyAnalysis.py"), "w") as f:
-        pass
+    # cwd = os.getcwd()
+    # templateDir = cwd
+    # with open(os.path.join(templateDir, "UQpyAnalysis.py"), "w") as f:
+    #     pass
     
-    # f.write("from UQpy import PythonModel\n")
-    # f.write("from UQpy.distributions import *\n")
-    # f.write("from UQpy.reliability import SubsetSimulation\n")
-    # f.write("from UQpy.run_model.RunModel import RunModel\n")
-    # f.write("from UQpy.sampling import ModifiedMetropolisHastings, Stretch, MetropolisHastings\n")
-    # f.write("distributionRV = []\n")
-    # f.write("num_of_rves = len(RVdata)\n")
-    # f.write("for i in range(num_rves):\n")
-    #     f.write("nameRV.append(RVdata[i]["name"])\n")
-    #     f.write("if RVdata[i]["distribution"] == 'Normal':\n")
-    #         f.write("distributionRV.append(Normal(loc={0}, scale={1}))".format(rv_data[i]["scaleparam"], rv_data[i]["shapeparam"]))
-    #         #distributionRV.append(Normal(loc=RVdata[i]["scaleparam"], scale=RVdata[i]["shapeparam"])) # check variance 
-=======
->>>>>>> 37648f52
+    # # f.write("from UQpy import PythonModel\n")
+    # # f.write("from UQpy.distributions import *\n")
+    # # f.write("from UQpy.reliability import SubsetSimulation\n")
+    # # f.write("from UQpy.run_model.RunModel import RunModel\n")
+    # # f.write("from UQpy.sampling import ModifiedMetropolisHastings, Stretch, MetropolisHastings\n")
+    # # f.write("distributionRV = []\n")
+    # # f.write("num_of_rves = len(RVdata)\n")
+    # # f.write("for i in range(num_rves):\n")
+    # #     f.write("nameRV.append(RVdata[i]["name"])\n")
+    # #     f.write("if RVdata[i]["distribution"] == 'Normal':\n")
+    # #         f.write("distributionRV.append(Normal(loc={0}, scale={1}))".format(rv_data[i]["scaleparam"], rv_data[i]["shapeparam"]))
+    # #         #distributionRV.append(Normal(loc=RVdata[i]["scaleparam"], scale=RVdata[i]["shapeparam"])) # check variance 
 
     marginals_code = 'marginals = JointIndependent(['
     for distribution in model.randomVariables:
