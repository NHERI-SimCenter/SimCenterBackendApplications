# written: UQ team @ SimCenter

# import functions for Python 2.X support
from __future__ import division, print_function
import sys
if sys.version.startswith('2'): 
    range=xrange
    string_types = basestring
else:
    string_types = str

import shutil
import json
import os
import stat
import sys
import platform
from subprocess import Popen, PIPE
from pathlib import Path
import subprocess
import argparse
import click

@click.command()
@click.option("--workflowInput", required=True, help="Path to JSON file containing the details of FEM and UQ tools.")
@click.option("--workflowOutput", required=True, help="Path to JSON file containing the details for post-processing.")
@click.option("--driverFile", required=True, help="ASCII file containing the details on how to run the FEM application.")
@click.option("--runType", required=True, type=click.Choice(['runningLocal','runningRemote']))
def main(workflowinput, workflowoutput, driverfile, runtype):
    # with open(inputFile, "r") as f:
    #     data = json.load(f)
    python = sys.executable

    # run on local computer
    osType = platform.system()
    if runtype in ['runningLocal',]:
        if (sys.platform == 'darwin' or sys.platform == "linux" or sys.platform == "linux2"):
            osType = 'Linux'
<<<<<<< HEAD

        else:
            workflowDriver = workflowDriver + ".bat"            
            osType = 'Windows'  
    
    elif runType in ['runningRemote',]:
        osType = 'Linux'     

    python = sys.executable   
=======
        else:
            workflowDriver = workflowDriver + ".bat"            
            osType = 'Windows'
    elif runtype in ['runningRemote',]:
        osType = 'Linux'        
>>>>>>> 37648f52
        
    cwd = os.getcwd()
    templateDir = cwd
    tmpSimCenterDir = str(Path(cwd).parents[0])
    thisScriptDir = os.path.dirname(os.path.realpath(__file__))


    os.chmod("{}/preprocessUQpy.py".format(thisScriptDir),  stat.S_IWUSR | stat.S_IXUSR | stat.S_IRUSR | stat.S_IXOTH)
    # 1. Create the python script
<<<<<<< HEAD
    preprocessorCommand = "'{} {}/preprocessUQpy.py' --workflowInput {} --driverFile {} --runType {} --osType {}".format(python, thisScriptDir,
                                                                        inputFile,
                                                                        workflowDriver,
                                                                        runType,
                                                                        osType)

    res = subprocess.Popen(preprocessorCommand, shell=True).wait()
    with open("preprocessResult.txt", "w") as f:
        f.write(str(res))
=======
    preprocessorCommand = "{} '{}/preprocessUQpy.py' --workflowInput {} --driverFile {} --runType {} --osType {}".format(python, thisScriptDir,
                                                                        workflowinput,
                                                                        driverfile,
                                                                        runtype,
                                                                        osType)
    print(preprocessorCommand)
    subprocess.Popen(preprocessorCommand, shell=True).wait()
>>>>>>> 37648f52
        
    if runtype in ['runningLocal']:
        os.chmod(driverfile,  stat.S_IWUSR | stat.S_IXUSR | stat.S_IRUSR | stat.S_IXOTH)
    
    
    
    # 2. Run the python script
    UQpycommand = python + " UQpyAnalysis.py"
        
    #Change permission of workflow driver
    st = os.stat(driverfile)
    os.chmod(driverfile, st.st_mode | stat.S_IEXEC)

    # copy the analysis Python script created by UQpy to the main working dir for the structure
    shutil.move("UQpyAnalysis.py", "../")
        
    # change dir to the main working dir for the structure
    os.chdir("../")
        
    if runtype in ['runningLocal']:
    
        print('running UQpy: ', UQpycommand)
        try:
            result = subprocess.check_output(UQpycommand, stderr=subprocess.STDOUT, shell=True)
            returncode = 0
        except subprocess.CalledProcessError as e:
            result = e.output
            returncode = e.returncode

if __name__ == '__main__':
    main()            <|MERGE_RESOLUTION|>--- conflicted
+++ resolved
@@ -36,23 +36,11 @@
     if runtype in ['runningLocal',]:
         if (sys.platform == 'darwin' or sys.platform == "linux" or sys.platform == "linux2"):
             osType = 'Linux'
-<<<<<<< HEAD
-
-        else:
-            workflowDriver = workflowDriver + ".bat"            
-            osType = 'Windows'  
-    
-    elif runType in ['runningRemote',]:
-        osType = 'Linux'     
-
-    python = sys.executable   
-=======
         else:
             workflowDriver = workflowDriver + ".bat"            
             osType = 'Windows'
     elif runtype in ['runningRemote',]:
         osType = 'Linux'        
->>>>>>> 37648f52
         
     cwd = os.getcwd()
     templateDir = cwd
@@ -62,7 +50,6 @@
 
     os.chmod("{}/preprocessUQpy.py".format(thisScriptDir),  stat.S_IWUSR | stat.S_IXUSR | stat.S_IRUSR | stat.S_IXOTH)
     # 1. Create the python script
-<<<<<<< HEAD
     preprocessorCommand = "'{} {}/preprocessUQpy.py' --workflowInput {} --driverFile {} --runType {} --osType {}".format(python, thisScriptDir,
                                                                         inputFile,
                                                                         workflowDriver,
@@ -72,15 +59,6 @@
     res = subprocess.Popen(preprocessorCommand, shell=True).wait()
     with open("preprocessResult.txt", "w") as f:
         f.write(str(res))
-=======
-    preprocessorCommand = "{} '{}/preprocessUQpy.py' --workflowInput {} --driverFile {} --runType {} --osType {}".format(python, thisScriptDir,
-                                                                        workflowinput,
-                                                                        driverfile,
-                                                                        runtype,
-                                                                        osType)
-    print(preprocessorCommand)
-    subprocess.Popen(preprocessorCommand, shell=True).wait()
->>>>>>> 37648f52
         
     if runtype in ['runningLocal']:
         os.chmod(driverfile,  stat.S_IWUSR | stat.S_IXUSR | stat.S_IRUSR | stat.S_IXOTH)
