--- conflicted
+++ resolved
@@ -209,11 +209,9 @@
         command_line = f"{pythonEXE} {dakotaScript} --workflowInput sc_dakota_plom.json --driverFile {os.path.splitext(self.workflow_driver)[0]} --workflowOutput EDP.json --runType {runType}"
         print(command_line)
         # run command
-<<<<<<< HEAD
-=======
+
         dakotaTabPath = os.path.join(self.work_dir,"dakotaTab.out")
         print(dakotaTabPath)
->>>>>>> b4e95dae
 
         try:
             #os.system(command_line)
