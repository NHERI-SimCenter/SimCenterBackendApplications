import copy
import glob
import json
import math
import os
import pickle
import random
import shutil
import subprocess
import sys
import time
import warnings
from copy import deepcopy

import matplotlib

file_dir = os.path.dirname(__file__)
sys.path.append(file_dir)

from UQengine import UQengine

# import pip installed modules

try:
    moduleName = "emukit"
    import emukit.multi_fidelity as emf
    from emukit.model_wrappers.gpy_model_wrappers import GPyMultiOutputWrapper
    from emukit.multi_fidelity.convert_lists_to_array import (
        convert_x_list_to_array,
        convert_xy_lists_to_arrays,
    )

    moduleName = "pyDOE"
    from pyDOE import lhs

    moduleName = "GPy"
    import GPy as GPy

    moduleName = "scipy"
    from scipy.stats import lognorm, norm

    moduleName = "numpy"
    import numpy as np

    moduleName = "UQengine"
    # from utilities import run_FEM_batch, errorLog
    error_tag = False  # global variable
except:
    error_tag = True
    print("Failed to import module:" + moduleName)


## Main function


def main(inputArgs):
    gp = surrogate(inputArgs)


class surrogate(UQengine):
    def __init__(self, inputArgs):
        super(surrogate, self).__init__(inputArgs)
        t_init = time.time()

        if error_tag == True:
            if self.os_type.lower().startswith("win"):
                msg = (
                    "Failed to load python module ["
                    + moduleName
                    + "]. Go to <File-Preference-Python> and reset the path."
                )
            else:
                msg = (
                    "Failed to load python module ["
                    + moduleName
                    + "]. Did you forget <pip3 install nheri_simcenter --upgrade>?"
                )
            self.exit(msg)

        self.cleanup_workdir()
        self.create_errLog()

        #
        # Read Json File
        #

        self.readJson()

        #
        # Create GP wrapper
        #

        self.create_gp_model()

        #
        # run DoE
        #
        self.train_surrogate(t_init)

        #
        # save model
        #

        self.save_model("SimGpModel")

    def readJson(self):

        try:
            with open(self.work_dir + "/templatedir/" + self.inputFile) as f:
                dakotaJson = json.load(f)
        except ValueError:
            msg = "invalid json format - dakota.json"
            self.exit(msg)
        if dakotaJson["UQ_Method"]["uqType"] != "Train GP Surrogate Model":
            msg = (
                "UQ type inconsistency : user wanted <"
                + dakotaJson["UQ_Method"]["uqType"]
                + "> but we called <Global Surrogate Modeling> program"
            )
            self.exit(msg)

        surrogateJson = dakotaJson["UQ_Method"]["surrogateMethodInfo"]

        #
        #  common for all surrogate options
        #

        self.rv_name = list()
        x_dim = 0

        for rv in dakotaJson["randomVariables"]:
            self.rv_name += [rv["name"]]
            x_dim += 1

        self.g_name = list()
        y_dim = 0
        for g in dakotaJson["EDP"]:
            # scalar
            if g["length"] == 1:
                self.g_name += [g["name"]]
                y_dim += 1
            # vector
            else:
                for nl in range(g["length"]):
                    self.g_name += ["{}_{}".format(g["name"], nl + 1)]
                    y_dim += 1

        if x_dim == 0:
            msg = "Error reading json: RV is empty"
            self.exit(msg)

        if y_dim == 0:
            msg = "Error reading json: EDP(QoI) is empty"
            self.exit(msg)

        do_predictive = False
        automate_doe = False

        self.x_dim = x_dim
        self.y_dim = y_dim
        self.do_predictive = do_predictive

        try:
            self.do_parallel = surrogateJson["parallelExecution"]
        except:
            self.do_parallel = True

        if self.do_parallel:
            self.n_processor, self.pool = self.make_pool()
            self.cal_interval = self.n_processor
        else:
            self.n_processor = 1
            self.pool = 0
            self.cal_interval = 5
        print("self.cal_interval : {}".format(self.cal_interval))

        #
        #  Advanced
        #

        self.do_logtransform = surrogateJson["logTransform"]
        self.kernel = surrogateJson["kernel"]
        self.do_linear = surrogateJson["linear"]
        self.nugget_opt = surrogateJson["nuggetOpt"]

        if surrogateJson["advancedOpt"]:
            try:
                self.nuggetVal = np.array(
                    json.loads("[{}]".format(surrogateJson["nuggetString"]))
                )
            except json.decoder.JSONDecodeError:
                msg = "Error reading json: improper format of nugget values/bounds. Provide nugget values/bounds of each QoI with comma delimiter"
                self.exit(msg)

            if self.nuggetVal.shape[0] != self.y_dim and self.nuggetVal.shape[0] != 0:
                msg = "Error reading json: Number of nugget quantities ({}) does not match # QoIs ({})".format(
                    self.nuggetVal.shape[0], self.y_dim
                )
                self.exit(msg)

            if self.nugget_opt == "Fixed Values":
                for Vals in self.nuggetVal:
                    if not np.isscalar(Vals):
                        msg = "Error reading json: provide nugget values of each QoI with comma delimiter"
                        self.exit(msg)

            elif self.nugget_opt == "Fixed Bounds":
                for Bous in self.nuggetVal:
                    if np.isscalar(Bous):
                        msg = "Error reading json: provide nugget bounds of each QoI in brackets with comma delimiter, e.g. [0.0,1.0],[0.0,2.0],..."
                        self.exit(msg)
                    elif isinstance(Bous, list):
                        msg = "Error reading json: provide both lower and upper bounds of nugget"
                        self.exit(msg)
                    elif Bous.shape[0] != 2:
                        msg = "Error reading json: provide nugget bounds of each QoI in brackets with comma delimiter, e.g. [0.0,1.0],[0.0,2.0],..."
                        self.exit(msg)
                    elif Bous[0] > Bous[1]:
                        msg = "Error reading json: the lower bound of a nugget value should be smaller than its upper bound"
                        self.exit(msg)
        else:
            pass
            # use default
            # self.do_logtransform = False
            # self.kernel = 'Matern 5/2'
            # self.do_linear = False
            # self.nugget_opt = "optimize"

        # Save model information
        if (surrogateJson["method"] == "Sampling and Simulation") or (
            surrogateJson["method"] == "Import Data File"
        ):
            self.do_mf = False
            self.modelInfoHF = model_info(
                surrogateJson,
                dakotaJson["randomVariables"],
                self.work_dir,
                x_dim,
                y_dim,
                self.errfile,
                self.n_processor,
                idx=0,
            )
            self.modelInfoLF = model_info(
                surrogateJson,
                dakotaJson["randomVariables"],
                self.work_dir,
                x_dim,
                y_dim,
                self.errfile,
                self.n_processor,
                idx=-1,
            )  # NONE model
        elif surrogateJson["method"] == "Import Multi-fidelity Data File":
            self.do_mf = True
            self.modelInfoHF = model_info(
                surrogateJson["highFidelity"],
                dakotaJson["randomVariables"],
                self.work_dir,
                x_dim,
                y_dim,
                self.errfile,
                self.n_processor,
                idx=1,
            )
            self.modelInfoLF = model_info(
                surrogateJson["lowFidelity"],
                dakotaJson["randomVariables"],
                self.work_dir,
                x_dim,
                y_dim,
                self.errfile,
                self.n_processor,
                idx=2,
            )
        else:
            msg = 'Error reading json: select among "Import Data File", "Sampling and Simulation" or "Import Multi-fidelity Data File"'
            self.exit(msg)

        if self.modelInfoHF.is_model:
            self.ll = self.modelInfoHF.ll
            self.doe_method = self.modelInfoHF.doe_method
            self.thr_NRMSE = self.modelInfoHF.thr_NRMSE
            self.thr_t = self.modelInfoHF.thr_t
        elif self.modelInfoLF.is_model:
            self.ll = self.modelInfoLF.ll
            self.doe_method = self.modelInfoLF.doe_method
            self.thr_NRMSE = self.modelInfoLF.thr_NRMSE
            self.thr_t = self.modelInfoLF.thr_t
        elif self.modelInfoHF.is_data:
            self.ll = self.modelInfoHF.ll
            self.doe_method = self.modelInfoLF.doe_method  # whatever.
            self.thr_NRMSE = self.modelInfoLF.thr_NRMSE  # whatever.
            self.thr_t = self.modelInfoLF.thr_t  # whatever.
        else:
            self.ll = self.modelInfoLF.ll  # whatever.
            self.doe_method = self.modelInfoLF.doe_method  # whatever.
            self.thr_NRMSE = self.modelInfoLF.thr_NRMSE  # whatever.
            self.thr_t = self.modelInfoLF.thr_t  # whatever.

        self.modelInfoHF.runIdx = 0
        self.modelInfoLF.runIdx = 0
        if self.modelInfoHF.is_model and self.modelInfoLF.is_model:
            self.doeIdx = "HFLF"
            self.modelInfoHF.runIdx = 1
            self.modelInfoLF.runIdx = 2
            self.cal_interval = 1
        elif not self.modelInfoHF.is_model and self.modelInfoLF.is_model:
            self.doeIdx = "LF"
        elif self.modelInfoHF.is_model and not self.modelInfoLF.is_model:
            self.doeIdx = "HF"
        else:
            self.doeIdx = "HF"  # whatever.

        #
        # For later use..
        #
        # self.femInfo = dakotaJson["fem"]
        # surrogateJson["fem"] = dakotaJson["fem"]

        self.rvName = []
        self.rvDist = []
        self.rvVal = []
        for nx in range(x_dim):
            rvInfo = dakotaJson["randomVariables"][nx]
            self.rvName = self.rvName + [rvInfo["name"]]
            self.rvDist = self.rvDist + [rvInfo["distribution"]]
            if self.modelInfoHF.is_model:
                self.rvVal = self.rvVal + [
                    (rvInfo["upperbound"] + rvInfo["lowerbound"]) / 2
                ]
            elif self.modelInfoHF.is_data:
                self.rvVal = self.rvVal + [np.mean(self.modelInfoHF.X_existing[:, nx])]
            else:
                self.rvVal = [0] * self.x_dim

    def create_gp_model(self):
        kernel = self.kernel
        x_dim = self.x_dim
        y_dim = self.y_dim

        # choose kernel
        if kernel == "Radial Basis":
            kr = GPy.kern.RBF(input_dim=x_dim, ARD=True)
        elif kernel == "Exponential":
            kr = GPy.kern.Exponential(input_dim=x_dim, ARD=True)
        elif kernel == "Matern 3/2":
            kr = GPy.kern.Matern32(input_dim=x_dim, ARD=True)
        elif kernel == "Matern 5/2":
            kr = GPy.kern.Matern52(input_dim=x_dim, ARD=True)
        else:
<<<<<<< HEAD
            msg = 'Error running SimCenterUQ - Kernel name <{}> not supported'.format(kernel)
            self.exit(msg)
=======
            msg = "Error running SimCenterUQ - Kernel name <{}> not supported".format(
                kernel
            )
            self.self.exit(msg)
>>>>>>> 8b00e505
        if self.do_linear:
            kr = kr + GPy.kern.Linear(input_dim=x_dim, ARD=True)

        X_dummy = np.zeros((1, x_dim))
        Y_dummy = np.zeros((1, y_dim))
        # for single fidelity case
        if not self.do_mf:
            kg = kr
            self.m_list = list()
            for i in range(y_dim):
                self.m_list = self.m_list + [
                    GPy.models.GPRegression(
                        X_dummy, Y_dummy, kernel=kg.copy(), normalizer=True
                    )
                ]
                for parname in self.m_list[i].parameter_names():
                    if parname.endswith("lengthscale"):
                        exec("self.m_list[i]." + parname + "=self.ll")

        # for multi fidelity case
        else:
            kgs = emf.kernels.LinearMultiFidelityKernel([kr.copy(), kr.copy()])
            X_list, Y_list = emf.convert_lists_to_array.convert_xy_lists_to_arrays(
                [X_dummy, X_dummy], [Y_dummy, Y_dummy]
            )

            self.m_list = list()
            for i in range(y_dim):
                self.m_list = self.m_list + [
                    GPyMultiOutputWrapper(
                        emf.models.GPyLinearMultiFidelityModel(
                            X_list, Y_list, kernel=kgs.copy(), n_fidelities=2
                        ),
                        2,
                        n_optimization_restarts=15,
                    )
                ]

        self.x_dim = x_dim
        self.y_dim = y_dim

        self.nc1 = min(200 * x_dim, 2000)  # candidate points
        self.nq = min(200 * x_dim, 2000)  # integration points

    def predict(self, m_tmp, X):

        if not self.do_mf:

            if all(m_tmp.Y == np.mean(m_tmp.Y, axis=0)):
                return m_tmp.Y[0], 0  # if response is constant - just return constant
            else:
                return m_tmp.predict(X)
        else:

            idxHF = np.argwhere(m_tmp.gpy_model.X[:, -1] == 0)
            if all(m_tmp.gpy_model.Y == np.mean(m_tmp.gpy_model.Y[idxHF, :], axis=0)):
                return (
                    m_tmp.gpy_model.Y[0],
                    0,
                )  # if high-fidelity response is constant - just return constant
            else:
                X_list = convert_x_list_to_array([X, X])
                X_list_h = X_list[X.shape[0] :]
                return m_tmp.predict(X_list_h)

    def set_XY(self, m_tmp, X_hf, Y_hf, X_lf=float("nan"), Y_lf=float("nan")):

        if self.do_logtransform:
            if np.min(Y_hf) < 0:
<<<<<<< HEAD
                msg = 'Error running SimCenterUQ - Response contains negative values. Please uncheck the log-transform option in the UQ tab'
                self.exit(msg)
=======
                msg = "Error running SimCenterUQ - Response contains negative values. Please uncheck the log-transform option in the UQ tab"
                self.self.exit(msg)
>>>>>>> 8b00e505
            Y_hfs = np.log(Y_hf)
        else:
            Y_hfs = Y_hf

        if self.do_logtransform and self.do_mf:
            if np.min(Y_lf) < 0:
<<<<<<< HEAD
                msg = 'Error running SimCenterUQ - Response contains negative values. Please uncheck the log-transform option in the UQ tab'
                self.exit(msg)
=======
                msg = "Error running SimCenterUQ - Response contains negative values. Please uncheck the log-transform option in the UQ tab"
                self.self.exit(msg)
>>>>>>> 8b00e505
            Y_lfs = np.log(Y_lf)
        else:
            Y_lfs = Y_lf

        # # below is dummy
        # if np.all(np.isnan(X_lf)) and np.all(np.isnan(Y_lf)):
        #     X_lf = self.X_lf
        #     Y_lfs = self.Y_lf

        if not self.do_mf:
            m_tmp.set_XY(X_hf, Y_hfs)
        else:
            (
                X_list_tmp,
                Y_list_tmp,
            ) = emf.convert_lists_to_array.convert_xy_lists_to_arrays(
                [X_hf, X_lf], [Y_hfs, Y_lfs]
            )
            m_tmp.set_data(X=X_list_tmp, Y=Y_list_tmp)

        return m_tmp

    def setNugget(self, m_tmp, nugget_opt_tmp, ny):

        if not self.do_mf:
            if nugget_opt_tmp == "Optimize":
                m_tmp["Gaussian_noise.variance"].unfix()
            elif nugget_opt_tmp == "Fixed Values":
                m_tmp["Gaussian_noise.variance"].constrain_fixed(self.nuggetVal[ny])
            elif nugget_opt_tmp == "Fixed Bounds":
                m_tmp["Gaussian_noise.variance"].constrain_bounded(
                    self.nuggetVal[ny][0], self.nuggetVal[ny][1]
                )
            elif nugget_opt_tmp == "Zero":
                m_tmp["Gaussian_noise.variance"].constrain_fixed(0)

        if self.do_mf:
            # TODO: is this right?
            if nugget_opt_tmp == "Optimize":
                m_tmp.gpy_model.mixed_noise.Gaussian_noise.unfix()
                m_tmp.gpy_model.mixed_noise.Gaussian_noise_1.unfix()

            elif nugget_opt_tmp == "Fixed Values":
                # m_tmp.gpy_model.mixed_noise.Gaussian_noise.constrain_fixed(self.nuggetVal[ny])
                # m_tmp.gpy_model.mixed_noise.Gaussian_noise_1.constrain_fixed(self.nuggetVal[ny])
<<<<<<< HEAD
                msg = 'Currently Nugget Fixed Values option is not supported'
                self.exit(msg)
=======
                msg = "Currently Nugget Fixed Values option is not supported"
                self.self.exit(msg)
>>>>>>> 8b00e505

            elif nugget_opt_tmp == "Fixed Bounds":
                # m_tmp.gpy_model.mixed_noise.Gaussian_noise.constrain_bounded(self.nuggetVal[ny][0],
                #                                                                       self.nuggetVal[ny][1])
                # m_tmp.gpy_model.mixed_noise.Gaussian_noise_1.constrain_bounded(self.nuggetVal[ny][0],
                #                                                                         self.nuggetVal[ny][1])
<<<<<<< HEAD
                msg = 'Currently Nugget Fixed Bounds option is not supported'
                self.exit(msg)
=======
                msg = "Currently Nugget Fixed Bounds option is not supported"
                self.self.exit(msg)
>>>>>>> 8b00e505
            elif nugget_opt_tmp == "Zero":
                m_tmp.gpy_model.mixed_noise.Gaussian_noise.constrain_fixed(0)
                m_tmp.gpy_model.mixed_noise.Gaussian_noise_1.constrain_fixed(0)
        return m_tmp

    def calibrate(self):
        warnings.filterwarnings("ignore")
        t_opt = time.time()
        nugget_opt_tmp = self.nugget_opt
        for ny in range(self.y_dim):
            print("y dimension {}:".format(ny))
            if not self.do_mf:
                nopt = 10
                m_tmp = copy.deepcopy(self.m_list[ny])

                # Save the previous optimal

                init_length_params = {}
                for parname in m_tmp.parameter_names():
                    if parname.endswith("lengthscale"):
                        exec(
                            'init_length_params["'
                            + parname.replace(".", "_")
                            + '"] = m_tmp.'
                            + parname
                        )

                # if response is constant....

                if np.var(m_tmp.Y) == 0:
                    nugget_opt_tmp = "Zero"
                    for parname in m_tmp.parameter_names():
                        if parname.endswith("variance"):
                            m_tmp[parname].constrain_fixed(0)

                # optimization #1 with previous optimal

                m_tmp = self.setNugget(m_tmp, nugget_opt_tmp, ny)  # set nugget
                m_tmp.optimize(clear_after_finish=True)  # optimize parameters
                max_log_likli = m_tmp.log_likelihood()

                id_opt = 1
                print(
                    "{} among {} Log-Likelihood: {}".format(
                        1, nopt, m_tmp.log_likelihood()
                    )
                )
                m_opt = m_tmp.copy()  # candidate

                # optimization #2 with bounds

                for parname in m_tmp.parameter_names():
                    if parname.endswith("lengthscale"):
                        exec("m_tmp." + parname + "=self.ll")
                m_tmp.optimize(clear_after_finish=True)

                # check if it is better
                if m_tmp.log_likelihood() > max_log_likli:
                    max_log_likli = m_tmp.log_likelihood()
                    m_opt = m_tmp.copy()
                    id_opt = 2

                print(
                    "{} among {} Log-Likelihood: {}".format(
                        2, nopt, m_tmp.log_likelihood()
                    )
                )

                #
                # optimization #3-nopt with random inits
                #

                for no in range(nopt - 2):
                    for parname in m_tmp.parameter_names():
                        if parname.endswith("lengthscale"):
                            if math.isnan(m_opt.log_likelihood()):
                                exec(
                                    "m_tmp."
                                    + parname
                                    + '=np.random.exponential(1, (1, self.x_dim)) * init_length_params["'
                                    + parname.replace("_", ".")
                                    + '"]'
                                )
                            else:
                                exec(
                                    "m_tmp."
                                    + parname
                                    + "=np.random.exponential(1, (1, self.x_dim)) * m_opt."
                                    + parname
                                )

                    try:
                        # m_tmp = self.setNugget(m_tmp, nugget_opt_tmp, ny)
                        m_tmp.optimize()
                    except Exception as ex:
                        print("OS error: {0}".format(ex))
                    print(
                        "{} among {} Log-Likelihood: {}".format(
                            no + 3, nopt, m_tmp.log_likelihood()
                        )
                    )

                    if m_tmp.log_likelihood() > max_log_likli:
                        max_log_likli = m_tmp.log_likelihood()
                        m_opt = m_tmp.copy()
                        id_opt = no

                if math.isinf(-max_log_likli) or math.isnan(-max_log_likli):
                    if np.var(m_tmp.Y) != 0:
                        msg = "Error GP optimization failed for QoI #{}".format(ny + 1)
                        self.exit(msg)

                print(m_opt)
                self.m_list[ny] = m_opt  # overwirte
                self.calib_time = (time.time() - t_opt) * round(10 / nopt)
                print(
                    "     Calibration time: {:.2f} s, id_opt={}".format(
                        self.calib_time, id_opt
                    )
                )

            else:
                self.m_list[ny] = self.setNugget(self.m_list[ny], nugget_opt_tmp, ny)
                self.m_list[ny].optimize()
                self.calib_time = time.time() - t_opt
                print("     Calibration time: {:.2f} s".format(self.calib_time))

        Y_preds, Y_pred_vars, e2 = self.get_cross_validation_err()

        return Y_preds, Y_pred_vars, e2

    def train_surrogate(self, t_init):
        # FEM index
        self.id_sim_hf = 0
        self.id_sim_lf = 0
        self.time_hf_tot = 0
        self.time_lf_tot = 0
        self.time_hf_avg = float("Inf")
        self.time_lf_avg = float("Inf")
        self.time_ratio = 1

        x_dim = self.x_dim
        y_dim = self.y_dim

        #
        # Generate initial Samples
        #

        model_hf = self.modelInfoHF
        model_lf = self.modelInfoLF

        self.set_FEM(self.rv_name, self.do_parallel, self.y_dim, t_init, model_hf.thr_t)

        def FEM_batch_hf(X, id_sim):
            tmp = time.time()
            if model_hf.is_model:
                res = self.run_FEM_batch(X, id_sim, runIdx=model_hf.runIdx)
            else:
                res = np.zeros((0, self.x_dim)), np.zeros((0, self.y_dim)), id_sim
            self.time_hf_tot += time.time() - tmp
            self.time_hf_avg = (
                np.float64(self.time_hf_tot) / res[2]
            )  # so that it gives inf when divided by zero
            self.time_ratio = self.time_hf_avg / self.time_lf_avg
            return res

        def FEM_batch_lf(X, id_sim):
            tmp = time.time()
            if model_lf.is_model:
                res = self.run_FEM_batch(X, id_sim, runIdx=model_lf.runIdx)
            else:
                res = np.zeros((0, self.x_dim)), np.zeros((0, self.y_dim)), id_sim
            self.time_lf_tot += time.time() - tmp
            self.time_lf_avg = (
                np.float64(self.time_lf_tot) / res[2]
            )  # so that it gives inf when divided by zero
            self.time_ratio = self.time_hf_avg / self.time_lf_avg
            return res

        tmp = time.time()

        X_hf_tmp = model_hf.sampling(max([model_hf.n_init - model_hf.n_existing, 0]))

        # if X is from a data file & Y is from simulation
        if model_hf.model_without_sampling:
            X_hf_tmp, model_hf.X_existing = model_hf.X_existing, X_hf_tmp
        X_hf_tmp, Y_hf_tmp, self.id_sim_hf = FEM_batch_hf(X_hf_tmp, self.id_sim_hf)

        self.X_hf, self.Y_hf = np.vstack([model_hf.X_existing, X_hf_tmp]), np.vstack(
            [model_hf.Y_existing, Y_hf_tmp]
        )

        X_lf_tmp = model_lf.sampling(max([model_lf.n_init - model_lf.n_existing, 0]))

        # Design of experiments - Nearest neighbor sampling
        # Giselle Fernández-Godino, M., Park, C., Kim, N. H., & Haftka, R. T. (2019). Issues in deciding whether to use multifidelity surrogates. AIAA Journal, 57(5), 2039-2054.
        self.n_LFHFoverlap = 0
        new_x_lf_tmp = np.zeros((0, self.x_dim))
        X_tmp = X_lf_tmp

        for x_hf in self.X_hf:
            if X_tmp.shape[0] > 0:
                id = closest_node(x_hf, X_tmp, self.ll)
                new_x_lf_tmp = np.vstack([new_x_lf_tmp, x_hf])
                X_tmp = np.delete(X_tmp, id, axis=0)
                self.n_LFHFoverlap += 1

        new_x_lf_tmp = np.vstack([new_x_lf_tmp, X_tmp])
        new_x_lf_tmp, new_y_lf_tmp, self.id_sim_lf = FEM_batch_lf(
            new_x_lf_tmp, self.id_sim_lf
        )

        self.X_lf, self.Y_lf = np.vstack(
            [model_lf.X_existing, new_x_lf_tmp]
        ), np.vstack([model_lf.Y_existing, new_y_lf_tmp])

        if self.X_hf.shape[1] != self.X_lf.shape[1]:
            msg = "Error importing input data: dimension inconsistent: high fidelity model have {} RV(s) but low fidelity model have {}.".format(
                self.X_hf.shape[1], self.X_lf.shape[1]
            )
            self.exit(msg)

        if self.Y_hf.shape[1] != self.Y_lf.shape[1]:
            msg = "Error importing input data: dimension inconsistent: high fidelity model have {} QoI(s) but low fidelity model have {}.".format(
                self.Y_hf.shape[1], self.Y_lf.shape[1]
            )
            self.exit(msg)

        for i in range(y_dim):
            self.set_XY(
                self.m_list[i],
                self.X_hf,
                self.Y_hf[:, i][np.newaxis].transpose(),
                self.X_lf,
                self.Y_lf[:, i][np.newaxis].transpose(),
            )  # log-transform is inside set_XY

        #
        # Verification measures
        #

        self.NRMSE_hist = np.zeros((1, y_dim), float)
        self.NRMSE_idx = np.zeros((1, 1), int)

        print("======== RUNNING GP DoE ===========")

        exit_flag = False
        nc1 = self.nc1
        nq = self.nq
        n_new = 0
        while exit_flag == False:
            # Initial calibration

            # Calibrate self.m_list
            self.Y_cvs, self.Y_cv_vars, e2 = self.calibrate()
            if self.do_logtransform:
                # self.Y_cv = np.exp(2*self.Y_cvs+self.Y_cv_vars)*(np.exp(self.Y_cv_vars)-1) # in linear space
                # TODO: Let us use median instead of mean?
                self.Y_cv = np.exp(self.Y_cvs)
                self.Y_cv_var = np.exp(2 * self.Y_cvs + self.Y_cv_vars) * (
                    np.exp(self.Y_cv_vars) - 1
                )  # in linear space
            else:
                self.Y_cv = self.Y_cvs
                self.Y_cv_var = self.Y_cv_vars

            if self.id_sim_hf < model_hf.thr_count:
                [x_new_hf, y_idx_hf, score_hf] = self.run_design_of_experiments(
                    nc1, nq, e2, "HFHF"
                )
            else:
                score_hf = 0

            if self.id_sim_lf < model_lf.thr_count:
                [x_new_lf, y_idx_lf, score_lf] = self.run_design_of_experiments(
                    nc1, nq, e2, "LF"
                )
            else:
                score_lf = 0  # score : reduced amount of variance

            if self.doeIdx == "HFLF":
                fideilityIdx = np.argmax(
                    [score_hf / self.time_hf_avg, score_lf / self.time_lf_avg]
                )
                if fideilityIdx == 0:
                    tmp_doeIdx = "HF"
                else:
                    tmp_doeIdx = "LF"
            else:
                tmp_doeIdx = self.doeIdx

            if self.do_logtransform:
                Y_hfs = np.log(self.Y_hf)
            else:
                Y_hfs = self.Y_hf

            NRMSE_val = self.normalized_mean_sq_error(self.Y_cvs, Y_hfs)
            self.NRMSE_hist = np.vstack((self.NRMSE_hist, np.array(NRMSE_val)))
            self.NRMSE_idx = np.vstack((self.NRMSE_idx, i))

            if (
                self.id_sim_hf >= model_hf.thr_count
                and self.id_sim_lf >= model_lf.thr_count
            ):
                n_iter = i
                self.exit_code = "count"
                if self.id_sim_hf == 0 and self.id_sim_lf == 0:
                    self.exit_code = "data"
                exit_flag = True
                break

            if np.max(NRMSE_val) < model_hf.thr_NRMSE:
                n_iter = i
                self.exit_code = "accuracy"
                exit_flag = True
                break

            if time.time() - t_init > model_hf.thr_t - self.calib_time:
                n_iter = i
                self.exit_code = "time"
                doe_off = True
                break

            if tmp_doeIdx.startswith("HF"):
                n_new = x_new_hf.shape[0]
                if n_new + self.id_sim_hf > model_hf.thr_count:
                    n_new = model_hf.thr_count - self.id_sim_hf
                    x_new_hf = x_new_hf[0:n_new, :]
                x_hf_new, y_hf_new, self.id_sim_hf = FEM_batch_hf(
                    x_new_hf, self.id_sim_hf
                )
                self.X_hf = np.vstack([self.X_hf, x_hf_new])
                self.Y_hf = np.vstack([self.Y_hf, y_hf_new])
                i = self.id_sim_hf + n_new

            if tmp_doeIdx.startswith("LF"):
                n_new = x_new_lf.shape[0]
                if n_new + self.id_sim_lf > model_lf.thr_count:
                    n_new = model_lf.thr_count - self.id_sim_lf
                    x_new_lf = x_new_lf[0:n_new, :]
                x_lf_new, y_lf_new, self.id_sim_lf = FEM_batch_lf(
                    x_new_lf, self.id_sim_lf
                )
                self.X_lf = np.vstack([self.X_lf, x_lf_new])
                self.Y_lf = np.vstack([self.Y_lf, y_lf_new])
                i = self.id_sim_lf + n_new
                # TODO

            # print(">> {:.2f} s".format(time.time() - t_init))

            for ny in range(self.y_dim):
                self.set_XY(
                    self.m_list[ny],
                    self.X_hf,
                    self.Y_hf[:, ny][np.newaxis].transpose(),
                    self.X_lf,
                    self.Y_lf[:, ny][np.newaxis].transpose(),
                )  # log-transform is inside set_XY

        self.sim_time = time.time() - t_init
        self.NRMSE_val = NRMSE_val

        self.verify()

        print("my exit code = {}".format(self.exit_code))
        print("1. count = {}".format(self.id_sim_hf))
        print("2. max(NRMSE) = {}".format(np.max(self.NRMSE_val)))
        print("3. time = {:.2f} s".format(self.sim_time))

        """
        import matplotlib.pyplot as plt
        dof=0
        plt.plot(self.Y_cv[:,dof],self.Y_hf[:,dof],'x');
        plt.plot(self.Y_hf[:,dof],self.Y_hf[:,dof],'-');
        plt.xlabel("CV")
        plt.ylabel("Exact")
        plt.show()
        """
        # plt.show()
        # plt.plot(self.Y_cv[:, 1],Y_exact[:,1],'x')
        # plt.plot(Y_exact[:, 1],Y_exact[:, 1],'x')
        # plt.xlabel("CV")
        # plt.ylabel("Exact")
        # plt.show()
        #
        # self.m_list = list()
        # for i in range(y_dim):
        #     self.m_list = self.m_list + [GPy.models.GPRegression(self.X_hf, self.Y_hf, kernel=GPy.kern.RBF(input_dim=x_dim, ARD=True), normalizer=True)]
        #     self.m_list[i].optimize()
        #
        # self.m_list[i].predict()

    def verify(self):
        Y_cv = self.Y_cv
        Y = self.Y_hf
        model_hf = self.modelInfoHF

        if model_hf.is_model:
            n_err = 1000
            Xerr = model_hf.sampling(n_err)

            y_pred_var = np.zeros((n_err, self.y_dim))
            y_data_var = np.zeros((n_err, self.y_dim))

            for ny in range(self.y_dim):
                m_tmp = self.m_list[ny]
                y_data_var[:, ny] = np.var(Y[:, ny])
                # if self.do_logtransform:
                #     log_mean = np.mean(np.log(Y[:, ny]))
                #     log_var = np.var(np.log(Y[:, ny]))
                #     y_var_vals = np.exp(2*log_mean+log_var)*(np.exp(log_var)-1) # in linear space
                # else:
                #     y_var_vals = np.var(Y[:, ny])

                for ns in range(n_err):
                    y_preds, y_pred_vars = self.predict(m_tmp, Xerr[ns, :][np.newaxis])
                    if self.do_logtransform:
                        y_pred_var[ns, ny] = np.exp(2 * y_preds + y_pred_vars) * (
                            np.exp(y_pred_vars) - 1
                        )
                    else:
                        y_pred_var[ns, ny] = y_pred_vars

            error_ratio2_Pr = y_pred_var / y_data_var
            print(np.max(error_ratio2_Pr, axis=0))

            perc_thr_tmp = np.hstack(
                [np.array([1]), np.arange(10, 1000, 50), np.array([999])]
            )
            error_sorted = np.sort(np.max(error_ratio2_Pr, axis=1), axis=0)
            self.perc_val = error_sorted[perc_thr_tmp]  # criteria
            self.perc_thr = 1 - (perc_thr_tmp) * 0.001  # ratio=simulation/sampling

            self.perc_thr = self.perc_thr.tolist()
            self.perc_val = self.perc_val.tolist()

        else:
            self.perc_thr = 0
            self.perc_val = 0

        corr_val = np.zeros((self.y_dim,))
        R2_val = np.zeros((self.y_dim,))
        for ny in range(self.y_dim):
            corr_val[ny] = np.corrcoef(Y[:, ny], Y_cv[:, ny])[0, 1]
            R2_val[ny] = 1 - np.sum(pow(Y_cv[:, ny] - Y[:, ny], 2)) / np.sum(
                pow(Y_cv[:, ny] - np.mean(Y_cv[:, ny]), 2)
            )
            if np.var(Y[:, ny]) == 0:
                corr_val[ny] = 1
                R2_val[ny] = 0

        self.corr_val = corr_val
        self.R2_val = R2_val

    def save_model(self, filename):

        with open(self.work_dir + "/" + filename + ".pkl", "wb") as file:
            pickle.dump(self.m_list, file)

        header_string_x = " " + " ".join([str(elem) for elem in self.rv_name]) + " "
        header_string_y = " " + " ".join([str(elem) for elem in self.g_name])
        header_string = header_string_x + header_string_y

        xy_data = np.concatenate(
            (np.asmatrix(np.arange(1, self.X_hf.shape[0] + 1)).T, self.X_hf, self.Y_hf),
            axis=1,
        )
        np.savetxt(
            self.work_dir + "/dakotaTab.out",
            xy_data,
            header=header_string,
            fmt="%1.4e",
            comments="%",
        )
        np.savetxt(
            self.work_dir + "/inputTab.out",
            self.X_hf,
            header=header_string_x,
            fmt="%1.4e",
            comments="%",
        )
        np.savetxt(
            self.work_dir + "/outputTab.out",
            self.Y_hf,
            header=header_string_y,
            fmt="%1.4e",
            comments="%",
        )

        y_ub = np.zeros(self.Y_cv.shape)
        y_lb = np.zeros(self.Y_cv.shape)

        if not self.do_logtransform:
            for ny in range(self.y_dim):
                y_lb[:, ny] = norm.ppf(
                    0.05, loc=self.Y_cv[:, ny], scale=np.sqrt(self.Y_cv_var[:, ny])
                ).tolist()
                y_ub[:, ny] = norm.ppf(
                    0.95, loc=self.Y_cv[:, ny], scale=np.sqrt(self.Y_cv_var[:, ny])
                ).tolist()
        else:
            for ny in range(self.y_dim):
                mu = np.log(self.Y_cv[:, ny])
                sig = np.sqrt(
                    np.log(self.Y_cv_var[:, ny] / pow(self.Y_cv[:, ny], 2) + 1)
                )
                y_lb[:, ny] = lognorm.ppf(0.05, s=sig, scale=np.exp(mu)).tolist()
                y_ub[:, ny] = lognorm.ppf(0.95, s=sig, scale=np.exp(mu)).tolist()

        xy_sur_data = np.hstack((xy_data, self.Y_cv, y_lb, y_ub, self.Y_cv_var))
        g_name_sur = self.g_name
        header_string_sur = (
            header_string
            + " "
            + ".median ".join(g_name_sur)
            + ".median "
            + ".q5 ".join(g_name_sur)
            + ".q5 "
            + ".q95 ".join(g_name_sur)
            + ".q95 "
            + ".var ".join(g_name_sur)
            + ".var"
        )

        np.savetxt(
            self.work_dir + "/surrogateTab.out",
            xy_sur_data,
            header=header_string_sur,
            fmt="%1.4e",
            comments="%",
        )

        results = {}

        hfJson = {}
        hfJson["doSampling"] = self.modelInfoHF.is_model
        hfJson["doSimulation"] = self.modelInfoHF.is_model
        hfJson["DoEmethod"] = self.modelInfoHF.doe_method
        hfJson["thrNRMSE"] = self.modelInfoHF.thr_NRMSE
        hfJson["valSamp"] = self.modelInfoHF.n_existing + self.id_sim_hf
        hfJson["valSim"] = self.id_sim_hf

        results["inpData"] = self.modelInfoHF.inpData
        results["outData"] = self.modelInfoHF.outData
        results["valSamp"] = self.X_hf.shape[0]

        results["highFidelityInfo"] = hfJson

        lfJson = {}
        if self.do_mf:
            lfJson["doSampling"] = self.modelInfoLF.is_data
            lfJson["doSimulation"] = self.modelInfoLF.is_model
            lfJson["DoEmethod"] = self.modelInfoLF.doe_method
            lfJson["thrNRMSE"] = self.modelInfoLF.thr_NRMSE
            lfJson["valSamp"] = self.modelInfoLF.n_existing + self.id_sim_lf
            lfJson["valSim"] = self.id_sim_lf
            results["inpData"] = self.modelInfoLF.inpData
            results["outData"] = self.modelInfoLF.outData
            results["valSamp"] = self.X_lf.shape[0]

            results["lowFidelityInfo"] = lfJson

        else:
            results["lowFidelityInfo"] = "None"

        results["doLogtransform"] = self.do_logtransform
        results["doLinear"] = self.do_linear
        results["doMultiFidelity"] = self.do_mf
        results["kernName"] = self.kernel
        results["terminationCode"] = self.exit_code
        results["valTime"] = self.sim_time
        results["xdim"] = self.x_dim
        results["ydim"] = self.y_dim
        results["xlabels"] = self.rv_name
        results["ylabels"] = self.g_name
        results["yExact"] = {}
        results["yPredict"] = {}
        results["valNRMSE"] = {}
        results["valR2"] = {}
        results["valCorrCoeff"] = {}
        results["yPredict_CI_lb"] = {}
        results["yPredict_CI_ub"] = {}
        results["xExact"] = {}

        for nx in range(self.x_dim):
            results["xExact"][self.rv_name[nx]] = self.X_hf[:, nx].tolist()

        for ny in range(self.y_dim):
            results["yExact"][self.g_name[ny]] = self.Y_hf[:, ny].tolist()
            results["yPredict"][self.g_name[ny]] = self.Y_cv[:, ny].tolist()

            if not self.do_logtransform:
                results["yPredict_CI_lb"][self.g_name[ny]] = norm.ppf(
                    0.25, loc=self.Y_cv[:, ny], scale=np.sqrt(self.Y_cv_var[:, ny])
                ).tolist()
                results["yPredict_CI_ub"][self.g_name[ny]] = norm.ppf(
                    0.75, loc=self.Y_cv[:, ny], scale=np.sqrt(self.Y_cv_var[:, ny])
                ).tolist()

            else:
                mu = np.log(self.Y_cv[:, ny])
                sig = np.sqrt(
                    np.log(self.Y_cv_var[:, ny] / pow(self.Y_cv[:, ny], 2) + 1)
                )
                results["yPredict_CI_lb"][self.g_name[ny]] = lognorm.ppf(
                    0.25, s=sig, scale=np.exp(mu)
                ).tolist()
                results["yPredict_CI_ub"][self.g_name[ny]] = lognorm.ppf(
                    0.75, s=sig, scale=np.exp(mu)
                ).tolist()

            # if self.do_logtransform:
            #         log_mean = 0
            #         log_var = float(self.m_list[ny]['Gaussian_noise.variance']) # nugget in log-space
            #         nuggetVal_linear = np.exp(2*log_mean+log_var)*(np.exp(log_var)-1) # in linear space

            if self.do_mf:
                results["valNugget1"] = {}
                results["valNugget2"] = {}
                results["valNugget1"][self.g_name[ny]] = float(
                    self.m_list[ny].gpy_model["mixed_noise.Gaussian_noise.variance"]
                )
                results["valNugget2"][self.g_name[ny]] = float(
                    self.m_list[ny].gpy_model["mixed_noise.Gaussian_noise_1.variance"]
                )
            else:
                results["valNugget"] = {}
                results["valNugget"][self.g_name[ny]] = float(
                    self.m_list[ny]["Gaussian_noise.variance"]
                )
            results["valNRMSE"][self.g_name[ny]] = self.NRMSE_val[ny]
            results["valR2"][self.g_name[ny]] = self.R2_val[ny]
            results["valCorrCoeff"][self.g_name[ny]] = self.corr_val[ny]

            # if np.isnan(self.NRMSE_val[ny]):
            #     results["valNRMSE"][self.g_name[ny]] = 0
            # if np.isnan(self.R2_val[ny]):
            #     results["valR2"][self.g_name[ny]] = 0
            # if np.isnan(self.corr_val[ny]):
            #     results["valCorrCoeff"][self.g_name[ny]] = 0

        results["predError"] = {}
        results["predError"]["percent"] = self.perc_thr
        results["predError"]["value"] = self.perc_val
        # results["fem"] = self.femInfo

        rv_list = []
        for nx in range(self.x_dim):
            rvs = {}
            rvs["name"] = self.rvName[nx]
            rvs["distribution"] = self.rvDist[nx]
            rvs["value"] = self.rvVal[nx]
            rv_list = rv_list + [rvs]
        results["randomVariables"] = rv_list

        ### Used for surrogate
        results["modelInfo"] = {}

        if not self.do_mf:
            for ny in range(self.y_dim):
                results["modelInfo"][self.g_name[ny]] = {}
                for parname in self.m_list[ny].parameter_names():
                    results["modelInfo"][self.g_name[ny]][parname] = list(
                        eval("self.m_list[ny]." + parname)
                    )

        with open(self.work_dir + "/dakota.out", "w") as fp:
            json.dump(results, fp, indent=1)

        with open(self.work_dir + "/GPresults.out", "w") as file:

            file.write("* Problem setting\n")
            file.write("  - dimension of x : {}\n".format(self.x_dim))
            file.write("  - dimension of y : {}\n".format(self.y_dim))
            if self.doe_method:
                file.write("  - design of experiments : {} \n".format(self.doe_method))

            # if not self.do_doe:
            #     if self.do_simulation and self.do_sampling:
            #         file.write(
            #             "  - design of experiments (DoE) turned off - DoE evaluation time exceeds the model simulation time \n")
            file.write("\n")

            file.write("* High-fidelity model\n")
            # file.write("  - sampling : {}\n".format(self.modelInfoHF.is_model))
            file.write("  - simulation : {}\n".format(self.modelInfoHF.is_model))
            file.write("\n")

            if self.do_mf:
                file.write("* Low-fidelity model\n")
                # file.write("  - sampling : {}\n".format(self.modelInfoLF.is_model))
                file.write("  - simulation : {}\n".format(self.modelInfoLF.is_model))
                file.write("\n")

            file.write("* Convergence\n")
            file.write('  - exit code : "{}"\n'.format(self.exit_code))
            file.write("    analysis terminated ")
            if self.exit_code == "count":
                file.write(
                    "as number of counts reached the maximum (HFmax={})\n".format(
                        self.modelInfoHF.thr_count
                    )
                )
                if self.do_mf:
                    file.write(
                        "as number of counts reached the maximum (HFmax={}, LFmax={})\n".format(
                            self.modelInfoHF.thr_count, self.modelInfoLF.thr_count
                        )
                    )

            elif self.exit_code == "accuracy":
                file.write(
                    'as minimum accuracy level (NRMSE={:.2f}) is achieved"\n'.format(
                        self.thr_NRMSE
                    )
                )
            elif self.exit_code == "time":
                file.write(
                    'as maximum running time (t={:.1f}s) reached"\n'.format(self.thr_t)
                )
            elif self.exit_code == "data":
                file.write("without simulation\n")
            else:
                file.write("- cannot identify the exit code\n")

            file.write("  - number of HF simulations : {}\n".format(self.id_sim_hf))
            if self.do_mf:
                file.write("  - number of LF simulations : {}\n".format(self.id_sim_lf))

            file.write(
                "  - maximum normalized root-mean-squared error (NRMSE): {:.5f}\n".format(
                    np.max(self.NRMSE_val)
                )
            )

            for ny in range(self.y_dim):
                file.write(
                    "     {} : {:.2f}\n".format(self.g_name[ny], self.NRMSE_val[ny])
                )

            file.write("  - analysis time : {:.1f} sec\n".format(self.sim_time))
            file.write("  - calibration interval : {}\n".format(self.cal_interval))
            file.write("\n")

            file.write("* GP parameters\n".format(self.y_dim))
            file.write("  - Kernel : {}\n".format(self.kernel))
            file.write("  - Linear : {}\n\n".format(self.do_linear))

            if not self.do_mf:
                for ny in range(self.y_dim):
                    file.write("  [{}]\n".format(self.g_name[ny]))
                    m_tmp = self.m_list[ny]
                    for parname in m_tmp.parameter_names():
                        file.write("    - {} ".format(parname))
                        parvals = eval("m_tmp." + parname)
                        if len(parvals) == self.x_dim:
                            file.write("\n")
                            for nx in range(self.x_dim):
                                file.write(
                                    "       {} : {:.2e}\n".format(
                                        self.rv_name[nx], parvals[nx]
                                    )
                                )
                        else:
                            file.write(" : {:.2e}\n".format(parvals[0]))
                    file.write("\n".format(self.g_name[ny]))

        print("Results Saved")
        return 0

    def run_design_of_experiments(self, nc1, nq, e2, doeIdx="HF"):

        if doeIdx == "LF":
            lfset = set([tuple(x) for x in self.X_lf.tolist()])
            hfset = set([tuple(x) for x in self.X_hf.tolist()])
            hfsamples = hfset - lfset
            if len(hfsamples) == 0:
                lf_additional_candi = np.zeros((0, self.x_dim))
            else:
                lf_additional_candi = np.array([np.array(x) for x in hfsamples])

            def sampling(N):
                return model_lf.sampling(N)

        else:

            def sampling(N):
                return model_hf.sampling(N)

        # doeIdx = 0
        # doeIdx = 1 #HF
        # doeIdx = 2 #LF
        # doeIdx = 3 #HF and LF

        model_hf = self.modelInfoHF
        model_lf = self.modelInfoLF

        X_hf = self.X_hf
        Y_hf = self.Y_hf
        X_lf = self.X_lf
        Y_lf = self.Y_lf
        ll = self.ll  # Todo which ll?

        y_var = np.var(Y_hf, axis=0)  # normalization
        y_idx = np.argmax(np.sum(e2 / y_var, axis=0))
        if np.max(np.sum(e2 / y_var, axis=0)) == 0:
            # if this Y is constant
            self.doe_method = "none"
            self.doe_stop = True

            # dimension of interest
        m_tmp_list = self.m_list
        m_stack = copy.deepcopy(m_tmp_list[y_idx])

        r = 1

        if self.doe_method == "none":

            update_point = sampling(self.cal_interval)
            score = 0

        elif self.doe_method == "pareto":

            #
            # Initial candidates
            #

            xc1 = sampling(nc1)  # same for hf/lf
            xq = sampling(nq)  # same for hf/lf

            if doeIdx.startswith("LF"):
                xc1 = np.vstack([xc1, lf_additional_candi])
                nc1 = xc1.shape[0]
            #
            # MMSE prediction
            #

            yc1_pred, yc1_var = self.predict(m_stack, xc1)  # use only variance
            cri1 = np.zeros(yc1_pred.shape)
            cri2 = np.zeros(yc1_pred.shape)

            for i in range(nc1):
                wei = weights_node2(xc1[i, :], X_hf, ll)
                # cri2[i] = sum(e2[:, y_idx] / Y_pred_var[:, y_idx] * wei.T)
                cri2[i] = sum(e2[:, y_idx] * wei.T)

            VOI = np.zeros(yc1_pred.shape)
            for i in range(nc1):
                pdfvals = (
                    m_stack.kern.K(np.array([xq[i]]), xq) ** 2
                    / m_stack.kern.K(np.array([xq[0]])) ** 2
                )
                VOI[i] = np.mean(pdfvals) * np.prod(
                    np.diff(model_hf.xrange, axis=1)
                )  # * np.prod(np.diff(self.xrange))
                cri1[i] = yc1_var[i] * VOI[i]

            cri1 = (cri1 - np.min(cri1)) / (np.max(cri1) - np.min(cri1))
            cri2 = (cri2 - np.min(cri2)) / (np.max(cri2) - np.min(cri2))
            logcrimi1 = np.log(cri1[:, 0])
            logcrimi2 = np.log(cri2[:, 0])

            rankid = np.zeros(nc1)
            varRank = np.zeros(nc1)
            biasRank = np.zeros(nc1)
            for id in range(nc1):
                idx_tmp = np.argwhere(
                    (logcrimi1 >= logcrimi1[id]) * (logcrimi2 >= logcrimi2[id])
                )
                varRank[id] = np.sum((logcrimi1 >= logcrimi1[id]))
                biasRank[id] = np.sum((logcrimi2 >= logcrimi2[id]))
                rankid[id] = idx_tmp.size

            num_1rank = np.sum(rankid == 1)
            idx_1rank = list((np.argwhere(rankid == 1)).flatten())

            if doeIdx.startswith("HF"):
                X_stack = X_hf
                Y_stack = Y_hf[:, y_idx][np.newaxis].T
            elif doeIdx.startswith("LF"):
                X_stack = X_lf
                Y_stack = Y_lf[:, y_idx][np.newaxis].T

            if num_1rank < self.cal_interval:
                # When number of pareto is smaller than cal_interval
                prob = np.ones((nc1,))
                prob[list(rankid == 1)] = 0
                prob = prob / sum(prob)
                idx_pareto = idx_1rank + list(
                    np.random.choice(nc1, self.cal_interval - num_1rank, p=prob)
                )
            else:
                idx_pareto_candi = idx_1rank.copy()
                m_tmp = copy.deepcopy(m_stack)

                # get MMSEw
                score = np.squeeze(cri1 * cri2)
                score_candi = score[idx_pareto_candi]
                best_local = np.argsort(-score_candi)[0]
                best_global = idx_1rank[best_local]

                idx_pareto_new = [best_global]
                del idx_pareto_candi[best_local]

                for i in range(self.cal_interval - 1):
                    X_stack = np.vstack([X_stack, xc1[best_global, :][np.newaxis]])
                    Y_stack = np.vstack([Y_stack, np.zeros((1, 1))])  # any variables

                    if doeIdx.startswith("HF"):
                        self.set_XY(m_stack, X_stack, Y_stack)
                    elif doeIdx.startswith("LF"):  # any variables
                        self.set_XY(m_tmp, self.X_hf, self.Y_hf, X_stack, Y_stack)

                    dummy, Yq_var = self.predict(m_stack, xc1[idx_pareto_candi, :])
                    cri1 = Yq_var * VOI[idx_pareto_candi]
                    cri1 = (cri1 - np.min(cri1)) / (np.max(cri1) - np.min(cri1))
                    score_tmp = (
                        cri1 * cri2[idx_pareto_candi]
                    )  # only update the variance

                    best_local = np.argsort(-np.squeeze(score_tmp))[0]
                    best_global = idx_pareto_candi[best_local]
                    idx_pareto_new = idx_pareto_new + [best_global]
                    del idx_pareto_candi[best_local]
                idx_pareto = idx_pareto_new

            update_point = xc1[idx_pareto, :]
            score = 0

        elif self.doe_method == "imse":
            update_point = np.zeros((self.cal_interval, self.x_dim))
            update_score = np.zeros((self.cal_interval, 1))

            if doeIdx.startswith("HF"):
                X_stack = X_hf
                Y_stack = Y_hf[:, y_idx][np.newaxis].T
            elif doeIdx.startswith("LF"):
                X_stack = X_lf
                Y_stack = Y_lf[:, y_idx][np.newaxis].T

            for ni in range(self.cal_interval):
                #
                # Initial candidates
                #
                xc1 = sampling(nc1)  # same for hf/lf
                if doeIdx.startswith("LF"):
                    xc1 = np.vstack([xc1, lf_additional_candi])
                    nc1 = xc1.shape[0]

                xq = sampling(nq)  # same for hf/lf

                dummy, Yq_var = self.predict(m_stack, xq)
                if ni == 0:
                    IMSEbase = 1 / xq.shape[0] * sum(Yq_var.flatten())

                tmp = time.time()
                if self.do_parallel:
                    iterables = (
                        (
                            copy.deepcopy(m_stack),
                            xc1[i, :][np.newaxis],
                            xq,
                            np.ones((nq, self.y_dim)),
                            i,
                            y_idx,
                            doeIdx,
                        )
                        for i in range(nc1)
                    )
                    result_objs = list(self.pool.starmap(imse, iterables))
                    IMSEc1 = np.zeros(nc1)
                    for IMSE_val, idx in result_objs:
                        IMSEc1[idx] = IMSE_val
                    print(
                        "IMSE: finding the next DOE {} - parallel .. time = {:.2f}".format(
                            ni, time.time() - tmp
                        )
                    )  # 7s # 3-4s
                    # TODO: terminate it gracefully....
                    # see https://stackoverflow.com/questions/21104997/keyboard-interrupt-with-pythons-multiprocessing
                    try:
                        while True:
                            time.sleep(0.5)
                            if all([r.ready() for r in result]):
                                break
                    except KeyboardInterrupt:
                        pool.terminate()
                        pool.join()

                else:
                    IMSEc1 = np.zeros(nc1)
                    for i in range(nc1):
                        IMSEc1[i], dummy = imse(
                            copy.deepcopy(m_stack),
                            xc1[i, :][np.newaxis],
                            xq,
                            np.ones((nq, self.y_dim)),
                            i,
                            y_idx,
                            doeIdx,
                        )
                    print(
                        "IMSE: finding the next DOE {} - serial .. time = {}".format(
                            ni, time.time() - tmp
                        )
                    )  # 4s

                new_idx = np.argmin(IMSEc1, axis=0)
                x_point = xc1[new_idx, :][np.newaxis]

                X_stack = np.vstack([X_stack, x_point])
                Y_stack = np.vstack([Y_stack, np.zeros((1, 1))])  # any variables
                update_point[ni, :] = x_point

                if doeIdx == "HFHF":
                    self.set_XY(
                        m_stack,
                        X_stack,
                        Y_stack,
                        self.X_lf,
                        self.Y_lf[:, y_idx][np.newaxis].T,
                    )
                elif doeIdx == "HF":
                    self.set_XY(m_stack, X_stack, Y_stack)
                elif doeIdx == "LF":  # any variables
                    self.set_XY(
                        m_stack,
                        self.X_hf,
                        self.Y_hf[:, y_idx][np.newaxis].T,
                        X_stack,
                        Y_stack,
                    )

            score = IMSEbase - np.min(IMSEc1, axis=0)

        elif self.doe_method == "imsew":
            update_point = np.zeros((self.cal_interval, self.x_dim))
            update_score = np.zeros((self.cal_interval, 1))

            if doeIdx.startswith("HF"):
                X_stack = X_hf
                Y_stack = Y_hf[:, y_idx][np.newaxis].T
            elif doeIdx.startswith("LF"):
                X_stack = X_lf
                Y_stack = Y_lf[:, y_idx][np.newaxis].T

            for ni in range(self.cal_interval):
                #
                # Initial candidates
                #
                xc1 = sampling(nc1)  # same for hf/lf
                if doeIdx.startswith("LF"):
                    xc1 = np.vstack([xc1, lf_additional_candi])
                    nc1 = xc1.shape[0]

                xq = sampling(nq)  # same for hf/lf

                phiq = np.zeros((nq, self.y_dim))
                for i in range(nq):
                    phiq[i, :] = e2[closest_node(xq[i, :], X_hf, ll)]
                phiqr = pow(phiq[:, y_idx], r)

                dummy, Yq_var = self.predict(m_stack, xq)
                if ni == 0:
                    IMSEbase = 1 / xq.shape[0] * sum(phiqr.flatten() * Yq_var.flatten())

                tmp = time.time()
                if self.do_parallel:
                    iterables = (
                        (
                            copy.deepcopy(m_stack),
                            xc1[i, :][np.newaxis],
                            xq,
                            phiqr,
                            i,
                            y_idx,
                            doeIdx,
                        )
                        for i in range(nc1)
                    )
                    result_objs = list(self.pool.starmap(imse, iterables))
                    IMSEc1 = np.zeros(nc1)
                    for IMSE_val, idx in result_objs:
                        IMSEc1[idx] = IMSE_val
                    print(
                        "IMSE: finding the next DOE {} - parallel .. time = {:.2f}".format(
                            ni, time.time() - tmp
                        )
                    )  # 7s # 3-4s
                else:
                    IMSEc1 = np.zeros(nc1)
                    for i in range(nc1):
                        IMSEc1[i], dummy = imse(
                            copy.deepcopy(m_stack),
                            xc1[i, :][np.newaxis],
                            xq,
                            phiqr,
                            i,
                            y_idx,
                            doeIdx,
                        )
                        if np.mod(i, 200) == 0:
                            print("IMSE iter {}, candi {}/{}".format(ni, i, nc1))  # 4s
                    print(
                        "IMSE: finding the next DOE {} - serial .. time = {}".format(
                            ni, time.time() - tmp
                        )
                    )  # 4s

                new_idx = np.argmin(IMSEc1, axis=0)
                x_point = xc1[new_idx, :][np.newaxis]

                X_stack = np.vstack([X_stack, x_point])
                Y_stack = np.vstack([Y_stack, np.zeros((1, 1))])  # any variables
                update_point[ni, :] = x_point

                if doeIdx == "HFHF":
                    self.set_XY(
                        m_stack,
                        X_stack,
                        Y_stack,
                        self.X_lf,
                        self.Y_lf[:, y_idx][np.newaxis].T,
                    )
                elif doeIdx == "HF":
                    self.set_XY(m_stack, X_stack, Y_stack)
                elif doeIdx == "LF":  # any variables
                    self.set_XY(
                        m_stack,
                        self.X_hf,
                        self.Y_hf[:, y_idx][np.newaxis].T,
                        X_stack,
                        Y_stack,
                    )

            score = IMSEbase - np.min(IMSEc1, axis=0)

        elif self.doe_method == "mmsew":
            if doeIdx.startswith("HF"):
                X_stack = X_hf
                Y_stack = Y_hf[:, y_idx][np.newaxis].T
            elif doeIdx.startswith("LF"):
                X_stack = X_lf
                Y_stack = Y_lf[:, y_idx][np.newaxis].T

            update_point = np.zeros((self.cal_interval, self.x_dim))

            for ni in range(self.cal_interval):

                xc1 = sampling(nc1)  # same for hf/lf
                if doeIdx.startswith("LF"):
                    xc1 = np.vstack([xc1, lf_additional_candi])
                    nc1 = xc1.shape[0]

                phic = np.zeros((nc1, self.y_dim))
                for i in range(nc1):
                    phic[i, :] = e2[closest_node(xc1[i, :], X_hf, ll)]
                phicr = pow(phic[:, y_idx], r)

                yc1_pred, yc1_var = self.predict(m_stack, xc1)  # use only variance
                MMSEc1 = yc1_var.flatten() * phicr.flatten()
                new_idx = np.argmax(MMSEc1, axis=0)
                x_point = xc1[new_idx, :][np.newaxis]

                X_stack = np.vstack([X_stack, x_point])
                Y_stack = np.vstack([Y_stack, np.zeros((1, 1))])  # any variables
                # m_stack.set_XY(X=X_stack, Y=Y_stack)
                if doeIdx.startswith("HF"):
                    self.set_XY(m_stack, X_stack, Y_stack)
                elif doeIdx.startswith("LF"):  # any variables
                    self.set_XY(m_tmp, self.X_hf, self.Y_hf, X_stack, Y_stack)
                update_point[ni, :] = x_point

            score = np.max(MMSEc1, axis=0)

        elif self.doe_method == "mmse":

            if doeIdx.startswith("HF"):
                X_stack = X_hf
                Y_stack = Y_hf[:, y_idx][np.newaxis].T
            elif doeIdx.startswith("LF"):
                X_stack = X_lf
                Y_stack = Y_lf[:, y_idx][np.newaxis].T

            update_point = np.zeros((self.cal_interval, self.x_dim))

            for ni in range(self.cal_interval):

                xc1 = sampling(nc1)  # same for hf/lf
                if doeIdx.startswith("LF"):
                    xc1 = np.vstack([xc1, lf_additional_candi])
                    nc1 = xc1.shape[0]

                yc1_pred, yc1_var = self.predict(m_stack, xc1)  # use only variance
                MMSEc1 = yc1_var.flatten()
                new_idx = np.argmax(MMSEc1, axis=0)
                x_point = xc1[new_idx, :][np.newaxis]

                X_stack = np.vstack([X_stack, x_point])
                Y_stack = np.vstack([Y_stack, np.zeros((1, 1))])  # any variables
                # m_stack.set_XY(X=X_stack, Y=Y_stack)

                # if doeIdx.startswith("HF"):
                #     self.set_XY(m_stack, X_stack, Y_stack)
                # elif doeIdx.startswith("LF"):  # any variables
                #     self.set_XY(m_stack, self.X_hf, self.Y_hf, X_stack, Y_stack)

                if doeIdx == "HFHF":
                    self.set_XY(
                        m_stack,
                        X_stack,
                        Y_stack,
                        self.X_lf,
                        self.Y_lf[:, y_idx][np.newaxis].T,
                    )
                elif doeIdx == "HF":
                    self.set_XY(m_stack, X_stack, Y_stack)
                elif doeIdx == "LF":  # any variables
                    self.set_XY(
                        m_stack,
                        self.X_hf,
                        self.Y_hf[:, y_idx][np.newaxis].T,
                        X_stack,
                        Y_stack,
                    )

                update_point[ni, :] = x_point

            score = np.max(MMSEc1, axis=0)
        else:
            msg = (
                "Error running SimCenterUQ: cannot identify the doe method <"
                + self.doe_method
                + ">"
            )
            self.exit(msg)

        return update_point, y_idx, score

    def normalized_mean_sq_error(self, yp, ye):
        n = yp.shape[0]
        data_bound = np.max(ye, axis=0) - np.min(ye, axis=0)
        RMSE = np.sqrt(1 / n * np.sum(pow(yp - ye, 2), axis=0))
        NRMSE = RMSE / data_bound
        NRMSE[np.argwhere((data_bound == 0))] = 0
        return NRMSE

    def get_cross_validation_err(self):

        X_hf = self.X_hf
        Y_hf = self.Y_hf
        X_lf = self.X_lf
        Y_lf = self.Y_lf

        e2 = np.zeros(Y_hf.shape)
        Y_pred = np.zeros(Y_hf.shape)
        Y_pred_var = np.zeros(Y_hf.shape)
        for ny in range(Y_hf.shape[1]):
            m_tmp = copy.deepcopy(self.m_list[ny])
            for ns in range(X_hf.shape[0]):
                X_tmp = np.delete(X_hf, ns, axis=0)
                Y_tmp = np.delete(Y_hf, ns, axis=0)
                m_tmp = self.set_XY(
                    m_tmp,
                    X_tmp,
                    Y_tmp[:, ny][np.newaxis].transpose(),
                    X_lf,
                    Y_lf[:, ny][np.newaxis].transpose(),
                )
                x_loo = X_hf[ns, :][np.newaxis]
                Y_pred_tmp, Y_err_tmp = self.predict(m_tmp, x_loo)

                Y_pred[ns, ny] = Y_pred_tmp
                Y_pred_var[ns, ny] = Y_err_tmp

                if self.do_logtransform:
                    Y_exact = np.log(Y_hf[ns, ny])
                else:
                    Y_exact = Y_hf[ns, ny]

                e2[ns, ny] = pow((Y_pred_tmp - Y_exact), 2)  # for nD outputs

        return Y_pred, Y_pred_var, e2


def imse(m_tmp, xcandi, xq, phiqr, i, y_idx, doeIdx="HF"):
    if doeIdx == "HF":
        X = m_tmp.X
        Y = m_tmp.Y
        X_tmp = np.vstack([X, xcandi])
        Y_tmp = np.vstack([Y, np.zeros((1, Y.shape[1]))])  # any variables
        # self.set_XY(m_tmp, X_tmp, Y_tmp)
        m_tmp.set_XY(X_tmp, Y_tmp)
        dummy, Yq_var = m_tmp.predict(xq)

    elif doeIdx == "HFHF":
        idxHF = np.argwhere(m_tmp.gpy_model.X[:, -1] == 0).T[0]
        idxLF = np.argwhere(m_tmp.gpy_model.X[:, -1] == 1).T[0]
        X_hf = m_tmp.gpy_model.X[idxHF, :-1]
        Y_hf = m_tmp.gpy_model.Y[idxHF, :]
        X_lf = m_tmp.gpy_model.X[idxLF, :-1]
        Y_lf = m_tmp.gpy_model.Y[idxLF, :]
        X_tmp = np.vstack([X_hf, xcandi])
        Y_tmp = np.vstack([Y_hf, np.zeros((1, Y_hf.shape[1]))])  # any variables
        # self.set_XY(m_tmp, X_tmp, Y_tmp, X_lf, Y_lf)
        X_list_tmp, Y_list_tmp = emf.convert_lists_to_array.convert_xy_lists_to_arrays(
            [X_tmp, X_lf], [Y_tmp, Y_lf]
        )
        m_tmp.set_data(X=X_list_tmp, Y=Y_list_tmp)
        xq_list = convert_x_list_to_array([xq, np.zeros((0, xq.shape[1]))])
        dummy, Yq_var = m_tmp.predict(xq_list)

    elif doeIdx.startswith("LF"):
        idxHF = np.argwhere(m_tmp.gpy_model.X[:, -1] == 0).T[0]
        idxLF = np.argwhere(m_tmp.gpy_model.X[:, -1] == 1).T[0]
        X_hf = m_tmp.gpy_model.X[idxHF, :-1]
        Y_hf = m_tmp.gpy_model.Y[idxHF, :]
        X_lf = m_tmp.gpy_model.X[idxLF, :-1]
        Y_lf = m_tmp.gpy_model.Y[idxLF, :]
        X_tmp = np.vstack([X_lf, xcandi])
        Y_tmp = np.vstack([Y_lf, np.zeros((1, Y_lf.shape[1]))])  # any variables
        # self.set_XY(m_tmp, X_hf, Y_hf, X_tmp, Y_tmp)
        X_list_tmp, Y_list_tmp = emf.convert_lists_to_array.convert_xy_lists_to_arrays(
            [X_hf, X_tmp], [Y_hf, Y_tmp]
        )
        m_tmp.set_data(X=X_list_tmp, Y=Y_list_tmp)
        xq_list = convert_x_list_to_array([xq, np.zeros((0, xq.shape[1]))])
        dummy, Yq_var = m_tmp.predict(xq_list)
    else:
        print("doe method <{}> is not supported".format(doeIdx))

    # dummy, Yq_var = self.predict(m_tmp,xq)
    IMSEc1 = 1 / xq.shape[0] * sum(phiqr.flatten() * Yq_var.flatten())

    return IMSEc1, i


class model_info:
    def __init__(
        self, surrogateJson, rvJson, work_dir, x_dim, y_dim, errfile, n_processor, idx=0
    ):
        def exit_tmp(msg):
            print(msg)
            errfile.write(msg)
            errfile.close()
            exit(-1)

        # idx = -1 : no info (dummy) paired with 0
        # idx = 0 : single fidelity
        # idx = 1 : high fidelity FEM run with tag 1
        # idx = 2 : low fidelity
        self.idx = idx
        self.x_dim = x_dim
        self.y_dim = y_dim
        #
        # Get [X_existing, Y_existing, n_existing, n_total]
        #

        self.model_without_sampling = False  # default
        if idx == 0:
            # not MF
            if surrogateJson["method"] == "Sampling and Simulation":
                self.is_model = True
                self.is_data = surrogateJson["existingDoE"]
            elif surrogateJson["method"] == "Import Data File":
                self.is_model = False
                self.is_data = True
                if surrogateJson["outputData"]:
                    self.model_without_sampling = True
            else:
                msg = 'Error reading json: either select "Import Data File" or "Sampling and Simulation"'
                exit_tmp(msg)

        elif idx == 1 or idx == 2:
            # MF
            self.is_data = True  # default
            self.is_model = surrogateJson["fromModel"]
            if self.is_model:
                self.is_data = surrogateJson["existingDoE"]

        elif idx == -1:
            self.is_data = False
            self.is_model = False

        if idx == 0:
            # single model
            input_file = "templatedir/inpFile.in"
            output_file = "templatedir/outFile.in"
        elif idx == 1:
            # high-fidelity
            input_file = "templatedir/inpFile_HF.in"
            output_file = "templatedir/outFile_HF.in"
        elif idx == 2:
            # low-fidelity
            input_file = "templatedir/inpFile_LF.in"
            output_file = "templatedir/outFile_LF.in"

        if self.is_data:
            self.inpData = os.path.join(work_dir, input_file)
            self.outData = os.path.join(work_dir, output_file)

            def exit_func(msg):
                self.exit(msg)

            self.X_existing = read_txt(self.inpData, exit_func)
            if not self.model_without_sampling:
                self.Y_existing = read_txt(self.outData, exit_func)
            self.n_existing = self.X_existing.shape[0]

            if not (self.X_existing.shape[1] == self.x_dim):
                msg = "Error importing input data - dimension inconsistent: have {} RV(s) but have {} column(s).".format(
                    self.x_dim, self.X_existing.shape[1]
                )
                exit_tmp(msg)

            if not (self.Y_existing.shape[1] == self.y_dim):
                msg = "Error importing input data - dimension inconsistent: have {} QoI(s) but have {} column(s).".format(
                    self.y_dim, self.Y_existing.shape[1]
                )
                exit_tmp(msg)

            if (not (self.Y_existing.shape[0] == self.X_existing.shape[0])) and (
                not self.model_without_sampling
            ):
                msg = "Error importing input data: numbers of samples of inputs ({}) and outputs ({}) are inconsistent".format(
                    self.X_existing.shape[0], self.Y_existing.shape[0]
                )
                exit_tmp(msg)

        else:
            self.inpData = ""
            self.outData = ""
            self.X_existing = np.zeros((0, x_dim))
            self.Y_existing = np.zeros((0, y_dim))
            self.n_existing = 0

        if self.is_model:
            self.doe_method = surrogateJson["DoEmethod"]
            self.thr_count = surrogateJson["samples"]  # number of samples
            if self.doe_method == "None":
                self.user_init = self.thr_count
            else:
                try:
                    self.user_init = surrogateJson["initialDoE"]
                except:
                    self.user_init = -1  # automate
            ## convergence criteria
            self.thr_NRMSE = surrogateJson["accuracyLimit"]
            self.thr_t = surrogateJson["timeLimit"] * 60

            self.xrange = np.empty((0, 2), float)
            for rv in rvJson:
                if "lowerbound" not in rv:
                    msg = "Error in input RV: all RV should be set to Uniform distribution"
                    exit_tmp(msg)
                self.xrange = np.vstack(
                    (self.xrange, [rv["lowerbound"], rv["upperbound"]])
                )

        else:
            self.doe_method = "None"
            self.user_init = 0
            self.thr_count = 0
            self.thr_NRMSE = 0
            self.thr_t = float("inf")
            if self.is_data:
                self.xrange = np.vstack(
                    [np.min(self.X_existing, axis=0), np.max(self.X_existing, axis=0)]
                ).T
            else:
                self.xrange = np.zeros((self.x_dim, 2))
        # TODO should I use "effective" number of dims?
        self.ll = self.xrange[:, 1] - self.xrange[:, 0]
        if self.user_init < 0:  # automated choice 8*D
            n_init_tmp = int(np.ceil(8 * self.x_dim / n_processor) * n_processor)
        else:
            n_init_tmp = int(
                np.ceil(self.user_init / n_processor) * n_processor
            )  # Make every workers busy
        self.n_init = min(self.thr_count, n_init_tmp)
        # self.n_init = 4
        self.doe_method = self.doe_method.lower()

    def sampling(self, n):
        if n > 0:
            X_tmp = np.zeros((n, self.x_dim))
            U = lhs(self.x_dim, samples=n)
            for nx in range(self.x_dim):
                X_tmp[:, nx] = (
                    U[:, nx] * (self.xrange[nx, 1] - self.xrange[nx, 0])
                    + self.xrange[nx, 0]
                )
        else:
            X_tmp = np.zeros((0, self.x_dim))
        return X_tmp

    # def set_FEM(self, rv_name, do_parallel, y_dim, t_init):
    #     self.rv_name = rv_name
    #     self.do_parallel = do_parallel
    #     self.y_dim = y_dim
    #     self.t_init = t_init
    #     self.total_sim_time = 0
    #
    # def run_FEM(self,X, id_sim):
    #     tmp = time.time()
    #     if self.is_model:
    #         X, Y, id_sim = self.run_FEM_batch(X, id_sim, self.rv_name, self.do_parallel, self.y_dim, self.t_init, self.thr_t, runIdx=self.runIdx)
    #
    #     else:
    #         X, Y, id_sim =  np.zeros((0, self.x_dim)), np.zeros((0, self.y_dim)), id_sim
    #
    #     self.total_sim_time += tmp
    #     self.avg_sim_time = self.total_sim_time / id_sim
    #
    #     return X, Y, id_sim


### Additional functions


def weights_node2(node, nodes, ls):
    nodes = np.asarray(nodes)
    deltas = nodes - node
    deltas_norm = np.zeros(deltas.shape)
    for nx in range(ls.shape[0]):
        deltas_norm[:, nx] = (
            (deltas[:, nx]) / ls[nx] * nodes.shape[0]
        )  # additional weights?
    dist_ls = np.sqrt(np.sum(pow(deltas_norm, 2), axis=1))
    weig = np.exp(-pow(dist_ls, 2))
    if sum(weig) == 0:
        weig = np.ones(nodes.shape[0])
    return weig / sum(weig)


def closest_node(x, X, ll):
    X = np.asarray(X)
    deltas = X - x
    deltas_norm = np.zeros(deltas.shape)
    for nx in range(X.shape[1]):
        deltas_norm[:, nx] = deltas[:, nx] / ll[nx]
    dist_2 = np.einsum("ij,ij->i", deltas_norm, deltas_norm)  # square sum

    return np.argmin(dist_2)


def read_txt(text_dir, exit_fun):
    if not os.path.exists(text_dir):
        msg = "Error: file does not exist: " + text_dir
        exit_fun(msg)
    with open(text_dir) as f:
        # Iterate through the file until the table starts
        header_count = 0
        for line in f:
            if line.startswith("%"):
                header_count = header_count + 1
                # print(line)
        try:
            with open(text_dir) as f:
                X = np.loadtxt(f, skiprows=header_count)
        except ValueError:
            with open(text_dir) as f:
                try:
                    X = np.genfromtxt(f, skip_header=header_count, delimiter=",")
                    # if there are extra delimiter, remove nan
                    if np.isnan(X[-1, -1]):
                        X = np.delete(X, -1, 1)
                    # X = np.loadtxt(f, skiprows=header_count, delimiter=',')
                except ValueError:
                    msg = "Error: file format is not supported " + text_dir
                    exit_fun(msg)
    if X.ndim == 1:
        X = np.array([X]).transpose()

    return X


if __name__ == "__main__":
    main(sys.argv)<|MERGE_RESOLUTION|>--- conflicted
+++ resolved
@@ -349,15 +349,9 @@
         elif kernel == "Matern 5/2":
             kr = GPy.kern.Matern52(input_dim=x_dim, ARD=True)
         else:
-<<<<<<< HEAD
             msg = 'Error running SimCenterUQ - Kernel name <{}> not supported'.format(kernel)
             self.exit(msg)
-=======
-            msg = "Error running SimCenterUQ - Kernel name <{}> not supported".format(
-                kernel
-            )
-            self.self.exit(msg)
->>>>>>> 8b00e505
+
         if self.do_linear:
             kr = kr + GPy.kern.Linear(input_dim=x_dim, ARD=True)
 
@@ -427,26 +421,18 @@
 
         if self.do_logtransform:
             if np.min(Y_hf) < 0:
-<<<<<<< HEAD
                 msg = 'Error running SimCenterUQ - Response contains negative values. Please uncheck the log-transform option in the UQ tab'
                 self.exit(msg)
-=======
-                msg = "Error running SimCenterUQ - Response contains negative values. Please uncheck the log-transform option in the UQ tab"
-                self.self.exit(msg)
->>>>>>> 8b00e505
+
             Y_hfs = np.log(Y_hf)
         else:
             Y_hfs = Y_hf
 
         if self.do_logtransform and self.do_mf:
             if np.min(Y_lf) < 0:
-<<<<<<< HEAD
                 msg = 'Error running SimCenterUQ - Response contains negative values. Please uncheck the log-transform option in the UQ tab'
                 self.exit(msg)
-=======
-                msg = "Error running SimCenterUQ - Response contains negative values. Please uncheck the log-transform option in the UQ tab"
-                self.self.exit(msg)
->>>>>>> 8b00e505
+
             Y_lfs = np.log(Y_lf)
         else:
             Y_lfs = Y_lf
@@ -492,26 +478,18 @@
             elif nugget_opt_tmp == "Fixed Values":
                 # m_tmp.gpy_model.mixed_noise.Gaussian_noise.constrain_fixed(self.nuggetVal[ny])
                 # m_tmp.gpy_model.mixed_noise.Gaussian_noise_1.constrain_fixed(self.nuggetVal[ny])
-<<<<<<< HEAD
                 msg = 'Currently Nugget Fixed Values option is not supported'
                 self.exit(msg)
-=======
-                msg = "Currently Nugget Fixed Values option is not supported"
-                self.self.exit(msg)
->>>>>>> 8b00e505
+
 
             elif nugget_opt_tmp == "Fixed Bounds":
                 # m_tmp.gpy_model.mixed_noise.Gaussian_noise.constrain_bounded(self.nuggetVal[ny][0],
                 #                                                                       self.nuggetVal[ny][1])
                 # m_tmp.gpy_model.mixed_noise.Gaussian_noise_1.constrain_bounded(self.nuggetVal[ny][0],
                 #                                                                         self.nuggetVal[ny][1])
-<<<<<<< HEAD
                 msg = 'Currently Nugget Fixed Bounds option is not supported'
                 self.exit(msg)
-=======
-                msg = "Currently Nugget Fixed Bounds option is not supported"
-                self.self.exit(msg)
->>>>>>> 8b00e505
+
             elif nugget_opt_tmp == "Zero":
                 m_tmp.gpy_model.mixed_noise.Gaussian_noise.constrain_fixed(0)
                 m_tmp.gpy_model.mixed_noise.Gaussian_noise_1.constrain_fixed(0)
