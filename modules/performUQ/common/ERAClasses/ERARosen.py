--- conflicted
+++ resolved
@@ -1,418 +1,378 @@
-# import of modules  # noqa: INP001, D100
-import matplotlib.pyplot as plt
-import networkx as nx
-import numpy as np
-from ERACond import ERACond
-from ERADist import ERADist
-from scipy import stats
-
-"""
----------------------------------------------------------------------------
-Generation of joint distribution objects based on marginal and conditional 
-distribution objects.
----------------------------------------------------------------------------
-Developed by:
-Sebastian Geyer
-Felipe Uribe
-Iason Papaioannou
-Daniel Straub
-
-Assistant Developers:
-Luca Sardi
-Nicola Bronzetti
-Alexander von Ramm
-Matthias Willer
-Peter Kaplan
-
-Engineering Risk Analysis Group
-Technische Universitat Munchen
-www.bgu.tum.de/era
-Contact: Antonios Kamariotis (antonis.kamariotis@tum.de)
----------------------------------------------------------------------------
-Version 2022-01:
-* Adaptation to the modification in the ERACond class for the definition of
-the parameter/moment functions.
-First Release, 2021-03
---------------------------------------------------------------------------
-This software generates joint distribution objects. The joint distribution
-is defined by the connection of different marginal and conditional
-distributions through the framework of a Bayesian network. 
-While the marginal distributions are defined by ERADist classes, the
-conditional distribution are defined by ERACond classes(see respective
-classes).
-The ERARosen class allows to carry out the transformation from physical
-space X to standard normal space U (X2U) and vice versa (U2X) according
-to the Rosenblatt transformation.
-The other methods allow the computation of the joint PDF, the generation of
-multivariate random samples and the plot of the Bayesian network which
-defines the dependency between the different marginal and conditional
-distributions.
----------------------------------------------------------------------------
-References:
-
-1. Hohenbichler, M. and R. Rackwitz (1981) - Non-Normal Dependent Variables 
-   in Structural Reliability. 
-   Journal of Eng. Mech., ASCE, 107, 1227-1238.
-
-2. Rosenblatt, M. (1952) - Remarks on a multivariate transformation.
-   Ann. Math. Stat., 23, 470-472.
-
-3. Documentation of the ERA Distribution Classes
----------------------------------------------------------------------------
-"""  # noqa: W291
-
-
-# %%
-class ERARosen:
-    """Generation of joint distribution objects.
-    Construction of the joint distribution object with
-
-    Obj = ERARosen(dist,depend,opt)
-
-    'dist' must be a list or array which contains all the
-    marginal distributions (ERADist objects) and conditional distributions
-    (ERACond objects) that define the joint distribution.
-
-    'depend' describes the dependency between the different marginal and
-    conditional distributions. The dependency is defined by a list of arrays
-    which contain the indices of the parents of the respective distributions.
-    The arrays within the list must be ordered according to the place of the
-    corresponding distribution in the input 'dist'. If a distribution is
-    defined as a marginal, and therefore has no parents, an empty array([])
-    must be given for that distribution in 'depend'. For conditional
-    distributions the order of the indices within one of the arrays
-    corresponds to the order of the variables of the respective function
-    handle of the respective ERACond object.
-    """  # noqa: D205, D400
-
-    def __init__(self, dist, depend):
-        """Constructor method, for more details have a look at the
-        class description.
-        """  # noqa: D205, D401
-        self.Dist = dist
-        self.Parents = depend
-
-        n_dist = len(dist)
-        n_dist_dep = len(depend)
-        if n_dist != n_dist_dep:
-            raise RuntimeError(  # noqa: TRY003
-                'The number of distributions according to the inputs'  # noqa: EM101
-                " dist and depend doesn't match."
-            )
-
-        n_parents = np.zeros(n_dist)
-        for i in range(n_dist):
-            if isinstance(dist[i], ERACond):
-                n_parents[i] = dist[i].Param.__code__.co_argcount
-            elif not isinstance(dist[i], ERADist):
-<<<<<<< HEAD
-                raise RuntimeError(  # noqa: DOC501, RUF100, TRY003, TRY004
-=======
-                raise RuntimeError(  # noqa: TRY003, TRY004
->>>>>>> f8a41d69
-                    'The objects in dist must be either ERADist or ERACond objects.'  # noqa: EM101
-                )
-
-        # build adjacency matrix
-        adj_mat = np.zeros([n_dist, n_dist])
-        for i in range(n_dist):
-            adj_mat[i, depend[i]] = 1
-        # check if obtained network represents a directed acyclical graph
-        adj_prod = np.identity(n_dist)
-        for i in range(n_dist + 1):  # noqa: B007
-            adj_prod = np.matmul(adj_prod, adj_mat)
-            if sum(np.diag(adj_prod)) != 0:
-<<<<<<< HEAD
-                raise RuntimeError(  # noqa: DOC501, RUF100, TRY003
-=======
-                raise RuntimeError(  # noqa: TRY003
->>>>>>> f8a41d69
-                    'The graph defining the dependence between the different '  # noqa: EM101
-                    'distributions must be directed and acyclical.'
-                )
-
-        self.Adjacency = np.matrix(adj_mat)
-
-        # sort distributions according to dependencies
-        layers = list()  # noqa: C408
-        rem_dist = np.arange(0, n_dist)
-        while len(rem_dist) > 0:
-            n_dep_rem = np.sum(adj_mat, 1)
-            curr_d = n_dep_rem == 0  # distributions on current layer
-            curr_dist = rem_dist[curr_d]
-            layers.append(curr_dist)  # save distributions on current layer
-            adj_mat[:, curr_dist] = 0
-            adj_mat = adj_mat[np.logical_not(curr_d), :]
-            rem_dist = rem_dist[np.logical_not(curr_d)]
-
-        if len(layers) > 1:
-            self.Order = [layers[0], np.concatenate(layers[1:])]
-            self.Layers = layers
-        else:
-<<<<<<< HEAD
-            raise RuntimeError(  # noqa: DOC501, RUF100, TRY003
-=======
-            raise RuntimeError(  # noqa: TRY003
->>>>>>> f8a41d69
-                'The defined joint distribution consists only of independent distributions.'  # noqa: EM101
-                'This type of joint distribution is not supported by ERARosen.'
-            )
-
-    # %%
-    def X2U(self, X, error=True):  # noqa: FBT002, N802, N803
-        """Carries out the transformation from physical space X to
-        standard normal space U.
-        X must be a [n,d]-shaped array (n = number of data points,
-        d = dimensions).
-        If no error message should be given in case of the detection
-        of an improper distribution, give error=False as second input.
-        The output for the improper data points is then given as nan.
-        """  # noqa: D205
-        n_dim = len(self.Dist)
-        X = np.array(X, ndmin=2, dtype=float)  # noqa: N806
-
-        # check if all marginal and conditional distributions are continuous
-        for i in range(n_dim):
-            if self.Dist[i].Name in [
-                'binomial',
-                'geometric',
-                'negativebinomial',
-                'poisson',
-            ]:
-                raise RuntimeError(  # noqa: TRY003
-                    'At least one of the marginal distributions or conditional distributions '  # noqa: EM101
-                    'is a discrete distribution, the transformation X2U is therefore not possible.'
-                )
-
-        # check of the dimensions of input X
-        if X.ndim > 2:  # noqa: PLR2004
-<<<<<<< HEAD
-            raise RuntimeError('X must have not more than two dimensions. ')  # noqa: DOC501, EM101, RUF100, TRY003
-=======
-            raise RuntimeError('X must have not more than two dimensions. ')  # noqa: EM101, TRY003
->>>>>>> f8a41d69
-        if np.shape(X)[1] == 1 and n_dim != 1:
-            # in case that only one point X is given, he can be defined either as row or column vector
-            X = X.T  # noqa: N806
-        if np.shape(X)[1] != n_dim:
-<<<<<<< HEAD
-            raise RuntimeError(  # noqa: DOC501, RUF100, TRY003
-=======
-            raise RuntimeError(  # noqa: TRY003
->>>>>>> f8a41d69
-                'X must be an array of size [n,d], where d is the'  # noqa: EM101
-                ' number of dimensions of the joint distribution.'
-            )
-
-        n_X = np.shape(X)[0]  # noqa: N806
-        U = np.zeros([n_X, n_dim])  # noqa: N806
-
-        for i in self.Order[0]:
-            U[:, i] = stats.norm.ppf(self.Dist[i].cdf(X[:, i]))
-
-        for i in self.Order[1]:
-            U[:, i] = stats.norm.ppf(
-                self.Dist[i].condCDF(X[:, i], X[:, self.Parents[i]])
-            )
-
-        # find rows with nan
-        lin_ind = np.any(np.isnan(U), 1)
-
-        if error:
-            if not all(np.logical_not(lin_ind)):
-<<<<<<< HEAD
-                raise RuntimeError('Invalid joint distribution was created.')  # noqa: DOC501, EM101, RUF100, TRY003
-=======
-                raise RuntimeError('Invalid joint distribution was created.')  # noqa: EM101, TRY003
->>>>>>> f8a41d69
-        else:
-            U[lin_ind, :] = np.nan
-
-        return np.squeeze(U)  # noqa: DOC201
-
-    # %%
-    def U2X(self, U, error=True):  # noqa: FBT002, N802, N803
-        """Carries out the transformation from standard normal space U
-        to physical space X .
-        U must be a [n,d]-shaped array (n = number of data points,
-        d = dimensions).
-        If no error message should be given in case of the detection
-        of an improper distribution, give error=False as second input.
-        The output for the improper data points is then given as nan.
-        """  # noqa: D205
-        n_dim = len(self.Dist)
-        U = np.array(U, ndmin=2, dtype=float)  # noqa: N806
-
-        # check of the dimensions of input U
-        if U.ndim > 2:  # noqa: PLR2004
-            raise RuntimeError('U must have not more than two dimensions. ')  # noqa: EM101, TRY003
-        if np.shape(U)[1] == 1 and n_dim != 1:
-            # in case that only one point X is given, he can be defined either as row or column vector
-            U = U.T  # noqa: N806
-        if np.shape(U)[1] != n_dim:
-<<<<<<< HEAD
-            raise RuntimeError(  # noqa: DOC501, RUF100, TRY003
-=======
-            raise RuntimeError(  # noqa: TRY003
->>>>>>> f8a41d69
-                'U must be an array of size [n,d], where d is the'  # noqa: EM101
-                ' number of dimensions of the joint distribution.'
-            )
-
-        n_U = np.shape(U)[0]  # noqa: N806
-        X = np.zeros([n_U, n_dim])  # noqa: N806
-        CDF_values = stats.norm.cdf(U)  # noqa: N806
-
-        for i in self.Order[0]:
-            X[:, i] = self.Dist[i].icdf(CDF_values[:, i])
-
-        for i in self.Order[1]:
-            X[:, i] = self.Dist[i].condiCDF(CDF_values[:, i], X[:, self.Parents[i]])
-
-        # find rows with nan
-        lin_ind = np.any(np.isnan(X), 1)
-
-        if error:
-            if not np.all(np.logical_not(lin_ind)):
-<<<<<<< HEAD
-                raise RuntimeError('Invalid joint distribution was created.')  # noqa: DOC501, EM101, RUF100, TRY003
-=======
-                raise RuntimeError('Invalid joint distribution was created.')  # noqa: EM101, TRY003
->>>>>>> f8a41d69
-        else:
-            X[lin_ind, :] = np.nan
-
-        return np.squeeze(X)  # noqa: DOC201
-
-    # %%
-    def pdf(self, X, error=True):  # noqa: FBT002, N803
-        """Computes the joint PDF.
-        X must be a [n,d]-shaped array (n = number of data points,
-        d = dimensions).
-        If no error message should be given in case of the detection
-        of an improper distribution, give error=False as second input.
-        The output for the improper data points is then given as nan.
-        """  # noqa: D205, D401
-        n_dim = len(self.Dist)
-        X = np.array(X, ndmin=2, dtype=float)  # noqa: N806
-
-        # check of the dimensions of input X
-        if X.ndim > 2:  # noqa: PLR2004
-            raise RuntimeError('X must have not more than two dimensions. ')  # noqa: EM101, TRY003
-        if np.shape(X)[1] == 1 and n_dim != 1:
-            # in case that only one point X is given, he can be defined either as row or column vector
-            X = X.T  # noqa: N806
-        if np.shape(X)[1] != n_dim:
-<<<<<<< HEAD
-            raise RuntimeError(  # noqa: DOC501, RUF100, TRY003
-=======
-            raise RuntimeError(  # noqa: TRY003
->>>>>>> f8a41d69
-                'X must be an array of size [n,d], where d is the'  # noqa: EM101
-                ' number of dimensions of the joint distribution.'
-            )
-
-        n_X = np.shape(X)[0]  # noqa: N806
-        pdf_values = np.zeros([n_X, n_dim])
-
-        for i in self.Order[0]:
-            pdf_values[:, i] = self.Dist[i].pdf(X[:, i])
-
-        for i in self.Order[1]:
-            pdf_values[:, i] = self.Dist[i].condPDF(X[:, i], X[:, self.Parents[i]])
-
-        jointpdf = np.prod(pdf_values, 1)
-        nan_ind = np.isnan(jointpdf)
-
-        if error:
-            if not np.all(np.logical_not(nan_ind)):
-<<<<<<< HEAD
-                raise RuntimeError('Invalid joint distribution was created.')  # noqa: DOC501, EM101, RUF100, TRY003
-=======
-                raise RuntimeError('Invalid joint distribution was created.')  # noqa: EM101, TRY003
->>>>>>> f8a41d69
-
-        if np.size(jointpdf) == 1:
-            return jointpdf[0]  # noqa: DOC201
-        else:  # noqa: RET505
-            return jointpdf
-
-    # %%
-    def random(self, n=1):
-        """Creates n samples of the joint distribution.
-        Every row in the output array corresponds to one sample.
-        """  # noqa: D205, D401
-        n_dim = len(self.Dist)
-        X = np.zeros([n, n_dim])  # noqa: N806
-
-        for i in self.Order[0]:
-            X[:, i] = self.Dist[i].random(n)
-
-        for i in self.Order[1]:
-            try:
-                X[:, i] = self.Dist[i].condRandom(X[:, self.Parents[i]])
-            except ValueError:  # noqa: PERF203
-                raise RuntimeError('Invalid joint distribution was created.')  # noqa: B904, EM101, TRY003
-
-        return np.squeeze(X)  # noqa: DOC201
-
-    # %%
-    def plotGraph(self, opt=False):  # noqa: FBT002, C901, N802
-        """Plots the Bayesian network which defines the dependency
-        between the different distributions.
-        If opt is given as 'numbering' the nodes are named according
-        to their order of input in dist(e.g., the first distribution
-        is named #0, etc.). If no ID was given to a certain
-        distribution, the distribution is also named according to its
-        position in dist, otherwise the property ID is taken as the
-        name of the distribution.
-        """  # noqa: D205, D401
-        n_layer = len(self.Layers)
-        vert = np.flip(np.linspace(0, 1, n_layer))
-        pos_n = dict()  # noqa: C408
-        pos_l = dict()  # noqa: C408
-        for i in range(n_layer):
-            cur_l = self.Layers[i]
-            n_cur = len(cur_l)
-            horiz = np.linspace(0, 1, n_cur + 2)
-            for j in range(n_cur):
-                pos_n[str(cur_l[j])] = (horiz[j + 1], vert[i])
-                pos_l[cur_l[j]] = (horiz[j + 1] + 0.06, vert[i])
-
-        n_dim = len(self.Dist)
-        labels = dict()  # noqa: C408
-        if not opt:
-            for i in range(n_dim):
-                if self.Dist[i].ID:
-                    labels[i] = self.Dist[i].ID
-                else:
-                    labels[i] = '#' + str(i)
-        elif opt.lower != 'numbering':
-            for i in range(n_dim):
-                labels[i] = '#' + str(i)
-        else:
-            raise RuntimeError("opt must be given as 'numbering'.")  # noqa: EM101, TRY003
-
-        G_Adj = nx.from_numpy_matrix(self.Adjacency)  # noqa: N806
-        G = nx.DiGraph()  # noqa: N806
-        for i in range(1, n_layer):
-            cur_l = self.Layers[i]
-            n_cur = len(cur_l)
-            for j in range(n_cur):
-                s_n = np.array(self.Parents[cur_l[j]], ndmin=1)
-                for k in range(np.size(s_n)):
-                    G.add_edge(str(s_n[k]), str(cur_l[j]))
-
-        nx.draw(
-            G,
-            pos_n,
-            node_color='k',
-            alpha=0.3,
-            node_size=100,
-            arrowsize=20,
-            arrows=True,
-        )
-        nx.draw_networkx_labels(G_Adj, pos_l, labels, colors='r', font_size=15)
-        plt.xlim([-0.05, 1.05])
-        plt.ylim([-0.1, 1.1])
-        plt.show()
+# import of modules  # noqa: INP001, D100
+import matplotlib.pyplot as plt
+import networkx as nx
+import numpy as np
+from ERACond import ERACond
+from ERADist import ERADist
+from scipy import stats
+
+"""
+---------------------------------------------------------------------------
+Generation of joint distribution objects based on marginal and conditional 
+distribution objects.
+---------------------------------------------------------------------------
+Developed by:
+Sebastian Geyer
+Felipe Uribe
+Iason Papaioannou
+Daniel Straub
+
+Assistant Developers:
+Luca Sardi
+Nicola Bronzetti
+Alexander von Ramm
+Matthias Willer
+Peter Kaplan
+
+Engineering Risk Analysis Group
+Technische Universitat Munchen
+www.bgu.tum.de/era
+Contact: Antonios Kamariotis (antonis.kamariotis@tum.de)
+---------------------------------------------------------------------------
+Version 2022-01:
+* Adaptation to the modification in the ERACond class for the definition of
+the parameter/moment functions.
+First Release, 2021-03
+--------------------------------------------------------------------------
+This software generates joint distribution objects. The joint distribution
+is defined by the connection of different marginal and conditional
+distributions through the framework of a Bayesian network. 
+While the marginal distributions are defined by ERADist classes, the
+conditional distribution are defined by ERACond classes(see respective
+classes).
+The ERARosen class allows to carry out the transformation from physical
+space X to standard normal space U (X2U) and vice versa (U2X) according
+to the Rosenblatt transformation.
+The other methods allow the computation of the joint PDF, the generation of
+multivariate random samples and the plot of the Bayesian network which
+defines the dependency between the different marginal and conditional
+distributions.
+---------------------------------------------------------------------------
+References:
+
+1. Hohenbichler, M. and R. Rackwitz (1981) - Non-Normal Dependent Variables 
+   in Structural Reliability. 
+   Journal of Eng. Mech., ASCE, 107, 1227-1238.
+
+2. Rosenblatt, M. (1952) - Remarks on a multivariate transformation.
+   Ann. Math. Stat., 23, 470-472.
+
+3. Documentation of the ERA Distribution Classes
+---------------------------------------------------------------------------
+"""  # noqa: W291
+
+
+# %%
+class ERARosen:
+    """Generation of joint distribution objects.
+    Construction of the joint distribution object with
+
+    Obj = ERARosen(dist,depend,opt)
+
+    'dist' must be a list or array which contains all the
+    marginal distributions (ERADist objects) and conditional distributions
+    (ERACond objects) that define the joint distribution.
+
+    'depend' describes the dependency between the different marginal and
+    conditional distributions. The dependency is defined by a list of arrays
+    which contain the indices of the parents of the respective distributions.
+    The arrays within the list must be ordered according to the place of the
+    corresponding distribution in the input 'dist'. If a distribution is
+    defined as a marginal, and therefore has no parents, an empty array([])
+    must be given for that distribution in 'depend'. For conditional
+    distributions the order of the indices within one of the arrays
+    corresponds to the order of the variables of the respective function
+    handle of the respective ERACond object.
+    """  # noqa: D205, D400
+
+    def __init__(self, dist, depend):
+        """Constructor method, for more details have a look at the
+        class description.
+        """  # noqa: D205, D401
+        self.Dist = dist
+        self.Parents = depend
+
+        n_dist = len(dist)
+        n_dist_dep = len(depend)
+        if n_dist != n_dist_dep:
+            raise RuntimeError(  # noqa: TRY003
+                'The number of distributions according to the inputs'  # noqa: EM101
+                " dist and depend doesn't match."
+            )
+
+        n_parents = np.zeros(n_dist)
+        for i in range(n_dist):
+            if isinstance(dist[i], ERACond):
+                n_parents[i] = dist[i].Param.__code__.co_argcount
+            elif not isinstance(dist[i], ERADist):
+                raise RuntimeError(  # noqa: TRY003, TRY004
+                    'The objects in dist must be either ERADist or ERACond objects.'  # noqa: EM101
+                )
+
+        # build adjacency matrix
+        adj_mat = np.zeros([n_dist, n_dist])
+        for i in range(n_dist):
+            adj_mat[i, depend[i]] = 1
+        # check if obtained network represents a directed acyclical graph
+        adj_prod = np.identity(n_dist)
+        for i in range(n_dist + 1):  # noqa: B007
+            adj_prod = np.matmul(adj_prod, adj_mat)
+            if sum(np.diag(adj_prod)) != 0:
+                raise RuntimeError(  # noqa: TRY003
+                    'The graph defining the dependence between the different '  # noqa: EM101
+                    'distributions must be directed and acyclical.'
+                )
+
+        self.Adjacency = np.matrix(adj_mat)
+
+        # sort distributions according to dependencies
+        layers = list()  # noqa: C408
+        rem_dist = np.arange(0, n_dist)
+        while len(rem_dist) > 0:
+            n_dep_rem = np.sum(adj_mat, 1)
+            curr_d = n_dep_rem == 0  # distributions on current layer
+            curr_dist = rem_dist[curr_d]
+            layers.append(curr_dist)  # save distributions on current layer
+            adj_mat[:, curr_dist] = 0
+            adj_mat = adj_mat[np.logical_not(curr_d), :]
+            rem_dist = rem_dist[np.logical_not(curr_d)]
+
+        if len(layers) > 1:
+            self.Order = [layers[0], np.concatenate(layers[1:])]
+            self.Layers = layers
+        else:
+            raise RuntimeError(  # noqa: TRY003
+                'The defined joint distribution consists only of independent distributions.'  # noqa: EM101
+                'This type of joint distribution is not supported by ERARosen.'
+            )
+
+    # %%
+    def X2U(self, X, error=True):  # noqa: FBT002, N802, N803
+        """Carries out the transformation from physical space X to
+        standard normal space U.
+        X must be a [n,d]-shaped array (n = number of data points,
+        d = dimensions).
+        If no error message should be given in case of the detection
+        of an improper distribution, give error=False as second input.
+        The output for the improper data points is then given as nan.
+        """  # noqa: D205
+        n_dim = len(self.Dist)
+        X = np.array(X, ndmin=2, dtype=float)  # noqa: N806
+
+        # check if all marginal and conditional distributions are continuous
+        for i in range(n_dim):
+            if self.Dist[i].Name in [
+                'binomial',
+                'geometric',
+                'negativebinomial',
+                'poisson',
+            ]:
+                raise RuntimeError(  # noqa: TRY003
+                    'At least one of the marginal distributions or conditional distributions '  # noqa: EM101
+                    'is a discrete distribution, the transformation X2U is therefore not possible.'
+                )
+
+        # check of the dimensions of input X
+        if X.ndim > 2:  # noqa: PLR2004
+            raise RuntimeError('X must have not more than two dimensions. ')  # noqa: EM101, TRY003
+        if np.shape(X)[1] == 1 and n_dim != 1:
+            # in case that only one point X is given, he can be defined either as row or column vector
+            X = X.T  # noqa: N806
+        if np.shape(X)[1] != n_dim:
+            raise RuntimeError(  # noqa: TRY003
+                'X must be an array of size [n,d], where d is the'  # noqa: EM101
+                ' number of dimensions of the joint distribution.'
+            )
+
+        n_X = np.shape(X)[0]  # noqa: N806
+        U = np.zeros([n_X, n_dim])  # noqa: N806
+
+        for i in self.Order[0]:
+            U[:, i] = stats.norm.ppf(self.Dist[i].cdf(X[:, i]))
+
+        for i in self.Order[1]:
+            U[:, i] = stats.norm.ppf(
+                self.Dist[i].condCDF(X[:, i], X[:, self.Parents[i]])
+            )
+
+        # find rows with nan
+        lin_ind = np.any(np.isnan(U), 1)
+
+        if error:
+            if not all(np.logical_not(lin_ind)):
+                raise RuntimeError('Invalid joint distribution was created.')  # noqa: EM101, TRY003
+        else:
+            U[lin_ind, :] = np.nan
+
+        return np.squeeze(U)
+
+    # %%
+    def U2X(self, U, error=True):  # noqa: FBT002, N802, N803
+        """Carries out the transformation from standard normal space U
+        to physical space X .
+        U must be a [n,d]-shaped array (n = number of data points,
+        d = dimensions).
+        If no error message should be given in case of the detection
+        of an improper distribution, give error=False as second input.
+        The output for the improper data points is then given as nan.
+        """  # noqa: D205
+        n_dim = len(self.Dist)
+        U = np.array(U, ndmin=2, dtype=float)  # noqa: N806
+
+        # check of the dimensions of input U
+        if U.ndim > 2:  # noqa: PLR2004
+            raise RuntimeError('U must have not more than two dimensions. ')  # noqa: EM101, TRY003
+        if np.shape(U)[1] == 1 and n_dim != 1:
+            # in case that only one point X is given, he can be defined either as row or column vector
+            U = U.T  # noqa: N806
+        if np.shape(U)[1] != n_dim:
+            raise RuntimeError(  # noqa: TRY003
+                'U must be an array of size [n,d], where d is the'  # noqa: EM101
+                ' number of dimensions of the joint distribution.'
+            )
+
+        n_U = np.shape(U)[0]  # noqa: N806
+        X = np.zeros([n_U, n_dim])  # noqa: N806
+        CDF_values = stats.norm.cdf(U)  # noqa: N806
+
+        for i in self.Order[0]:
+            X[:, i] = self.Dist[i].icdf(CDF_values[:, i])
+
+        for i in self.Order[1]:
+            X[:, i] = self.Dist[i].condiCDF(CDF_values[:, i], X[:, self.Parents[i]])
+
+        # find rows with nan
+        lin_ind = np.any(np.isnan(X), 1)
+
+        if error:
+            if not np.all(np.logical_not(lin_ind)):
+                raise RuntimeError('Invalid joint distribution was created.')  # noqa: EM101, TRY003
+        else:
+            X[lin_ind, :] = np.nan
+
+        return np.squeeze(X)
+
+    # %%
+    def pdf(self, X, error=True):  # noqa: FBT002, N803
+        """Computes the joint PDF.
+        X must be a [n,d]-shaped array (n = number of data points,
+        d = dimensions).
+        If no error message should be given in case of the detection
+        of an improper distribution, give error=False as second input.
+        The output for the improper data points is then given as nan.
+        """  # noqa: D205, D401
+        n_dim = len(self.Dist)
+        X = np.array(X, ndmin=2, dtype=float)  # noqa: N806
+
+        # check of the dimensions of input X
+        if X.ndim > 2:  # noqa: PLR2004
+            raise RuntimeError('X must have not more than two dimensions. ')  # noqa: EM101, TRY003
+        if np.shape(X)[1] == 1 and n_dim != 1:
+            # in case that only one point X is given, he can be defined either as row or column vector
+            X = X.T  # noqa: N806
+        if np.shape(X)[1] != n_dim:
+            raise RuntimeError(  # noqa: TRY003
+                'X must be an array of size [n,d], where d is the'  # noqa: EM101
+                ' number of dimensions of the joint distribution.'
+            )
+
+        n_X = np.shape(X)[0]  # noqa: N806
+        pdf_values = np.zeros([n_X, n_dim])
+
+        for i in self.Order[0]:
+            pdf_values[:, i] = self.Dist[i].pdf(X[:, i])
+
+        for i in self.Order[1]:
+            pdf_values[:, i] = self.Dist[i].condPDF(X[:, i], X[:, self.Parents[i]])
+
+        jointpdf = np.prod(pdf_values, 1)
+        nan_ind = np.isnan(jointpdf)
+
+        if error:
+            if not np.all(np.logical_not(nan_ind)):
+                raise RuntimeError('Invalid joint distribution was created.')  # noqa: EM101, TRY003
+
+        if np.size(jointpdf) == 1:
+            return jointpdf[0]
+        else:  # noqa: RET505
+            return jointpdf
+
+    # %%
+    def random(self, n=1):
+        """Creates n samples of the joint distribution.
+        Every row in the output array corresponds to one sample.
+        """  # noqa: D205, D401
+        n_dim = len(self.Dist)
+        X = np.zeros([n, n_dim])  # noqa: N806
+
+        for i in self.Order[0]:
+            X[:, i] = self.Dist[i].random(n)
+
+        for i in self.Order[1]:
+            try:
+                X[:, i] = self.Dist[i].condRandom(X[:, self.Parents[i]])
+            except ValueError:  # noqa: PERF203
+                raise RuntimeError('Invalid joint distribution was created.')  # noqa: B904, EM101, TRY003
+
+        return np.squeeze(X)
+
+    # %%
+    def plotGraph(self, opt=False):  # noqa: FBT002, C901, N802
+        """Plots the Bayesian network which defines the dependency
+        between the different distributions.
+        If opt is given as 'numbering' the nodes are named according
+        to their order of input in dist(e.g., the first distribution
+        is named #0, etc.). If no ID was given to a certain
+        distribution, the distribution is also named according to its
+        position in dist, otherwise the property ID is taken as the
+        name of the distribution.
+        """  # noqa: D205, D401
+        n_layer = len(self.Layers)
+        vert = np.flip(np.linspace(0, 1, n_layer))
+        pos_n = dict()  # noqa: C408
+        pos_l = dict()  # noqa: C408
+        for i in range(n_layer):
+            cur_l = self.Layers[i]
+            n_cur = len(cur_l)
+            horiz = np.linspace(0, 1, n_cur + 2)
+            for j in range(n_cur):
+                pos_n[str(cur_l[j])] = (horiz[j + 1], vert[i])
+                pos_l[cur_l[j]] = (horiz[j + 1] + 0.06, vert[i])
+
+        n_dim = len(self.Dist)
+        labels = dict()  # noqa: C408
+        if not opt:
+            for i in range(n_dim):
+                if self.Dist[i].ID:
+                    labels[i] = self.Dist[i].ID
+                else:
+                    labels[i] = '#' + str(i)
+        elif opt.lower != 'numbering':
+            for i in range(n_dim):
+                labels[i] = '#' + str(i)
+        else:
+            raise RuntimeError("opt must be given as 'numbering'.")  # noqa: EM101, TRY003
+
+        G_Adj = nx.from_numpy_matrix(self.Adjacency)  # noqa: N806
+        G = nx.DiGraph()  # noqa: N806
+        for i in range(1, n_layer):
+            cur_l = self.Layers[i]
+            n_cur = len(cur_l)
+            for j in range(n_cur):
+                s_n = np.array(self.Parents[cur_l[j]], ndmin=1)
+                for k in range(np.size(s_n)):
+                    G.add_edge(str(s_n[k]), str(cur_l[j]))
+
+        nx.draw(
+            G,
+            pos_n,
+            node_color='k',
+            alpha=0.3,
+            node_size=100,
+            arrowsize=20,
+            arrows=True,
+        )
+        nx.draw_networkx_labels(G_Adj, pos_l, labels, colors='r', font_size=15)
+        plt.xlim([-0.05, 1.05])
+        plt.ylim([-0.1, 1.1])
+        plt.show()