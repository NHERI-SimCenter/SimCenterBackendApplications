# import of modules  # noqa: INP001, D100
import warnings

import numpy as np
import scipy as sp
from scipy import optimize, special, stats

"""
---------------------------------------------------------------------------
Generation of distribution objects
---------------------------------------------------------------------------
Developed by:
Sebastian Geyer
Felipe Uribe
Iason Papaioannou
Daniel Straub

Assistant Developers:
Luca Sardi
Fong-Lin Wu
Alexander von Ramm
Matthias Willer
Peter Kaplan

Engineering Risk Analysis Group
Technische Universitat Munchen
www.bgu.tum.de/era
Contact: Antonios Kamariotis (antonis.kamariotis@tum.de)
---------------------------------------------------------------------------
Version 2021-03:
* General update to match the current MATLAB version
* Implementation of all the missing distribution types for the option
  'DATA'. Now all distribution types are available for all three options
  'MOM','PAR' and 'DATA'
*  Introduction of the truncated normal distribution  
Version 2020-05:
* Fixing bugs in exponential constructor ( remove val=val[0] )
Version 2019-11:
* Fixing bug with Weibull distribution parameters
Version 2019-01:
* Automatic import of required scipy subpackages
* Fixing of bugs in the lognormal and exponential distribution
* Optimization and fixing of minor bugs
---------------------------------------------------------------------------
This software generates distribution objects according to the parameters
and definitions used in the distribution table of the ERA Group of TUM.
They can be defined either by their parameters, the first and second
moment or by data, given as a vector.
---------------------------------------------------------------------------
"""  # noqa: W291


class ERADist:
    """Generation of marginal distribution objects.
    Construction of the distribution object with

            Obj = ERADist(name,opt,val)
    or      Obj = ERADist(name,opt,val,ID)

    The second option is only useful when using the ERADist object within
    the scope of an ERARosen object.


    The following distribution types are available:

      opt = "PAR", specification of the distribution by its parameters:
      Beta:                       Obj = ERADist('beta','PAR',[r,s,a,b])
      Binomial:                   Obj = ERADist('binomial','PAR',[n,p])
      Chi-squared:                Obj = ERADist('chisquare','PAR',[k])
      Exponential:                Obj = ERADist('exponential','PAR',[lambda])
      Fréchet:                    Obj = ERADist('frechet','PAR',[a_n,k])
      Gamma:                      Obj = ERADist('gamma','PAR',[lambda,k])
      Geometric:                  Obj = ERADist('geometric','PAR',[p])
      GEV (to model maxima):      Obj = ERADist('GEV','PAR',[beta,alpha,epsilon])
      GEV (to model minima):      Obj = ERADist('GEVMin','PAR',[beta,alpha,epsilon])
      Gumbel (to model maxima):   Obj = ERADist('gumbel','PAR',[a_n,b_n])
      Gumbel (to model minima):   Obj = ERADist('gumbelMin','PAR',[a_n,b_n])
      Log-normal:                 Obj = ERADist('lognormal','PAR',[mu_lnx,sig_lnx])
      Negative binomial:          Obj = ERADist('negativebinomial','PAR',[k,p])
      Normal:                     Obj = ERADist('normal','PAR',[mean,std])
      Pareto:                     Obj = ERADist('pareto','PAR',[x_m,alpha])
      Poisson:                    Obj = ERADist('poisson','PAR',[v,t])
                               or Obj = ERADist('poisson','PAR',[lambda])
      Rayleigh:                   Obj = ERADist('rayleigh','PAR',[alpha])
      Standard normal:            Obj = ERADist('standardnormal','PAR',[])
      Truncated normal:           Obj = ERADist('truncatednormal','PAR',[mu_n,sigma_n,a,b])
      Uniform:                    Obj = ERADist('uniform','PAR',[lower,upper])
      Weibull:                    Obj = ERADist('weibull','PAR',[a_n,k])


      opt = "MOM", specification of the distribution by its moments:
      Beta:                       Obj = ERADist('beta','MOM',[mean,std,a,b])
      Binomial:                   Obj = ERADist('binomial','MOM',[mean,std])
      Chi-squared:                Obj = ERADist('chisquare','MOM',[mean])
      Exponential:                Obj = ERADist('exponential','MOM',[mean])
      Fréchet:                    Obj = ERADist('frechet','MOM',[mean,std])
      Gamma:                      Obj = ERADist('gamma','MOM',[mean,std])
      Geometric:                  Obj = ERADist('geometric','MOM',[mean])
      GEV (to model maxima):      Obj = ERADist('GEV','MOM',[mean,std,epsilon])
      GEV (to model minima):      Obj = ERADist('GEVMin','MOM',[mean,std,epsilon])
      Gumbel (to model maxima):   Obj = ERADist('gumbel','MOM',[mean,std])
      Gumbel (to model minima):   Obj = ERADist('gumbelMin','MOM',[mean,std])
      Log-normal:                 Obj = ERADist('lognormal','MOM',[mean,std])
      Negative binomial:          Obj = ERADist('negativebinomial','MOM',[mean,std])
      Normal:                     Obj = ERADist('normal','MOM',[mean,std])
      Pareto:                     Obj = ERADist('pareto','MOM',[mean,std])
      Poisson:                    Obj = ERADist('poisson','MOM',[mean,t])
                              or  Obj = ERADist('poisson','MOM',[mean])
      Rayleigh:                   Obj = ERADist('rayleigh','MOM',[mean])
      Standard normal:            Obj = ERADist('standardnormal','MOM',[])
      Truncated normal:           Obj = ERADist('truncatednormal','MOM',[mean,std,a,b])
      Uniform:                    Obj = ERADist('uniform','MOM',[mean,std])
      Weibull:                    Obj = ERADist('weibull','MOM',[mean,std])


      opt = "DATA", specification of the distribution by data given as a vector:
      Beta:                       Obj = ERADist('beta','DATA',[[X],[a,b]])
      Binomial:                   Obj = ERADist('binomial','DATA',[[X],n])
      Chi-squared:                Obj = ERADist('chisquare','DATA',[X])
      Exponential:                Obj = ERADist('exponential','DATA',[X])
      Frechet:                    Obj = ERADist('frechet','DATA',[X])
      Gamma:                      Obj = ERADist('gamma','DATA',[X])
      Geometric:                  Obj = ERADist('geometric','DATA',[X])
      GEV (to model maxima):      Obj = ERADist('GEV','DATA',[X])
      GEV (to model minima):      Obj = ERADist('GEVMin','DATA',[X])
      Gumbel (to model maxima):   Obj = ERADist('gumbel','DATA',[X])
      Gumbel (to model minima):   Obj = ERADist('gumbelMin','DATA',[X])
      Log-normal:                 Obj = ERADist('lognormal','DATA',[X])
      Negative binomial:          Obj = ERADist('negativebinomial','DATA',[X])
      Normal:                     Obj = ERADist('normal','DATA',[X])
      Pareto:                     Obj = ERADist('pareto','DATA',[X])
      Poisson:                    Obj = ERADist('poisson','DATA',[[X],t])
                              or  Obj = ERADist('poisson','DATA',[X])
      Rayleigh:                   Obj = ERADist('rayleigh','DATA',[X])
      Truncated normal:           Obj = ERADist('truncatednormal','DATA',[[X],[a,b]])
      Uniform:                    Obj = ERADist('uniform','DATA',[X])
      Weibull:                    Obj = ERADist('weibull','DATA',[X])

    """  # noqa: D205, D400

    # %%
    def __init__(self, name, opt, val=[0, 1], ID=False):  # noqa: FBT002, B006, C901, N803, PLR0912, PLR0915
        """Constructor method, for more details have a look at the
        class description.
        """  # noqa: D205, D401
        self.Name = name.lower()
        self.ID = ID

        # ----------------------------------------------------------------------------
        # definition of the distribution by its parameters
        if opt.upper() == 'PAR':
            val = np.array(val, ndmin=1, dtype=float)

            if name.lower() == 'beta':
                """
                beta distribution in lecture notes can be shifted in order to
                account for ranges [a,b] -> this is not implemented yet
                """
                if (val[0] > 0) and (val[1] > 0) and (val[2] < val[3]):
                    self.Par = {'r': val[0], 's': val[1], 'a': val[2], 'b': val[3]}
                    self.Dist = stats.beta(
                        a=self.Par['r'],
                        b=self.Par['s'],
                        loc=self.Par['a'],
                        scale=self.Par['b'] - self.Par['a'],
                    )
                else:
                    raise RuntimeError(  # noqa: TRY003
                        'The Beta distribution is not defined for your parameters.'  # noqa: EM101
                    )

            elif name.lower() == 'binomial':
                if (val[1] >= 0) and (val[1] <= 1) and (val[0] % 1 == 0):
                    self.Par = {'n': int(val[0]), 'p': val[1]}
                    self.Dist = stats.binom(n=self.Par['n'], p=self.Par['p'])
                else:
<<<<<<< HEAD
                    raise RuntimeError(  # noqa: DOC501, RUF100, TRY003
=======
                    raise RuntimeError(  # noqa: TRY003
>>>>>>> f8a41d69
                        'The Binomial distribution is not defined for your parameters.'  # noqa: EM101
                    )

            elif name.lower() == 'chisquare':
                if val[0] > 0 and val[0] < np.inf and val[0] % 1 <= 10 ** (-4):
                    self.Par = {'k': np.around(val[0], 0)}
                    self.Dist = stats.chi2(df=self.Par['k'])
                else:
<<<<<<< HEAD
                    raise RuntimeError(  # noqa: DOC501, RUF100, TRY003
=======
                    raise RuntimeError(  # noqa: TRY003
>>>>>>> f8a41d69
                        'The Chi-Squared distribution is not defined for your parameters.'  # noqa: EM101
                    )

            elif name.lower() == 'exponential':
                if val[0] > 0:
                    self.Par = {'lambda': val[0]}
                    self.Dist = stats.expon(scale=1 / self.Par['lambda'])
                else:
<<<<<<< HEAD
                    raise RuntimeError(  # noqa: DOC501, RUF100, TRY003
=======
                    raise RuntimeError(  # noqa: TRY003
>>>>>>> f8a41d69
                        'The Exponential distribution is not defined for your parameters.'  # noqa: EM101
                    )

            elif name.lower() == 'frechet':
                if (val[0] > 0) and (val[1] > 0):
                    self.Par = {'a_n': val[0], 'k': val[1]}
                    self.Dist = stats.genextreme(
                        c=-1 / self.Par['k'],
                        scale=self.Par['a_n'] / self.Par['k'],
                        loc=self.Par['a_n'],
                    )
                else:
<<<<<<< HEAD
                    raise RuntimeError(  # noqa: DOC501, RUF100, TRY003
=======
                    raise RuntimeError(  # noqa: TRY003
>>>>>>> f8a41d69
                        'The Frechet distribution is not defined for your parameters.'  # noqa: EM101
                    )

            elif name.lower() == 'gamma':
                if val[0] > 0 and val[1] > 0:
                    self.Par = {'lambda': val[0], 'k': val[1]}
                    self.Dist = stats.gamma(
                        a=self.Par['k'], scale=1 / self.Par['lambda']
                    )
                else:
<<<<<<< HEAD
                    raise RuntimeError(  # noqa: DOC501, RUF100, TRY003
=======
                    raise RuntimeError(  # noqa: TRY003
>>>>>>> f8a41d69
                        'The Gamma distribution is not defined for your parameters.'  # noqa: EM101
                    )

            elif name.lower() == 'geometric':
                val = val[0]
                if val > 0 and val <= 1:
                    self.Par = {'p': val}
                    self.Dist = stats.geom(p=self.Par['p'])
                else:
<<<<<<< HEAD
                    raise RuntimeError(  # noqa: DOC501, RUF100, TRY003
=======
                    raise RuntimeError(  # noqa: TRY003
>>>>>>> f8a41d69
                        'The Geometric distribution is not defined for your parameters.'  # noqa: EM101
                    )

            elif name.lower() == 'gev':
                if val[1] > 0:
                    self.Par = {'beta': val[0], 'alpha': val[1], 'epsilon': val[2]}
                    self.Dist = stats.genextreme(
                        c=-self.Par['beta'],
                        scale=self.Par['alpha'],
                        loc=self.Par['epsilon'],
                    )
                else:
<<<<<<< HEAD
                    raise RuntimeError(  # noqa: DOC501, RUF100, TRY003
=======
                    raise RuntimeError(  # noqa: TRY003
>>>>>>> f8a41d69
                        'The Generalized Extreme Value gistribution is not defined for your parameters.'  # noqa: EM101
                    )

            elif name.lower() == 'gevmin':
                if val[1] > 0:
                    self.Par = {'beta': val[0], 'alpha': val[1], 'epsilon': val[2]}
                    self.Dist = stats.genextreme(
                        c=-self.Par['beta'],
                        scale=self.Par['alpha'],
                        loc=-self.Par['epsilon'],
                    )
                else:
<<<<<<< HEAD
                    raise RuntimeError(  # noqa: DOC501, RUF100, TRY003
=======
                    raise RuntimeError(  # noqa: TRY003
>>>>>>> f8a41d69
                        'The Generalized Extreme Value distribution is not defined for your parameters.'  # noqa: EM101
                    )

            elif name.lower() == 'gumbel':
                if val[0] > 0:
                    self.Par = {'a_n': val[0], 'b_n': val[1]}
                    self.Dist = stats.gumbel_r(
                        scale=self.Par['a_n'], loc=self.Par['b_n']
                    )
                else:
<<<<<<< HEAD
                    raise RuntimeError(  # noqa: DOC501, RUF100, TRY003
=======
                    raise RuntimeError(  # noqa: TRY003
>>>>>>> f8a41d69
                        'The Gumbel distribution is not defined for your parameters.'  # noqa: EM101
                    )

            elif name.lower() == 'gumbelmin':
                if val[0] > 0:
                    self.Par = {'a_n': val[0], 'b_n': val[1]}
                    self.Dist = stats.gumbel_l(
                        scale=self.Par['a_n'], loc=self.Par['b_n']
                    )
                else:
<<<<<<< HEAD
                    raise RuntimeError(  # noqa: DOC501, RUF100, TRY003
=======
                    raise RuntimeError(  # noqa: TRY003
>>>>>>> f8a41d69
                        'The Gumbel distribution is not defined for your parameters.'  # noqa: EM101
                    )

            elif name.lower() == 'lognormal':
                if val[1] > 0:
                    self.Par = {'mu_lnx': val[0], 'sig_lnx': val[1]}
                    self.Dist = stats.lognorm(
                        s=self.Par['sig_lnx'], scale=np.exp(self.Par['mu_lnx'])
                    )
                else:
<<<<<<< HEAD
                    raise RuntimeError(  # noqa: DOC501, RUF100, TRY003
=======
                    raise RuntimeError(  # noqa: TRY003
>>>>>>> f8a41d69
                        'The Lognormal distribution is not defined for your parameters.'  # noqa: EM101
                    )

            elif name.lower() == 'negativebinomial':
                if (
                    (val[1] > 0)
                    and (val[1] <= 1)
                    and (val[0] > 0)
                    and (val[0] % 1 == 0)
                ):
                    self.Par = {'k': val[0], 'p': val[1]}
                    self.Dist = stats.nbinom(n=self.Par['k'], p=self.Par['p'])
                else:
<<<<<<< HEAD
                    raise RuntimeError(  # noqa: DOC501, RUF100, TRY003
=======
                    raise RuntimeError(  # noqa: TRY003
>>>>>>> f8a41d69
                        'The Negative Binomial distribution is not defined for your parameters.'  # noqa: EM101
                    )

            elif name.lower() == 'normal' or name.lower() == 'gaussian':
                if val[1] > 0:
                    self.Par = {'mu': val[0], 'sigma': val[1]}
                    self.Dist = stats.norm(
                        loc=self.Par['mu'], scale=self.Par['sigma']
                    )
                else:
<<<<<<< HEAD
                    raise RuntimeError(  # noqa: DOC501, RUF100, TRY003
=======
                    raise RuntimeError(  # noqa: TRY003
>>>>>>> f8a41d69
                        'The Normal distribution is not defined for your parameters.'  # noqa: EM101
                    )

            elif name.lower() == 'pareto':
                if val[0] > 0 and val[1] > 0:
                    self.Par = {'x_m': val[0], 'alpha': val[1]}
                    self.Dist = stats.genpareto(
                        c=1 / self.Par['alpha'],
                        scale=self.Par['x_m'] / self.Par['alpha'],
                        loc=self.Par['x_m'],
                    )
                else:
<<<<<<< HEAD
                    raise RuntimeError(  # noqa: DOC501, RUF100, TRY003
=======
                    raise RuntimeError(  # noqa: TRY003
>>>>>>> f8a41d69
                        'The Pareto distribution is not defined for your parameters.'  # noqa: EM101
                    )

            elif name.lower() == 'poisson':
                n = len(val)
                if n == 1:
                    if val > 0:
                        self.Par = {'lambda': val[0]}
                        self.Dist = stats.poisson(mu=self.Par['lambda'])
                    else:
<<<<<<< HEAD
                        raise RuntimeError(  # noqa: DOC501, RUF100, TRY003
=======
                        raise RuntimeError(  # noqa: TRY003
>>>>>>> f8a41d69
                            'The Poisson distribution is not defined for your parameters.'  # noqa: EM101
                        )

                if n == 2:  # noqa: PLR2004
                    if val[0] > 0 and val[1] > 0:
                        self.Par = {'v': val[0], 't': val[1]}
                        self.Dist = stats.poisson(mu=self.Par['v'] * self.Par['t'])
                    else:
<<<<<<< HEAD
                        raise RuntimeError(  # noqa: DOC501, RUF100, TRY003
=======
                        raise RuntimeError(  # noqa: TRY003
>>>>>>> f8a41d69
                            'The Poisson distribution is not defined for your parameters.'  # noqa: EM101
                        )

            elif name.lower() == 'rayleigh':
                alpha = val[0]
                if alpha > 0:
                    self.Par = {'alpha': alpha}
                    self.Dist = stats.rayleigh(scale=self.Par['alpha'])
                else:
<<<<<<< HEAD
                    raise RuntimeError(  # noqa: DOC501, RUF100, TRY003
=======
                    raise RuntimeError(  # noqa: TRY003
>>>>>>> f8a41d69
                        'The Rayleigh distribution is not defined for your parameters.'  # noqa: EM101
                    )

            elif (name.lower() == 'standardnormal') or (
                name.lower() == 'standardgaussian'
            ):
                self.Par = {'mu': 0, 'sigma': 1}
                self.Dist = stats.norm(loc=0, scale=1)

            elif name.lower() == 'truncatednormal':
                if val[2] >= val[3]:
<<<<<<< HEAD
                    raise RuntimeError(  # noqa: DOC501, RUF100, TRY003
                        'The upper bound a must be larger than the lower bound b.'  # noqa: EM101
                    )
                if val[1] < 0:
                    raise RuntimeError('sigma must be larger than 0.')  # noqa: DOC501, EM101, RUF100, TRY003
=======
                    raise RuntimeError(  # noqa: TRY003
                        'The upper bound a must be larger than the lower bound b.'  # noqa: EM101
                    )
                if val[1] < 0:
                    raise RuntimeError('sigma must be larger than 0.')  # noqa: EM101, TRY003
>>>>>>> f8a41d69
                self.Par = {
                    'mu_n': val[0],
                    'sig_n': val[1],
                    'a': val[2],
                    'b': val[3],
                }
                a_mod = (self.Par['a'] - self.Par['mu_n']) / self.Par['sig_n']
                b_mod = (self.Par['b'] - self.Par['mu_n']) / self.Par['sig_n']
                self.Dist = stats.truncnorm(
                    loc=self.Par['mu_n'], scale=self.Par['sig_n'], a=a_mod, b=b_mod
                )

            elif name.lower() == 'uniform':
                if val[0] < val[1]:
                    self.Par = {'lower': val[0], 'upper': val[1]}
                    self.Dist = stats.uniform(
                        loc=self.Par['lower'],
                        scale=self.Par['upper'] - self.Par['lower'],
                    )
                else:
<<<<<<< HEAD
                    raise RuntimeError(  # noqa: DOC501, RUF100, TRY003
=======
                    raise RuntimeError(  # noqa: TRY003
>>>>>>> f8a41d69
                        'The Uniform distribution is not defined for your parameters.'  # noqa: EM101
                    )

            elif name.lower() == 'weibull':
                if (val[0] > 0) and (val[1] > 0):
                    self.Par = {'a_n': val[0], 'k': val[1]}
                    self.Dist = stats.weibull_min(
                        c=self.Par['k'], scale=self.Par['a_n']
                    )
                else:
<<<<<<< HEAD
                    raise RuntimeError(  # noqa: DOC501, RUF100, TRY003
=======
                    raise RuntimeError(  # noqa: TRY003
>>>>>>> f8a41d69
                        'The Weibull distribution is not defined for your parameters.'  # noqa: EM101
                    )

            else:
<<<<<<< HEAD
                raise RuntimeError("Distribution type '" + name + "' not available.")  # noqa: DOC501, RUF100
=======
                raise RuntimeError("Distribution type '" + name + "' not available.")
>>>>>>> f8a41d69

        # ----------------------------------------------------------------------------
        # if the distribution is defined by its moments
        elif opt.upper() == 'MOM':
            val = np.array(val, ndmin=1, dtype=float)

            if val.size > 1 and val[1] < 0:
<<<<<<< HEAD
                raise RuntimeError('The standard deviation must be non-negative.')  # noqa: DOC501, EM101, RUF100, TRY003

            if name.lower() == 'beta':
                if val[3] <= val[2]:
                    raise RuntimeError('Please select an other support [a,b].')  # noqa: DOC501, EM101, RUF100, TRY003
=======
                raise RuntimeError('The standard deviation must be non-negative.')  # noqa: EM101, TRY003

            if name.lower() == 'beta':
                if val[3] <= val[2]:
                    raise RuntimeError('Please select an other support [a,b].')  # noqa: EM101, TRY003
>>>>>>> f8a41d69
                r = (
                    ((val[3] - val[0]) * (val[0] - val[2]) / val[1] ** 2 - 1)
                    * (val[0] - val[2])
                    / (val[3] - val[2])
                )
                s = r * (val[3] - val[0]) / (val[0] - val[2])
                # Evaluate if distribution can be defined on the parameters
                if r <= 0 and s <= 0:
<<<<<<< HEAD
                    raise RuntimeError('Please select other moments.')  # noqa: DOC501, EM101, RUF100, TRY003
=======
                    raise RuntimeError('Please select other moments.')  # noqa: EM101, TRY003
>>>>>>> f8a41d69
                self.Par = {'r': r, 's': s, 'a': val[2], 'b': val[3]}
                self.Dist = stats.beta(
                    a=self.Par['r'],
                    b=self.Par['s'],
                    loc=self.Par['a'],
                    scale=self.Par['b'] - self.Par['a'],
                )

            elif name.lower() == 'binomial':
                # Solve system of two equations for the parameters
                p = 1 - (val[1]) ** 2 / val[0]
                n = val[0] / p
                # Evaluate if distribution can be defined on the parameters
                if n % 1 <= 10 ** (-4):
                    n = int(n)
                else:
<<<<<<< HEAD
                    raise RuntimeError('Please select other moments.')  # noqa: DOC501, EM101, RUF100, TRY003
=======
                    raise RuntimeError('Please select other moments.')  # noqa: EM101, TRY003
>>>>>>> f8a41d69
                if p >= 0 and p <= 1 and n > 0:
                    self.Par = {'n': n, 'p': p}
                    self.Dist = stats.binom(n=self.Par['n'], p=self.Par['p'])
                else:
<<<<<<< HEAD
                    raise RuntimeError('Please select other moments.')  # noqa: DOC501, EM101, RUF100, TRY003
=======
                    raise RuntimeError('Please select other moments.')  # noqa: EM101, TRY003
>>>>>>> f8a41d69

            elif name.lower() == 'chisquare':
                if val[0] > 0 and val[0] < np.inf and val[0] % 1 <= 10 ** (-4):
                    self.Par = {'k': np.around(val[0], 0)}
                    self.Dist = stats.chi2(df=self.Par['k'])
                else:
<<<<<<< HEAD
                    raise RuntimeError('Please select other moments.')  # noqa: DOC501, EM101, RUF100, TRY003
=======
                    raise RuntimeError('Please select other moments.')  # noqa: EM101, TRY003
>>>>>>> f8a41d69

            elif name.lower() == 'exponential':
                try:
                    lam = 1 / val[0]
                except ZeroDivisionError:
<<<<<<< HEAD
                    raise RuntimeError('The first moment cannot be zero!')  # noqa: B904, DOC501, EM101, RUF100, TRY003
=======
                    raise RuntimeError('The first moment cannot be zero!')  # noqa: B904, EM101, TRY003
>>>>>>> f8a41d69
                if lam >= 0:
                    self.Par = {'lambda': lam}
                    self.Dist = stats.expon(scale=1 / self.Par['lambda'])
                else:
<<<<<<< HEAD
                    raise RuntimeError('Please select other moments.')  # noqa: DOC501, EM101, RUF100, TRY003
=======
                    raise RuntimeError('Please select other moments.')  # noqa: EM101, TRY003
>>>>>>> f8a41d69

            elif name.lower() == 'frechet':
                par0 = 2.0001

                def equation(par):
                    return (
                        np.sqrt(
                            special.gamma(1 - 2 / par)
                            - special.gamma(1 - 1 / par) ** 2
                        )
                        / special.gamma(1 - 1 / par)
                        - val[1] / val[0]
                    )

                sol = optimize.fsolve(equation, x0=par0, full_output=True)
                if sol[2] == 1:
                    k = sol[0][0]
                    a_n = val[0] / special.gamma(1 - 1 / k)
                else:
<<<<<<< HEAD
                    raise RuntimeError(  # noqa: DOC501, RUF100, TRY003
=======
                    raise RuntimeError(  # noqa: TRY003
>>>>>>> f8a41d69
                        'fsolve could not converge to a solution, therefore'  # noqa: EM101
                        'the parameters of the Frechet distribution could not be determined.'
                    )
                if a_n > 0 and k > 0:
                    self.Par = {'a_n': a_n, 'k': k}
                    self.Dist = stats.genextreme(
                        c=-1 / self.Par['k'],
                        scale=self.Par['a_n'] / self.Par['k'],
                        loc=self.Par['a_n'],
                    )
                else:
<<<<<<< HEAD
                    raise RuntimeError('Please select other moments.')  # noqa: DOC501, EM101, RUF100, TRY003
=======
                    raise RuntimeError('Please select other moments.')  # noqa: EM101, TRY003
>>>>>>> f8a41d69

            elif name.lower() == 'gamma':
                # Solve system of equations for the parameters
                lam = val[0] / (val[1] ** 2)
                k = lam * val[0]
                # Evaluate if distribution can be defined on the parameters
                if lam > 0 and k > 0:
                    self.Par = {'lambda': lam, 'k': k}
                    self.Dist = stats.gamma(
                        a=self.Par['k'], scale=1 / self.Par['lambda']
                    )
                else:
<<<<<<< HEAD
                    raise RuntimeError('Please select other moments.')  # noqa: DOC501, EM101, RUF100, TRY003
=======
                    raise RuntimeError('Please select other moments.')  # noqa: EM101, TRY003
>>>>>>> f8a41d69

            elif name.lower() == 'geometric':
                # Solve Equation for the parameter based on the first moment
                p = 1 / val[0]
                if p >= 0 and p <= 1:
                    self.Par = {'p': p}
                    self.Dist = stats.geom(p=self.Par['p'])
                else:
<<<<<<< HEAD
                    raise RuntimeError('Please select other moments.')  # noqa: DOC501, EM101, RUF100, TRY003
=======
                    raise RuntimeError('Please select other moments.')  # noqa: EM101, TRY003
>>>>>>> f8a41d69

            elif name.lower() == 'gev':
                beta = val[2]
                if beta == 0:  # corresponds to Gumbel distribution
                    # Solve two equations for the parameters of the distribution
                    alpha = val[1] * np.sqrt(6) / np.pi  # scale parameter
                    epsilon = val[2] - np.euler_gamma * alpha  # location parameter
                elif beta >= 0.5:  # noqa: PLR2004
<<<<<<< HEAD
                    raise RuntimeError('MOM can only be used for beta < 0.5 .')  # noqa: DOC501, EM101, RUF100, TRY003
=======
                    raise RuntimeError('MOM can only be used for beta < 0.5 .')  # noqa: EM101, TRY003
>>>>>>> f8a41d69
                else:
                    alpha = (
                        abs(beta)
                        * val[1]
                        / np.sqrt(
                            special.gamma(1 - 2 * beta)
                            - special.gamma(1 - beta) ** 2
                        )
                    )
                    epsilon = val[0] - (alpha / beta * (special.gamma(1 - beta) - 1))
                self.Par = {'beta': beta, 'alpha': alpha, 'epsilon': epsilon}
                self.Dist = stats.genextreme(
                    c=-self.Par['beta'],
                    scale=self.Par['alpha'],
                    loc=self.Par['epsilon'],
                )

            elif name.lower() == 'gevmin':
                beta = val[2]
                if beta == 0:  # corresponds to Gumbel distribution
                    # Solve two equations for the parameters of the distribution
                    alpha = val[1] * np.sqrt(6) / np.pi  # scale parameter
                    epsilon = val[2] + np.euler_gamma * alpha  # location parameter
                elif beta >= 0.5:  # noqa: PLR2004
<<<<<<< HEAD
                    raise RuntimeError('MOM can only be used for beta < 0.5 .')  # noqa: DOC501, EM101, RUF100, TRY003
=======
                    raise RuntimeError('MOM can only be used for beta < 0.5 .')  # noqa: EM101, TRY003
>>>>>>> f8a41d69
                else:
                    alpha = (
                        abs(beta)
                        * val[1]
                        / np.sqrt(
                            special.gamma(1 - 2 * beta)
                            - special.gamma(1 - beta) ** 2
                        )
                    )
                    epsilon = val[0] + (alpha / beta * (special.gamma(1 - beta) - 1))
                self.Par = {'beta': beta, 'alpha': alpha, 'epsilon': epsilon}
                self.Dist = stats.genextreme(
                    c=-self.Par['beta'],
                    scale=self.Par['alpha'],
                    loc=-self.Par['epsilon'],
                )

            elif name.lower() == 'gumbel':
                # solve two equations for the parameters of the distribution
                a_n = val[1] * np.sqrt(6) / np.pi  # scale parameter
                b_n = val[0] - np.euler_gamma * a_n  # location parameter
                if a_n > 0:
                    self.Par = {'a_n': a_n, 'b_n': b_n}
                    self.Dist = stats.gumbel_r(
                        scale=self.Par['a_n'], loc=self.Par['b_n']
                    )
                else:
<<<<<<< HEAD
                    raise RuntimeError('Please select other moments.')  # noqa: DOC501, EM101, RUF100, TRY003
=======
                    raise RuntimeError('Please select other moments.')  # noqa: EM101, TRY003
>>>>>>> f8a41d69

            elif name.lower() == 'gumbelmin':
                # solve two equations for the parameters of the distribution
                a_n = val[1] * np.sqrt(6) / np.pi  # scale parameter
                b_n = val[0] + np.euler_gamma * a_n  # location parameter
                if a_n > 0:
                    self.Par = {'a_n': a_n, 'b_n': b_n}
                    self.Dist = stats.gumbel_l(
                        scale=self.Par['a_n'], loc=self.Par['b_n']
                    )
                else:
<<<<<<< HEAD
                    raise RuntimeError('Please select other moments.')  # noqa: DOC501, EM101, RUF100, TRY003

            elif name.lower() == 'lognormal':
                if val[0] <= 0:
                    raise RuntimeError(  # noqa: DOC501, RUF100, TRY003
=======
                    raise RuntimeError('Please select other moments.')  # noqa: EM101, TRY003

            elif name.lower() == 'lognormal':
                if val[0] <= 0:
                    raise RuntimeError(  # noqa: TRY003
>>>>>>> f8a41d69
                        'Please select other moments, the first moment must be greater than zero.'  # noqa: EM101
                    )
                # solve two equations for the parameters of the distribution
                mu_lnx = np.log(val[0] ** 2 / np.sqrt(val[1] ** 2 + val[0] ** 2))
                sig_lnx = np.sqrt(np.log(1 + (val[1] / val[0]) ** 2))
                self.Par = {'mu_lnx': mu_lnx, 'sig_lnx': sig_lnx}
                self.Dist = stats.lognorm(
                    s=self.Par['sig_lnx'], scale=np.exp(self.Par['mu_lnx'])
                )

            elif name.lower() == 'negativebinomial':
                # Solve System of two equations for the parameters
                p = val[0] / (val[0] + val[1] ** 2)
                k = val[0] * p
                # Evaluate if distribution can be defined on the parameters
                if k % 1 <= 10 ** (-4):
                    k = round(k, 0)
                    if p >= 0 and p <= 1:
                        self.Par = {'k': k, 'p': p}
                        self.Dist = stats.nbinom(n=self.Par['k'], p=self.Par['p'])
                    else:
<<<<<<< HEAD
                        raise RuntimeError('Please select other moments.')  # noqa: DOC501, EM101, RUF100, TRY003
                else:
                    raise RuntimeError('Please select other moments.')  # noqa: DOC501, EM101, RUF100, TRY003
=======
                        raise RuntimeError('Please select other moments.')  # noqa: EM101, TRY003
                else:
                    raise RuntimeError('Please select other moments.')  # noqa: EM101, TRY003
>>>>>>> f8a41d69

            elif (name.lower() == 'normal') or (name.lower() == 'gaussian'):
                self.Par = {'mu': val[0], 'sigma': val[1]}
                self.Dist = stats.norm(loc=self.Par['mu'], scale=self.Par['sigma'])

            elif name.lower() == 'pareto':
                alpha = 1 + np.sqrt(1 + (val[0] / val[1]) ** 2)
                x_m = val[0] * (alpha - 1) / alpha
                if x_m > 0 and alpha > 0:
                    self.Par = {'x_m': x_m, 'alpha': alpha}
                    self.Dist = stats.genpareto(
                        c=1 / self.Par['alpha'],
                        scale=self.Par['x_m'] / self.Par['alpha'],
                        loc=self.Par['x_m'],
                    )
                else:
<<<<<<< HEAD
                    raise RuntimeError('Please select other moments.')  # noqa: DOC501, EM101, RUF100, TRY003
=======
                    raise RuntimeError('Please select other moments.')  # noqa: EM101, TRY003
>>>>>>> f8a41d69

            elif name.lower() == 'poisson':
                n = len(val)
                if n == 1:
                    if val > 0:
                        self.Par = {'lambda': val[0]}
                        self.Dist = stats.poisson(mu=self.Par['lambda'])
                    else:
<<<<<<< HEAD
                        raise RuntimeError('Please select other moments.')  # noqa: DOC501, EM101, RUF100, TRY003
=======
                        raise RuntimeError('Please select other moments.')  # noqa: EM101, TRY003
>>>>>>> f8a41d69

                if n == 2:  # noqa: PLR2004
                    if val[0] > 0 and val[1] > 0:
                        v = val[0] / val[1]
                        if val[1] <= 0:
<<<<<<< HEAD
                            raise RuntimeError('t must be positive.')  # noqa: DOC501, EM101, RUF100, TRY003
                        self.Par = {'v': v, 't': val[1]}
                        self.Dist = stats.poisson(mu=self.Par['v'] * self.Par['t'])
                    else:
                        raise RuntimeError('Please select other moments.')  # noqa: DOC501, EM101, RUF100, TRY003
=======
                            raise RuntimeError('t must be positive.')  # noqa: EM101, TRY003
                        self.Par = {'v': v, 't': val[1]}
                        self.Dist = stats.poisson(mu=self.Par['v'] * self.Par['t'])
                    else:
                        raise RuntimeError('Please select other moments.')  # noqa: EM101, TRY003
>>>>>>> f8a41d69

            elif name.lower() == 'rayleigh':
                alpha = val[0] / np.sqrt(np.pi / 2)
                if alpha > 0:
                    self.Par = {'alpha': alpha}
                    self.Dist = stats.rayleigh(scale=self.Par['alpha'])
                else:
<<<<<<< HEAD
                    raise RuntimeError('Please select other moments.')  # noqa: DOC501, EM101, RUF100, TRY003
=======
                    raise RuntimeError('Please select other moments.')  # noqa: EM101, TRY003
>>>>>>> f8a41d69

            elif (name.lower() == 'standardnormal') or (
                name.lower() == 'standardgaussian'
            ):
                self.Par = {'mu': 0, 'sigma': 1}
                self.Dist = stats.norm(loc=0, scale=1)

            elif name.lower() == 'truncatednormal':
                if val[2] >= val[3]:
<<<<<<< HEAD
                    raise RuntimeError(  # noqa: DOC501, RUF100, TRY003
                        'The upper bound a must be larger than the lower bound b.'  # noqa: EM101
                    )
                if val[0] <= val[2] or val[0] >= val[3]:
                    raise RuntimeError(  # noqa: DOC501, RUF100, TRY003
=======
                    raise RuntimeError(  # noqa: TRY003
                        'The upper bound a must be larger than the lower bound b.'  # noqa: EM101
                    )
                if val[0] <= val[2] or val[0] >= val[3]:
                    raise RuntimeError(  # noqa: TRY003
>>>>>>> f8a41d69
                        'The mean of the distribution must be within the interval [a,b].'  # noqa: EM101
                    )

                def equation(par):
                    f = lambda x: stats.norm.pdf(x, par[0], par[1]) / (  # noqa: E731
                        stats.norm.cdf(val[3], par[0], par[1])
                        - stats.norm.cdf(val[2], par[0], par[1])
                    )
                    expec_eq = (
                        sp.integrate.quad(lambda x: x * f(x), val[2], val[3])[0]
                        - val[0]
                    )
                    std_eq = (
                        np.sqrt(
                            sp.integrate.quad(lambda x: x**2 * f(x), val[2], val[3])[
                                0
                            ]
                            - (
                                sp.integrate.quad(lambda x: x * f(x), val[2], val[3])
                            )[0]
                            ** 2
                        )
                        - val[1]
                    )
                    eq = [expec_eq, std_eq]
                    return eq  # noqa: RET504

                x0 = [val[0], val[1]]
                sol = optimize.fsolve(equation, x0=x0, full_output=True)
                if sol[2] == 1:
                    self.Par = {
                        'mu_n': sol[0][0],
                        'sig_n': sol[0][1],
                        'a': val[2],
                        'b': val[3],
                    }
                    a_mod = (self.Par['a'] - self.Par['mu_n']) / self.Par['sig_n']
                    b_mod = (self.Par['b'] - self.Par['mu_n']) / self.Par['sig_n']
                    self.Dist = stats.truncnorm(
                        loc=self.Par['mu_n'],
                        scale=self.Par['sig_n'],
                        a=a_mod,
                        b=b_mod,
                    )
                else:
<<<<<<< HEAD
                    raise RuntimeError('fsolve did not converge.')  # noqa: DOC501, EM101, RUF100, TRY003
=======
                    raise RuntimeError('fsolve did not converge.')  # noqa: EM101, TRY003
>>>>>>> f8a41d69

            elif name.lower() == 'uniform':
                # compute parameters
                lower = val[0] - np.sqrt(12) * val[1] / 2
                upper = val[0] + np.sqrt(12) * val[1] / 2
                self.Par = {'lower': lower, 'upper': upper}
                self.Dist = stats.uniform(
                    loc=self.Par['lower'],
                    scale=self.Par['upper'] - self.Par['lower'],
                )

            elif name.lower() == 'weibull':

                def equation(par):
                    return (
                        np.sqrt(
                            special.gamma(1 + 2 / par)
                            - (special.gamma(1 + 1 / par)) ** 2
                        )
                        / special.gamma(1 + 1 / par)
                        - val[1] / val[0]
                    )

                sol = optimize.fsolve(equation, x0=0.02, full_output=True)
                if sol[2] == 1:
                    k = sol[0][0]
                    a_n = val[0] / special.gamma(1 + 1 / k)
                else:
<<<<<<< HEAD
                    raise RuntimeError(  # noqa: DOC501, RUF100, TRY003
=======
                    raise RuntimeError(  # noqa: TRY003
>>>>>>> f8a41d69
                        'fsolve could not converge to a solution, therefore'  # noqa: EM101
                        'the parameters of the Weibull distribution could not be determined.'
                    )
                if a_n > 0 and k > 0:
                    self.Par = {'a_n': a_n, 'k': k}
                    self.Dist = stats.weibull_min(
                        c=self.Par['k'], scale=self.Par['a_n']
                    )
                else:
<<<<<<< HEAD
                    raise RuntimeError('Please select other moments.')  # noqa: DOC501, EM101, RUF100, TRY003

            else:
                raise RuntimeError("Distribution type '" + name + "' not available.")  # noqa: DOC501, RUF100
=======
                    raise RuntimeError('Please select other moments.')  # noqa: EM101, TRY003

            else:
                raise RuntimeError("Distribution type '" + name + "' not available.")
>>>>>>> f8a41d69

        # ----------------------------------------------------------------------------
        # if the distribution is to be fitted to a data vector
        elif opt.upper() == 'DATA':
            if name.lower() == 'beta':
                if val[2] <= val[1]:
<<<<<<< HEAD
                    raise RuntimeError('Please select a different support [a,b].')  # noqa: DOC501, EM101, RUF100, TRY003
=======
                    raise RuntimeError('Please select a different support [a,b].')  # noqa: EM101, TRY003
>>>>>>> f8a41d69
                if min(val[0]) >= val[1] and max(val[0]) <= val[2]:
                    pars = stats.beta.fit(
                        val[0], floc=val[1], fscale=val[2] - val[1]
                    )
                    self.Par = {'r': pars[0], 's': pars[1], 'a': val[1], 'b': val[2]}
                    self.Dist = stats.beta(
                        a=self.Par['r'],
                        b=self.Par['s'],
                        loc=self.Par['a'],
                        scale=self.Par['b'] - self.Par['a'],
                    )
                else:
<<<<<<< HEAD
                    raise RuntimeError(  # noqa: DOC501, RUF100, TRY003
=======
                    raise RuntimeError(  # noqa: TRY003
>>>>>>> f8a41d69
                        'The given samples must be in the support range [a,b].'  # noqa: EM101
                    )

            elif name.lower() == 'binomial':
                # Evaluate if distribution can be defined on the parameters
                if val[1] % 1 <= 10 ** (-4) and val[1] > 0:
                    val[1] = int(val[1])
                else:
<<<<<<< HEAD
                    raise RuntimeError('n must be a positive integer.')  # noqa: DOC501, EM101, RUF100, TRY003
=======
                    raise RuntimeError('n must be a positive integer.')  # noqa: EM101, TRY003
>>>>>>> f8a41d69
                X = np.array(val[0])  # noqa: N806
                if all((X) % 1 <= 10 ** (-4)) and all(X >= 0) and all(val[1] >= X):
                    X = np.around(X, 0)  # noqa: N806
                else:
<<<<<<< HEAD
                    raise RuntimeError(  # noqa: DOC501, RUF100, TRY003
=======
                    raise RuntimeError(  # noqa: TRY003
>>>>>>> f8a41d69
                        'The given samples must be integers in the range [0,n].'  # noqa: EM101
                    )
                val[0] = np.mean(val[0]) / val[1]
                self.Par = {'n': val[1], 'p': val[0]}
                self.Dist = stats.binom(n=self.Par['n'], p=self.Par['p'])

            elif name.lower() == 'chisquare':
                if min(val) >= 0:
                    pars = stats.chi2.fit(val, floc=0, fscale=1)
                    self.Par = {'k': np.around(pars[0], 0)}
                    self.Dist = stats.chi2(df=self.Par['k'])
                else:
<<<<<<< HEAD
                    raise RuntimeError('The given samples must be non-negative.')  # noqa: DOC501, EM101, RUF100, TRY003
=======
                    raise RuntimeError('The given samples must be non-negative.')  # noqa: EM101, TRY003
>>>>>>> f8a41d69

            elif name.lower() == 'exponential':
                if min(val) >= 0:
                    pars = stats.expon.fit(val, floc=0)
                    self.Par = {'lambda': 1 / pars[1]}
                    self.Dist = stats.expon(scale=1 / self.Par['lambda'])
                else:
<<<<<<< HEAD
                    raise RuntimeError('The given samples must be non-negative.')  # noqa: DOC501, EM101, RUF100, TRY003

            elif name.lower() == 'frechet':
                if min(val) < 0:
                    raise RuntimeError('The given samples must be non-negative.')  # noqa: DOC501, EM101, RUF100, TRY003
=======
                    raise RuntimeError('The given samples must be non-negative.')  # noqa: EM101, TRY003

            elif name.lower() == 'frechet':
                if min(val) < 0:
                    raise RuntimeError('The given samples must be non-negative.')  # noqa: EM101, TRY003
>>>>>>> f8a41d69

                def equation(par):
                    return -np.sum(
                        np.log(
                            stats.genextreme.pdf(
                                val, c=-1 / par[1], scale=par[0] / par[1], loc=par[0]
                            )
                        )
                    )

                par1 = 2.0001
                par0 = par1 / special.gamma(1 - 1 / np.mean(val))
                x0 = np.array([par0, par1])
                bnds = optimize.Bounds(lb=[0, 0], ub=[np.inf, np.inf])
                sol = optimize.minimize(equation, x0, bounds=bnds)
                if sol.success == True:  # noqa: E712
                    self.Par = {'a_n': sol.x[0], 'k': sol.x[1]}
                    self.Dist = stats.genextreme(
                        c=-1 / self.Par['k'],
                        scale=self.Par['a_n'] / self.Par['k'],
                        loc=self.Par['a_n'],
                    )
                else:
<<<<<<< HEAD
                    raise RuntimeError(  # noqa: DOC501, RUF100, TRY003
=======
                    raise RuntimeError(  # noqa: TRY003
>>>>>>> f8a41d69
                        'Maximum likelihood estimation did not converge.'  # noqa: EM101
                    )

            elif name.lower() == 'gamma':
                pars = stats.gamma.fit(val, floc=0)
                self.Par = {'lambda': 1 / pars[2], 'k': pars[0]}
                self.Dist = stats.gamma(
                    a=self.Par['k'], scale=1 / self.Par['lambda']
                )

            elif name.lower() == 'geometric':
                if all(val > 0) and all(val % 1 == 0):
                    self.Par = {'p': 1 / np.mean(val)}
                    self.Dist = stats.geom(p=self.Par['p'])
                else:
<<<<<<< HEAD
                    raise RuntimeError(  # noqa: DOC501, RUF100, TRY003
=======
                    raise RuntimeError(  # noqa: TRY003
>>>>>>> f8a41d69
                        'The given samples must be integers larger than 0.'  # noqa: EM101
                    )

            elif name.lower() == 'gev':
                pars = gevfit_alt(np.squeeze(val))
                self.Par = {'beta': pars[0], 'alpha': pars[1], 'epsilon': pars[2]}
                self.Dist = stats.genextreme(
                    c=-self.Par['beta'],
                    scale=self.Par['alpha'],
                    loc=self.Par['epsilon'],
                )

            elif name.lower() == 'gevmin':
                pars = gevfit_alt(np.squeeze(-val))
                self.Par = {'beta': pars[0], 'alpha': pars[1], 'epsilon': -pars[2]}
                self.Dist = stats.genextreme(
                    c=-self.Par['beta'],
                    scale=self.Par['alpha'],
                    loc=-self.Par['epsilon'],
                )

            elif name.lower() == 'gumbel':
                pars = stats.gumbel_r.fit(val)
                self.Par = {'a_n': pars[1], 'b_n': pars[0]}
                self.Dist = stats.gumbel_r(
                    scale=self.Par['a_n'], loc=self.Par['b_n']
                )

            elif name.lower() == 'gumbelmin':
                pars = stats.gumbel_l.fit(val)
                self.Par = {'a_n': pars[1], 'b_n': pars[0]}
                self.Dist = stats.gumbel_l(
                    scale=self.Par['a_n'], loc=self.Par['b_n']
                )

            elif name.lower() == 'lognormal':
                pars = stats.lognorm.fit(val, floc=0)
                self.Par = {'mu_lnx': np.log(pars[2]), 'sig_lnx': pars[0]}
                self.Dist = stats.lognorm(
                    s=self.Par['sig_lnx'], scale=np.exp(self.Par['mu_lnx'])
                )

            elif name.lower() == 'negativebinomial':
                # first estimation of k,p with method of moments
                p = np.mean(val) / (np.mean(val) + np.var(val))
                k = np.mean(val) * p
                if k == 0:
<<<<<<< HEAD
                    raise RuntimeError(  # noqa: DOC501, RUF100, TRY003
=======
                    raise RuntimeError(  # noqa: TRY003
>>>>>>> f8a41d69
                        'No suitable parameters can be estimated from the given data.'  # noqa: EM101
                    )
                k = round(
                    k, 0
                )  # rounding of k, since k must be a positive integer according to ERADist definition
                p = k / np.mean(val)  # estimation of p for rounded k (mle)
                self.Par = {'k': k, 'p': p}
                self.Dist = stats.nbinom(n=self.Par['k'], p=self.Par['p'])

            elif name.lower() == 'normal' or name.lower() == 'gaussian':
                pars = stats.norm.fit(val)
                self.Par = {'mu': pars[0], 'sigma': pars[1]}
                self.Dist = stats.norm(loc=self.Par['mu'], scale=self.Par['sigma'])

            elif name.lower() == 'pareto':
                x_m = min(val)
                if x_m > 0:

                    def equation(par):
                        return -np.sum(
                            np.log(
                                stats.genpareto.pdf(
                                    val, c=1 / par, scale=x_m / par, loc=x_m
                                )
                            )
                        )

                    x0 = x_m
                    sol = optimize.minimize(equation, x0)
                    if sol.success == True:  # noqa: E712
                        self.Par = {'x_m': x_m, 'alpha': float(sol.x)}
                        self.Dist = stats.genpareto(
                            c=1 / self.Par['alpha'],
                            scale=self.Par['x_m'] / self.Par['alpha'],
                            loc=self.Par['x_m'],
                        )
                    else:
<<<<<<< HEAD
                        raise RuntimeError(  # noqa: DOC501, RUF100, TRY003
                            'Maximum likelihood estimation did not converge.'  # noqa: EM101
                        )
                else:
                    raise RuntimeError('The given data must be positive.')  # noqa: DOC501, EM101, RUF100, TRY003
=======
                        raise RuntimeError(  # noqa: TRY003
                            'Maximum likelihood estimation did not converge.'  # noqa: EM101
                        )
                else:
                    raise RuntimeError('The given data must be positive.')  # noqa: EM101, TRY003
>>>>>>> f8a41d69

            elif name.lower() == 'poisson':
                n = len(val)
                if n == 2:  # noqa: PLR2004
                    X = val[0]  # noqa: N806
                    t = val[1]
                    if t <= 0:
<<<<<<< HEAD
                        raise RuntimeError('t must be positive.')  # noqa: DOC501, EM101, RUF100, TRY003
=======
                        raise RuntimeError('t must be positive.')  # noqa: EM101, TRY003
>>>>>>> f8a41d69
                    if all(X >= 0) and all(X % 1 == 0):
                        v = np.mean(X) / t
                        self.Par = {'v': v, 't': t}
                        self.Dist = stats.poisson(mu=self.Par['v'] * self.Par['t'])
                    else:
<<<<<<< HEAD
                        raise RuntimeError(  # noqa: DOC501, RUF100, TRY003
=======
                        raise RuntimeError(  # noqa: TRY003
>>>>>>> f8a41d69
                            'The given samples must be non-negative integers.'  # noqa: EM101
                        )
                elif all(val >= 0) and all(val % 1 == 0):
                    self.Par = {'lambda': np.mean(val)}
                    self.Dist = stats.poisson(mu=self.Par['lambda'])
                else:
<<<<<<< HEAD
                    raise RuntimeError(  # noqa: DOC501, RUF100, TRY003
=======
                    raise RuntimeError(  # noqa: TRY003
>>>>>>> f8a41d69
                        'The given samples must be non-negative integers.'  # noqa: EM101
                    )

            elif name.lower() == 'rayleigh':
                pars = stats.rayleigh.fit(val, floc=0)
                self.Par = {'alpha': pars[1]}
                self.Dist = stats.rayleigh(scale=self.Par['alpha'])

            elif name.lower() == 'truncatednormal':
                X = val[0]  # noqa: N806
                if val[1] >= val[2]:
<<<<<<< HEAD
                    raise RuntimeError(  # noqa: DOC501, RUF100, TRY003
                        'The upper bound a must be larger than the lower bound b.'  # noqa: EM101
                    )
                if not (all(val[1] <= X) and all(val[2] >= X)):
                    raise RuntimeError(  # noqa: DOC501, RUF100, TRY003
=======
                    raise RuntimeError(  # noqa: TRY003
                        'The upper bound a must be larger than the lower bound b.'  # noqa: EM101
                    )
                if not (all(val[1] <= X) and all(val[2] >= X)):
                    raise RuntimeError(  # noqa: TRY003
>>>>>>> f8a41d69
                        'The given samples must be in the range [a,b].'  # noqa: EM101
                    )

                def equation(par):
                    return -np.sum(
                        np.log(
                            stats.norm.pdf(X, loc=par[0], scale=par[1])
                            / (
                                stats.norm.cdf(val[2], par[0], par[1])
                                - stats.norm.cdf(val[1], par[0], par[1])
                            )
                        )
                    )

                x0 = np.array([np.mean(X), np.std(X)])
                bnds = optimize.Bounds(lb=[-np.inf, 0], ub=[np.inf, np.inf])
                sol = optimize.minimize(equation, x0, bounds=bnds)
                if sol.success == True:  # noqa: E712
                    self.Par = {
                        'mu_n': float(sol.x[0]),
                        'sig_n': float(sol.x[1]),
                        'a': val[1],
                        'b': val[2],
                    }
                    a_mod = (self.Par['a'] - self.Par['mu_n']) / self.Par['sig_n']
                    b_mod = (self.Par['b'] - self.Par['mu_n']) / self.Par['sig_n']
                    self.Dist = stats.truncnorm(
                        loc=self.Par['mu_n'],
                        scale=self.Par['sig_n'],
                        a=a_mod,
                        b=b_mod,
                    )
                else:
<<<<<<< HEAD
                    raise RuntimeError(  # noqa: DOC501, RUF100, TRY003
=======
                    raise RuntimeError(  # noqa: TRY003
>>>>>>> f8a41d69
                        'Maximum likelihood estimation did not converge.'  # noqa: EM101
                    )

            elif name.lower() == 'uniform':
                self.Par = {'lower': min(val), 'upper': max(val)}
                self.Dist = stats.uniform(
                    loc=self.Par['lower'],
                    scale=self.Par['upper'] - self.Par['lower'],
                )

            elif name.lower() == 'weibull':
                pars = stats.weibull_min.fit(val, floc=0)
                self.Par = {'a_n': pars[2], 'k': pars[0]}
                self.Dist = stats.weibull_min(c=self.Par['k'], scale=self.Par['a_n'])

            else:
<<<<<<< HEAD
                raise RuntimeError("Distribution type '" + name + "' not available.")  # noqa: DOC501, RUF100

        else:
            raise RuntimeError('Unknown option :' + opt)  # noqa: DOC501, RUF100
=======
                raise RuntimeError("Distribution type '" + name + "' not available.")

        else:
            raise RuntimeError('Unknown option :' + opt)
>>>>>>> f8a41d69

    # %%
    def mean(self):
        """Returns the mean of the distribution."""  # noqa: D401
        if self.Name == 'gevmin':
            return -self.Dist.mean()  # noqa: DOC201

        elif self.Name == 'negativebinomial':  # noqa: RET505
            return self.Dist.mean() + self.Par['k']

        else:
            return self.Dist.mean()

    # %%
    def std(self):
        """Returns the standard deviation of the distribution."""  # noqa: D401
        return self.Dist.std()  # noqa: DOC201

    # %%
    def pdf(self, x):
        """Returns the PDF value."""  # noqa: D401
        if self.Name == 'binomial' or self.Name == 'geometric':  # noqa: PLR1714
            return self.Dist.pmf(x)  # noqa: DOC201

        elif self.Name == 'gevmin':  # noqa: RET505
            return self.Dist.pdf(-x)

        elif self.Name == 'negativebinomial':
            return self.Dist.pmf(x - self.Par['k'])

        elif self.Name == 'poisson':
            return self.Dist.pmf(x)

        else:
            return self.Dist.pdf(x)

    # %%
    def cdf(self, x):
        """Returns the CDF value."""  # noqa: D401
        if self.Name == 'gevmin':
            return 1 - self.Dist.cdf(-x)  # <-- this is not a proper cdf !  # noqa: DOC201

        elif self.Name == 'negativebinomial':  # noqa: RET505
            return self.Dist.cdf(x - self.Par['k'])

        else:
            return self.Dist.cdf(x)

    # %%
    def random(self, size=None):
        """Generates random samples according to the distribution of the
        object.
        """  # noqa: D205, D401
        if self.Name == 'gevmin':
            return self.Dist.rvs(size=size) * (-1)  # noqa: DOC201

        elif self.Name == 'negativebinomial':  # noqa: RET505
            samples = self.Dist.rvs(size=size) + self.Par['k']
            return samples  # noqa: RET504

        else:
            samples = self.Dist.rvs(size=size)
            return samples  # noqa: RET504

    # %%
    def icdf(self, y):
        """Returns the value of the inverse CDF."""  # noqa: D401
        if self.Name == 'gevmin':
            return -self.Dist.ppf(1 - y)  # noqa: DOC201

        elif self.Name == 'negativebinomial':  # noqa: RET505
            return self.Dist.ppf(y) + self.Par['k']

        else:
            return self.Dist.ppf(y)


# %% Nested functions: for GEV-parameter fitting


def gevfit_alt(y):
    """Author: Iason Papaioannou
    The function gevfit_alt evaluates the parameters of the generalized
    extreme value distribution with the method of Probability Weighted
    Moments (PWM) and Maximum Likelihood Estimation (MLE).
    """  # noqa: D205, D401
    # compute PWM estimates
    x01 = gevpwm(y)

    if x01[0] > 0:
        # Compute mle estimates using PWM estimates as starting points
        x02 = stats.genextreme.fit(y, scale=x01[1], loc=x01[2])
        x02 = np.array([-x02[0], x02[2], x02[1]])
        # if alpha reasonable
        if x02[1] >= 1.0e-6:  # noqa: PLR2004
            # set parameters
            par = x02
            if par[0] < -1:
                par = x01
                warnings.warn(  # noqa: B028
                    'The MLE estimate of the shape parameter of the GEV is not in the range where the MLE estimator is valid. PWM estimation is used.'
                )
                if par[0] > 0.4:  # noqa: PLR2004
                    warnings.warn(  # noqa: B028
                        'The shape parameter of the GEV is not in the range where PWM asymptotic results are valid.'
                    )
        else:
            # set parameters obtained by PWM
            par = x01
            if par[0] > 0.4:  # noqa: PLR2004
                warnings.warn(  # noqa: B028
                    'The shape parameter of the GEV is not in the range where PWM asymptotic results are valid.'
                )
    else:
        # set parameters obtained by PWM
        par = x01
        if par[0] < -0.4:  # noqa: PLR2004
            warnings.warn(  # noqa: B028
                'The shape parameter of the GEV is not in the range where PWM asymptotic results are valid.'
            )

    return par  # noqa: DOC201


# ------------------------------------------------------------------------------


def gevpwm(y):
    """Author: Iason Papaioannou
    The function gevpwm evaluates the parameters of the generalized
    extreme value distribution applying the method of Probability Weighted
    Moments.
    """  # noqa: D205, D401
    # compute PWM estimates
    y2 = np.sort(y)
    beta0 = np.mean(y)

    p1 = np.arange(len(y)) / (len(y) - 1)
    p2 = p1 * (np.arange(len(y)) - 1) / (len(y) - 2)
    beta1 = p1 @ y2
    beta2 = p2 @ y2

    beta1 = beta1 / len(y)
    beta2 = beta2 / len(y)

    c = (2 * beta1 - beta0) / (3 * beta2 - beta0) - np.log(2) / np.log(3)
    par0 = -7.8590 * c - 2.9554 * c**2
    equation = lambda x: (3 * beta2 - beta0) / (2 * beta1 - beta0) - (1 - 3**x) / (  # noqa: E731
        1 - 2**x
    )
    sol = optimize.fsolve(equation, x0=par0, full_output=True)
    sol = optimize.fsolve(equation, x0=0.02, full_output=True)
    if sol[2] == 1:
        par = np.zeros(3)
        par[0] = sol[0][0]
        par[1] = (
            -(2 * beta1 - beta0)
            * par[0]
            / special.gamma(1 - par[0])
            / (1 - 2 ** par[0])
        )
        par[2] = beta0 - par[1] / par[0] * (special.gamma(1 - par[0]) - 1)
    else:
        warnings.warn(  # noqa: B028
            'fsolve could not converge to a solution for the PWM estimate.'
        )

    return par  # noqa: DOC201
<|MERGE_RESOLUTION|>--- conflicted
+++ resolved
@@ -1,1504 +1,1220 @@
-# import of modules  # noqa: INP001, D100
-import warnings
-
-import numpy as np
-import scipy as sp
-from scipy import optimize, special, stats
-
-"""
----------------------------------------------------------------------------
-Generation of distribution objects
----------------------------------------------------------------------------
-Developed by:
-Sebastian Geyer
-Felipe Uribe
-Iason Papaioannou
-Daniel Straub
-
-Assistant Developers:
-Luca Sardi
-Fong-Lin Wu
-Alexander von Ramm
-Matthias Willer
-Peter Kaplan
-
-Engineering Risk Analysis Group
-Technische Universitat Munchen
-www.bgu.tum.de/era
-Contact: Antonios Kamariotis (antonis.kamariotis@tum.de)
----------------------------------------------------------------------------
-Version 2021-03:
-* General update to match the current MATLAB version
-* Implementation of all the missing distribution types for the option
-  'DATA'. Now all distribution types are available for all three options
-  'MOM','PAR' and 'DATA'
-*  Introduction of the truncated normal distribution  
-Version 2020-05:
-* Fixing bugs in exponential constructor ( remove val=val[0] )
-Version 2019-11:
-* Fixing bug with Weibull distribution parameters
-Version 2019-01:
-* Automatic import of required scipy subpackages
-* Fixing of bugs in the lognormal and exponential distribution
-* Optimization and fixing of minor bugs
----------------------------------------------------------------------------
-This software generates distribution objects according to the parameters
-and definitions used in the distribution table of the ERA Group of TUM.
-They can be defined either by their parameters, the first and second
-moment or by data, given as a vector.
----------------------------------------------------------------------------
-"""  # noqa: W291
-
-
-class ERADist:
-    """Generation of marginal distribution objects.
-    Construction of the distribution object with
-
-            Obj = ERADist(name,opt,val)
-    or      Obj = ERADist(name,opt,val,ID)
-
-    The second option is only useful when using the ERADist object within
-    the scope of an ERARosen object.
-
-
-    The following distribution types are available:
-
-      opt = "PAR", specification of the distribution by its parameters:
-      Beta:                       Obj = ERADist('beta','PAR',[r,s,a,b])
-      Binomial:                   Obj = ERADist('binomial','PAR',[n,p])
-      Chi-squared:                Obj = ERADist('chisquare','PAR',[k])
-      Exponential:                Obj = ERADist('exponential','PAR',[lambda])
-      Fréchet:                    Obj = ERADist('frechet','PAR',[a_n,k])
-      Gamma:                      Obj = ERADist('gamma','PAR',[lambda,k])
-      Geometric:                  Obj = ERADist('geometric','PAR',[p])
-      GEV (to model maxima):      Obj = ERADist('GEV','PAR',[beta,alpha,epsilon])
-      GEV (to model minima):      Obj = ERADist('GEVMin','PAR',[beta,alpha,epsilon])
-      Gumbel (to model maxima):   Obj = ERADist('gumbel','PAR',[a_n,b_n])
-      Gumbel (to model minima):   Obj = ERADist('gumbelMin','PAR',[a_n,b_n])
-      Log-normal:                 Obj = ERADist('lognormal','PAR',[mu_lnx,sig_lnx])
-      Negative binomial:          Obj = ERADist('negativebinomial','PAR',[k,p])
-      Normal:                     Obj = ERADist('normal','PAR',[mean,std])
-      Pareto:                     Obj = ERADist('pareto','PAR',[x_m,alpha])
-      Poisson:                    Obj = ERADist('poisson','PAR',[v,t])
-                               or Obj = ERADist('poisson','PAR',[lambda])
-      Rayleigh:                   Obj = ERADist('rayleigh','PAR',[alpha])
-      Standard normal:            Obj = ERADist('standardnormal','PAR',[])
-      Truncated normal:           Obj = ERADist('truncatednormal','PAR',[mu_n,sigma_n,a,b])
-      Uniform:                    Obj = ERADist('uniform','PAR',[lower,upper])
-      Weibull:                    Obj = ERADist('weibull','PAR',[a_n,k])
-
-
-      opt = "MOM", specification of the distribution by its moments:
-      Beta:                       Obj = ERADist('beta','MOM',[mean,std,a,b])
-      Binomial:                   Obj = ERADist('binomial','MOM',[mean,std])
-      Chi-squared:                Obj = ERADist('chisquare','MOM',[mean])
-      Exponential:                Obj = ERADist('exponential','MOM',[mean])
-      Fréchet:                    Obj = ERADist('frechet','MOM',[mean,std])
-      Gamma:                      Obj = ERADist('gamma','MOM',[mean,std])
-      Geometric:                  Obj = ERADist('geometric','MOM',[mean])
-      GEV (to model maxima):      Obj = ERADist('GEV','MOM',[mean,std,epsilon])
-      GEV (to model minima):      Obj = ERADist('GEVMin','MOM',[mean,std,epsilon])
-      Gumbel (to model maxima):   Obj = ERADist('gumbel','MOM',[mean,std])
-      Gumbel (to model minima):   Obj = ERADist('gumbelMin','MOM',[mean,std])
-      Log-normal:                 Obj = ERADist('lognormal','MOM',[mean,std])
-      Negative binomial:          Obj = ERADist('negativebinomial','MOM',[mean,std])
-      Normal:                     Obj = ERADist('normal','MOM',[mean,std])
-      Pareto:                     Obj = ERADist('pareto','MOM',[mean,std])
-      Poisson:                    Obj = ERADist('poisson','MOM',[mean,t])
-                              or  Obj = ERADist('poisson','MOM',[mean])
-      Rayleigh:                   Obj = ERADist('rayleigh','MOM',[mean])
-      Standard normal:            Obj = ERADist('standardnormal','MOM',[])
-      Truncated normal:           Obj = ERADist('truncatednormal','MOM',[mean,std,a,b])
-      Uniform:                    Obj = ERADist('uniform','MOM',[mean,std])
-      Weibull:                    Obj = ERADist('weibull','MOM',[mean,std])
-
-
-      opt = "DATA", specification of the distribution by data given as a vector:
-      Beta:                       Obj = ERADist('beta','DATA',[[X],[a,b]])
-      Binomial:                   Obj = ERADist('binomial','DATA',[[X],n])
-      Chi-squared:                Obj = ERADist('chisquare','DATA',[X])
-      Exponential:                Obj = ERADist('exponential','DATA',[X])
-      Frechet:                    Obj = ERADist('frechet','DATA',[X])
-      Gamma:                      Obj = ERADist('gamma','DATA',[X])
-      Geometric:                  Obj = ERADist('geometric','DATA',[X])
-      GEV (to model maxima):      Obj = ERADist('GEV','DATA',[X])
-      GEV (to model minima):      Obj = ERADist('GEVMin','DATA',[X])
-      Gumbel (to model maxima):   Obj = ERADist('gumbel','DATA',[X])
-      Gumbel (to model minima):   Obj = ERADist('gumbelMin','DATA',[X])
-      Log-normal:                 Obj = ERADist('lognormal','DATA',[X])
-      Negative binomial:          Obj = ERADist('negativebinomial','DATA',[X])
-      Normal:                     Obj = ERADist('normal','DATA',[X])
-      Pareto:                     Obj = ERADist('pareto','DATA',[X])
-      Poisson:                    Obj = ERADist('poisson','DATA',[[X],t])
-                              or  Obj = ERADist('poisson','DATA',[X])
-      Rayleigh:                   Obj = ERADist('rayleigh','DATA',[X])
-      Truncated normal:           Obj = ERADist('truncatednormal','DATA',[[X],[a,b]])
-      Uniform:                    Obj = ERADist('uniform','DATA',[X])
-      Weibull:                    Obj = ERADist('weibull','DATA',[X])
-
-    """  # noqa: D205, D400
-
-    # %%
-    def __init__(self, name, opt, val=[0, 1], ID=False):  # noqa: FBT002, B006, C901, N803, PLR0912, PLR0915
-        """Constructor method, for more details have a look at the
-        class description.
-        """  # noqa: D205, D401
-        self.Name = name.lower()
-        self.ID = ID
-
-        # ----------------------------------------------------------------------------
-        # definition of the distribution by its parameters
-        if opt.upper() == 'PAR':
-            val = np.array(val, ndmin=1, dtype=float)
-
-            if name.lower() == 'beta':
-                """
-                beta distribution in lecture notes can be shifted in order to
-                account for ranges [a,b] -> this is not implemented yet
-                """
-                if (val[0] > 0) and (val[1] > 0) and (val[2] < val[3]):
-                    self.Par = {'r': val[0], 's': val[1], 'a': val[2], 'b': val[3]}
-                    self.Dist = stats.beta(
-                        a=self.Par['r'],
-                        b=self.Par['s'],
-                        loc=self.Par['a'],
-                        scale=self.Par['b'] - self.Par['a'],
-                    )
-                else:
-                    raise RuntimeError(  # noqa: TRY003
-                        'The Beta distribution is not defined for your parameters.'  # noqa: EM101
-                    )
-
-            elif name.lower() == 'binomial':
-                if (val[1] >= 0) and (val[1] <= 1) and (val[0] % 1 == 0):
-                    self.Par = {'n': int(val[0]), 'p': val[1]}
-                    self.Dist = stats.binom(n=self.Par['n'], p=self.Par['p'])
-                else:
-<<<<<<< HEAD
-                    raise RuntimeError(  # noqa: DOC501, RUF100, TRY003
-=======
-                    raise RuntimeError(  # noqa: TRY003
->>>>>>> f8a41d69
-                        'The Binomial distribution is not defined for your parameters.'  # noqa: EM101
-                    )
-
-            elif name.lower() == 'chisquare':
-                if val[0] > 0 and val[0] < np.inf and val[0] % 1 <= 10 ** (-4):
-                    self.Par = {'k': np.around(val[0], 0)}
-                    self.Dist = stats.chi2(df=self.Par['k'])
-                else:
-<<<<<<< HEAD
-                    raise RuntimeError(  # noqa: DOC501, RUF100, TRY003
-=======
-                    raise RuntimeError(  # noqa: TRY003
->>>>>>> f8a41d69
-                        'The Chi-Squared distribution is not defined for your parameters.'  # noqa: EM101
-                    )
-
-            elif name.lower() == 'exponential':
-                if val[0] > 0:
-                    self.Par = {'lambda': val[0]}
-                    self.Dist = stats.expon(scale=1 / self.Par['lambda'])
-                else:
-<<<<<<< HEAD
-                    raise RuntimeError(  # noqa: DOC501, RUF100, TRY003
-=======
-                    raise RuntimeError(  # noqa: TRY003
->>>>>>> f8a41d69
-                        'The Exponential distribution is not defined for your parameters.'  # noqa: EM101
-                    )
-
-            elif name.lower() == 'frechet':
-                if (val[0] > 0) and (val[1] > 0):
-                    self.Par = {'a_n': val[0], 'k': val[1]}
-                    self.Dist = stats.genextreme(
-                        c=-1 / self.Par['k'],
-                        scale=self.Par['a_n'] / self.Par['k'],
-                        loc=self.Par['a_n'],
-                    )
-                else:
-<<<<<<< HEAD
-                    raise RuntimeError(  # noqa: DOC501, RUF100, TRY003
-=======
-                    raise RuntimeError(  # noqa: TRY003
->>>>>>> f8a41d69
-                        'The Frechet distribution is not defined for your parameters.'  # noqa: EM101
-                    )
-
-            elif name.lower() == 'gamma':
-                if val[0] > 0 and val[1] > 0:
-                    self.Par = {'lambda': val[0], 'k': val[1]}
-                    self.Dist = stats.gamma(
-                        a=self.Par['k'], scale=1 / self.Par['lambda']
-                    )
-                else:
-<<<<<<< HEAD
-                    raise RuntimeError(  # noqa: DOC501, RUF100, TRY003
-=======
-                    raise RuntimeError(  # noqa: TRY003
->>>>>>> f8a41d69
-                        'The Gamma distribution is not defined for your parameters.'  # noqa: EM101
-                    )
-
-            elif name.lower() == 'geometric':
-                val = val[0]
-                if val > 0 and val <= 1:
-                    self.Par = {'p': val}
-                    self.Dist = stats.geom(p=self.Par['p'])
-                else:
-<<<<<<< HEAD
-                    raise RuntimeError(  # noqa: DOC501, RUF100, TRY003
-=======
-                    raise RuntimeError(  # noqa: TRY003
->>>>>>> f8a41d69
-                        'The Geometric distribution is not defined for your parameters.'  # noqa: EM101
-                    )
-
-            elif name.lower() == 'gev':
-                if val[1] > 0:
-                    self.Par = {'beta': val[0], 'alpha': val[1], 'epsilon': val[2]}
-                    self.Dist = stats.genextreme(
-                        c=-self.Par['beta'],
-                        scale=self.Par['alpha'],
-                        loc=self.Par['epsilon'],
-                    )
-                else:
-<<<<<<< HEAD
-                    raise RuntimeError(  # noqa: DOC501, RUF100, TRY003
-=======
-                    raise RuntimeError(  # noqa: TRY003
->>>>>>> f8a41d69
-                        'The Generalized Extreme Value gistribution is not defined for your parameters.'  # noqa: EM101
-                    )
-
-            elif name.lower() == 'gevmin':
-                if val[1] > 0:
-                    self.Par = {'beta': val[0], 'alpha': val[1], 'epsilon': val[2]}
-                    self.Dist = stats.genextreme(
-                        c=-self.Par['beta'],
-                        scale=self.Par['alpha'],
-                        loc=-self.Par['epsilon'],
-                    )
-                else:
-<<<<<<< HEAD
-                    raise RuntimeError(  # noqa: DOC501, RUF100, TRY003
-=======
-                    raise RuntimeError(  # noqa: TRY003
->>>>>>> f8a41d69
-                        'The Generalized Extreme Value distribution is not defined for your parameters.'  # noqa: EM101
-                    )
-
-            elif name.lower() == 'gumbel':
-                if val[0] > 0:
-                    self.Par = {'a_n': val[0], 'b_n': val[1]}
-                    self.Dist = stats.gumbel_r(
-                        scale=self.Par['a_n'], loc=self.Par['b_n']
-                    )
-                else:
-<<<<<<< HEAD
-                    raise RuntimeError(  # noqa: DOC501, RUF100, TRY003
-=======
-                    raise RuntimeError(  # noqa: TRY003
->>>>>>> f8a41d69
-                        'The Gumbel distribution is not defined for your parameters.'  # noqa: EM101
-                    )
-
-            elif name.lower() == 'gumbelmin':
-                if val[0] > 0:
-                    self.Par = {'a_n': val[0], 'b_n': val[1]}
-                    self.Dist = stats.gumbel_l(
-                        scale=self.Par['a_n'], loc=self.Par['b_n']
-                    )
-                else:
-<<<<<<< HEAD
-                    raise RuntimeError(  # noqa: DOC501, RUF100, TRY003
-=======
-                    raise RuntimeError(  # noqa: TRY003
->>>>>>> f8a41d69
-                        'The Gumbel distribution is not defined for your parameters.'  # noqa: EM101
-                    )
-
-            elif name.lower() == 'lognormal':
-                if val[1] > 0:
-                    self.Par = {'mu_lnx': val[0], 'sig_lnx': val[1]}
-                    self.Dist = stats.lognorm(
-                        s=self.Par['sig_lnx'], scale=np.exp(self.Par['mu_lnx'])
-                    )
-                else:
-<<<<<<< HEAD
-                    raise RuntimeError(  # noqa: DOC501, RUF100, TRY003
-=======
-                    raise RuntimeError(  # noqa: TRY003
->>>>>>> f8a41d69
-                        'The Lognormal distribution is not defined for your parameters.'  # noqa: EM101
-                    )
-
-            elif name.lower() == 'negativebinomial':
-                if (
-                    (val[1] > 0)
-                    and (val[1] <= 1)
-                    and (val[0] > 0)
-                    and (val[0] % 1 == 0)
-                ):
-                    self.Par = {'k': val[0], 'p': val[1]}
-                    self.Dist = stats.nbinom(n=self.Par['k'], p=self.Par['p'])
-                else:
-<<<<<<< HEAD
-                    raise RuntimeError(  # noqa: DOC501, RUF100, TRY003
-=======
-                    raise RuntimeError(  # noqa: TRY003
->>>>>>> f8a41d69
-                        'The Negative Binomial distribution is not defined for your parameters.'  # noqa: EM101
-                    )
-
-            elif name.lower() == 'normal' or name.lower() == 'gaussian':
-                if val[1] > 0:
-                    self.Par = {'mu': val[0], 'sigma': val[1]}
-                    self.Dist = stats.norm(
-                        loc=self.Par['mu'], scale=self.Par['sigma']
-                    )
-                else:
-<<<<<<< HEAD
-                    raise RuntimeError(  # noqa: DOC501, RUF100, TRY003
-=======
-                    raise RuntimeError(  # noqa: TRY003
->>>>>>> f8a41d69
-                        'The Normal distribution is not defined for your parameters.'  # noqa: EM101
-                    )
-
-            elif name.lower() == 'pareto':
-                if val[0] > 0 and val[1] > 0:
-                    self.Par = {'x_m': val[0], 'alpha': val[1]}
-                    self.Dist = stats.genpareto(
-                        c=1 / self.Par['alpha'],
-                        scale=self.Par['x_m'] / self.Par['alpha'],
-                        loc=self.Par['x_m'],
-                    )
-                else:
-<<<<<<< HEAD
-                    raise RuntimeError(  # noqa: DOC501, RUF100, TRY003
-=======
-                    raise RuntimeError(  # noqa: TRY003
->>>>>>> f8a41d69
-                        'The Pareto distribution is not defined for your parameters.'  # noqa: EM101
-                    )
-
-            elif name.lower() == 'poisson':
-                n = len(val)
-                if n == 1:
-                    if val > 0:
-                        self.Par = {'lambda': val[0]}
-                        self.Dist = stats.poisson(mu=self.Par['lambda'])
-                    else:
-<<<<<<< HEAD
-                        raise RuntimeError(  # noqa: DOC501, RUF100, TRY003
-=======
-                        raise RuntimeError(  # noqa: TRY003
->>>>>>> f8a41d69
-                            'The Poisson distribution is not defined for your parameters.'  # noqa: EM101
-                        )
-
-                if n == 2:  # noqa: PLR2004
-                    if val[0] > 0 and val[1] > 0:
-                        self.Par = {'v': val[0], 't': val[1]}
-                        self.Dist = stats.poisson(mu=self.Par['v'] * self.Par['t'])
-                    else:
-<<<<<<< HEAD
-                        raise RuntimeError(  # noqa: DOC501, RUF100, TRY003
-=======
-                        raise RuntimeError(  # noqa: TRY003
->>>>>>> f8a41d69
-                            'The Poisson distribution is not defined for your parameters.'  # noqa: EM101
-                        )
-
-            elif name.lower() == 'rayleigh':
-                alpha = val[0]
-                if alpha > 0:
-                    self.Par = {'alpha': alpha}
-                    self.Dist = stats.rayleigh(scale=self.Par['alpha'])
-                else:
-<<<<<<< HEAD
-                    raise RuntimeError(  # noqa: DOC501, RUF100, TRY003
-=======
-                    raise RuntimeError(  # noqa: TRY003
->>>>>>> f8a41d69
-                        'The Rayleigh distribution is not defined for your parameters.'  # noqa: EM101
-                    )
-
-            elif (name.lower() == 'standardnormal') or (
-                name.lower() == 'standardgaussian'
-            ):
-                self.Par = {'mu': 0, 'sigma': 1}
-                self.Dist = stats.norm(loc=0, scale=1)
-
-            elif name.lower() == 'truncatednormal':
-                if val[2] >= val[3]:
-<<<<<<< HEAD
-                    raise RuntimeError(  # noqa: DOC501, RUF100, TRY003
-                        'The upper bound a must be larger than the lower bound b.'  # noqa: EM101
-                    )
-                if val[1] < 0:
-                    raise RuntimeError('sigma must be larger than 0.')  # noqa: DOC501, EM101, RUF100, TRY003
-=======
-                    raise RuntimeError(  # noqa: TRY003
-                        'The upper bound a must be larger than the lower bound b.'  # noqa: EM101
-                    )
-                if val[1] < 0:
-                    raise RuntimeError('sigma must be larger than 0.')  # noqa: EM101, TRY003
->>>>>>> f8a41d69
-                self.Par = {
-                    'mu_n': val[0],
-                    'sig_n': val[1],
-                    'a': val[2],
-                    'b': val[3],
-                }
-                a_mod = (self.Par['a'] - self.Par['mu_n']) / self.Par['sig_n']
-                b_mod = (self.Par['b'] - self.Par['mu_n']) / self.Par['sig_n']
-                self.Dist = stats.truncnorm(
-                    loc=self.Par['mu_n'], scale=self.Par['sig_n'], a=a_mod, b=b_mod
-                )
-
-            elif name.lower() == 'uniform':
-                if val[0] < val[1]:
-                    self.Par = {'lower': val[0], 'upper': val[1]}
-                    self.Dist = stats.uniform(
-                        loc=self.Par['lower'],
-                        scale=self.Par['upper'] - self.Par['lower'],
-                    )
-                else:
-<<<<<<< HEAD
-                    raise RuntimeError(  # noqa: DOC501, RUF100, TRY003
-=======
-                    raise RuntimeError(  # noqa: TRY003
->>>>>>> f8a41d69
-                        'The Uniform distribution is not defined for your parameters.'  # noqa: EM101
-                    )
-
-            elif name.lower() == 'weibull':
-                if (val[0] > 0) and (val[1] > 0):
-                    self.Par = {'a_n': val[0], 'k': val[1]}
-                    self.Dist = stats.weibull_min(
-                        c=self.Par['k'], scale=self.Par['a_n']
-                    )
-                else:
-<<<<<<< HEAD
-                    raise RuntimeError(  # noqa: DOC501, RUF100, TRY003
-=======
-                    raise RuntimeError(  # noqa: TRY003
->>>>>>> f8a41d69
-                        'The Weibull distribution is not defined for your parameters.'  # noqa: EM101
-                    )
-
-            else:
-<<<<<<< HEAD
-                raise RuntimeError("Distribution type '" + name + "' not available.")  # noqa: DOC501, RUF100
-=======
-                raise RuntimeError("Distribution type '" + name + "' not available.")
->>>>>>> f8a41d69
-
-        # ----------------------------------------------------------------------------
-        # if the distribution is defined by its moments
-        elif opt.upper() == 'MOM':
-            val = np.array(val, ndmin=1, dtype=float)
-
-            if val.size > 1 and val[1] < 0:
-<<<<<<< HEAD
-                raise RuntimeError('The standard deviation must be non-negative.')  # noqa: DOC501, EM101, RUF100, TRY003
-
-            if name.lower() == 'beta':
-                if val[3] <= val[2]:
-                    raise RuntimeError('Please select an other support [a,b].')  # noqa: DOC501, EM101, RUF100, TRY003
-=======
-                raise RuntimeError('The standard deviation must be non-negative.')  # noqa: EM101, TRY003
-
-            if name.lower() == 'beta':
-                if val[3] <= val[2]:
-                    raise RuntimeError('Please select an other support [a,b].')  # noqa: EM101, TRY003
->>>>>>> f8a41d69
-                r = (
-                    ((val[3] - val[0]) * (val[0] - val[2]) / val[1] ** 2 - 1)
-                    * (val[0] - val[2])
-                    / (val[3] - val[2])
-                )
-                s = r * (val[3] - val[0]) / (val[0] - val[2])
-                # Evaluate if distribution can be defined on the parameters
-                if r <= 0 and s <= 0:
-<<<<<<< HEAD
-                    raise RuntimeError('Please select other moments.')  # noqa: DOC501, EM101, RUF100, TRY003
-=======
-                    raise RuntimeError('Please select other moments.')  # noqa: EM101, TRY003
->>>>>>> f8a41d69
-                self.Par = {'r': r, 's': s, 'a': val[2], 'b': val[3]}
-                self.Dist = stats.beta(
-                    a=self.Par['r'],
-                    b=self.Par['s'],
-                    loc=self.Par['a'],
-                    scale=self.Par['b'] - self.Par['a'],
-                )
-
-            elif name.lower() == 'binomial':
-                # Solve system of two equations for the parameters
-                p = 1 - (val[1]) ** 2 / val[0]
-                n = val[0] / p
-                # Evaluate if distribution can be defined on the parameters
-                if n % 1 <= 10 ** (-4):
-                    n = int(n)
-                else:
-<<<<<<< HEAD
-                    raise RuntimeError('Please select other moments.')  # noqa: DOC501, EM101, RUF100, TRY003
-=======
-                    raise RuntimeError('Please select other moments.')  # noqa: EM101, TRY003
->>>>>>> f8a41d69
-                if p >= 0 and p <= 1 and n > 0:
-                    self.Par = {'n': n, 'p': p}
-                    self.Dist = stats.binom(n=self.Par['n'], p=self.Par['p'])
-                else:
-<<<<<<< HEAD
-                    raise RuntimeError('Please select other moments.')  # noqa: DOC501, EM101, RUF100, TRY003
-=======
-                    raise RuntimeError('Please select other moments.')  # noqa: EM101, TRY003
->>>>>>> f8a41d69
-
-            elif name.lower() == 'chisquare':
-                if val[0] > 0 and val[0] < np.inf and val[0] % 1 <= 10 ** (-4):
-                    self.Par = {'k': np.around(val[0], 0)}
-                    self.Dist = stats.chi2(df=self.Par['k'])
-                else:
-<<<<<<< HEAD
-                    raise RuntimeError('Please select other moments.')  # noqa: DOC501, EM101, RUF100, TRY003
-=======
-                    raise RuntimeError('Please select other moments.')  # noqa: EM101, TRY003
->>>>>>> f8a41d69
-
-            elif name.lower() == 'exponential':
-                try:
-                    lam = 1 / val[0]
-                except ZeroDivisionError:
-<<<<<<< HEAD
-                    raise RuntimeError('The first moment cannot be zero!')  # noqa: B904, DOC501, EM101, RUF100, TRY003
-=======
-                    raise RuntimeError('The first moment cannot be zero!')  # noqa: B904, EM101, TRY003
->>>>>>> f8a41d69
-                if lam >= 0:
-                    self.Par = {'lambda': lam}
-                    self.Dist = stats.expon(scale=1 / self.Par['lambda'])
-                else:
-<<<<<<< HEAD
-                    raise RuntimeError('Please select other moments.')  # noqa: DOC501, EM101, RUF100, TRY003
-=======
-                    raise RuntimeError('Please select other moments.')  # noqa: EM101, TRY003
->>>>>>> f8a41d69
-
-            elif name.lower() == 'frechet':
-                par0 = 2.0001
-
-                def equation(par):
-                    return (
-                        np.sqrt(
-                            special.gamma(1 - 2 / par)
-                            - special.gamma(1 - 1 / par) ** 2
-                        )
-                        / special.gamma(1 - 1 / par)
-                        - val[1] / val[0]
-                    )
-
-                sol = optimize.fsolve(equation, x0=par0, full_output=True)
-                if sol[2] == 1:
-                    k = sol[0][0]
-                    a_n = val[0] / special.gamma(1 - 1 / k)
-                else:
-<<<<<<< HEAD
-                    raise RuntimeError(  # noqa: DOC501, RUF100, TRY003
-=======
-                    raise RuntimeError(  # noqa: TRY003
->>>>>>> f8a41d69
-                        'fsolve could not converge to a solution, therefore'  # noqa: EM101
-                        'the parameters of the Frechet distribution could not be determined.'
-                    )
-                if a_n > 0 and k > 0:
-                    self.Par = {'a_n': a_n, 'k': k}
-                    self.Dist = stats.genextreme(
-                        c=-1 / self.Par['k'],
-                        scale=self.Par['a_n'] / self.Par['k'],
-                        loc=self.Par['a_n'],
-                    )
-                else:
-<<<<<<< HEAD
-                    raise RuntimeError('Please select other moments.')  # noqa: DOC501, EM101, RUF100, TRY003
-=======
-                    raise RuntimeError('Please select other moments.')  # noqa: EM101, TRY003
->>>>>>> f8a41d69
-
-            elif name.lower() == 'gamma':
-                # Solve system of equations for the parameters
-                lam = val[0] / (val[1] ** 2)
-                k = lam * val[0]
-                # Evaluate if distribution can be defined on the parameters
-                if lam > 0 and k > 0:
-                    self.Par = {'lambda': lam, 'k': k}
-                    self.Dist = stats.gamma(
-                        a=self.Par['k'], scale=1 / self.Par['lambda']
-                    )
-                else:
-<<<<<<< HEAD
-                    raise RuntimeError('Please select other moments.')  # noqa: DOC501, EM101, RUF100, TRY003
-=======
-                    raise RuntimeError('Please select other moments.')  # noqa: EM101, TRY003
->>>>>>> f8a41d69
-
-            elif name.lower() == 'geometric':
-                # Solve Equation for the parameter based on the first moment
-                p = 1 / val[0]
-                if p >= 0 and p <= 1:
-                    self.Par = {'p': p}
-                    self.Dist = stats.geom(p=self.Par['p'])
-                else:
-<<<<<<< HEAD
-                    raise RuntimeError('Please select other moments.')  # noqa: DOC501, EM101, RUF100, TRY003
-=======
-                    raise RuntimeError('Please select other moments.')  # noqa: EM101, TRY003
->>>>>>> f8a41d69
-
-            elif name.lower() == 'gev':
-                beta = val[2]
-                if beta == 0:  # corresponds to Gumbel distribution
-                    # Solve two equations for the parameters of the distribution
-                    alpha = val[1] * np.sqrt(6) / np.pi  # scale parameter
-                    epsilon = val[2] - np.euler_gamma * alpha  # location parameter
-                elif beta >= 0.5:  # noqa: PLR2004
-<<<<<<< HEAD
-                    raise RuntimeError('MOM can only be used for beta < 0.5 .')  # noqa: DOC501, EM101, RUF100, TRY003
-=======
-                    raise RuntimeError('MOM can only be used for beta < 0.5 .')  # noqa: EM101, TRY003
->>>>>>> f8a41d69
-                else:
-                    alpha = (
-                        abs(beta)
-                        * val[1]
-                        / np.sqrt(
-                            special.gamma(1 - 2 * beta)
-                            - special.gamma(1 - beta) ** 2
-                        )
-                    )
-                    epsilon = val[0] - (alpha / beta * (special.gamma(1 - beta) - 1))
-                self.Par = {'beta': beta, 'alpha': alpha, 'epsilon': epsilon}
-                self.Dist = stats.genextreme(
-                    c=-self.Par['beta'],
-                    scale=self.Par['alpha'],
-                    loc=self.Par['epsilon'],
-                )
-
-            elif name.lower() == 'gevmin':
-                beta = val[2]
-                if beta == 0:  # corresponds to Gumbel distribution
-                    # Solve two equations for the parameters of the distribution
-                    alpha = val[1] * np.sqrt(6) / np.pi  # scale parameter
-                    epsilon = val[2] + np.euler_gamma * alpha  # location parameter
-                elif beta >= 0.5:  # noqa: PLR2004
-<<<<<<< HEAD
-                    raise RuntimeError('MOM can only be used for beta < 0.5 .')  # noqa: DOC501, EM101, RUF100, TRY003
-=======
-                    raise RuntimeError('MOM can only be used for beta < 0.5 .')  # noqa: EM101, TRY003
->>>>>>> f8a41d69
-                else:
-                    alpha = (
-                        abs(beta)
-                        * val[1]
-                        / np.sqrt(
-                            special.gamma(1 - 2 * beta)
-                            - special.gamma(1 - beta) ** 2
-                        )
-                    )
-                    epsilon = val[0] + (alpha / beta * (special.gamma(1 - beta) - 1))
-                self.Par = {'beta': beta, 'alpha': alpha, 'epsilon': epsilon}
-                self.Dist = stats.genextreme(
-                    c=-self.Par['beta'],
-                    scale=self.Par['alpha'],
-                    loc=-self.Par['epsilon'],
-                )
-
-            elif name.lower() == 'gumbel':
-                # solve two equations for the parameters of the distribution
-                a_n = val[1] * np.sqrt(6) / np.pi  # scale parameter
-                b_n = val[0] - np.euler_gamma * a_n  # location parameter
-                if a_n > 0:
-                    self.Par = {'a_n': a_n, 'b_n': b_n}
-                    self.Dist = stats.gumbel_r(
-                        scale=self.Par['a_n'], loc=self.Par['b_n']
-                    )
-                else:
-<<<<<<< HEAD
-                    raise RuntimeError('Please select other moments.')  # noqa: DOC501, EM101, RUF100, TRY003
-=======
-                    raise RuntimeError('Please select other moments.')  # noqa: EM101, TRY003
->>>>>>> f8a41d69
-
-            elif name.lower() == 'gumbelmin':
-                # solve two equations for the parameters of the distribution
-                a_n = val[1] * np.sqrt(6) / np.pi  # scale parameter
-                b_n = val[0] + np.euler_gamma * a_n  # location parameter
-                if a_n > 0:
-                    self.Par = {'a_n': a_n, 'b_n': b_n}
-                    self.Dist = stats.gumbel_l(
-                        scale=self.Par['a_n'], loc=self.Par['b_n']
-                    )
-                else:
-<<<<<<< HEAD
-                    raise RuntimeError('Please select other moments.')  # noqa: DOC501, EM101, RUF100, TRY003
-
-            elif name.lower() == 'lognormal':
-                if val[0] <= 0:
-                    raise RuntimeError(  # noqa: DOC501, RUF100, TRY003
-=======
-                    raise RuntimeError('Please select other moments.')  # noqa: EM101, TRY003
-
-            elif name.lower() == 'lognormal':
-                if val[0] <= 0:
-                    raise RuntimeError(  # noqa: TRY003
->>>>>>> f8a41d69
-                        'Please select other moments, the first moment must be greater than zero.'  # noqa: EM101
-                    )
-                # solve two equations for the parameters of the distribution
-                mu_lnx = np.log(val[0] ** 2 / np.sqrt(val[1] ** 2 + val[0] ** 2))
-                sig_lnx = np.sqrt(np.log(1 + (val[1] / val[0]) ** 2))
-                self.Par = {'mu_lnx': mu_lnx, 'sig_lnx': sig_lnx}
-                self.Dist = stats.lognorm(
-                    s=self.Par['sig_lnx'], scale=np.exp(self.Par['mu_lnx'])
-                )
-
-            elif name.lower() == 'negativebinomial':
-                # Solve System of two equations for the parameters
-                p = val[0] / (val[0] + val[1] ** 2)
-                k = val[0] * p
-                # Evaluate if distribution can be defined on the parameters
-                if k % 1 <= 10 ** (-4):
-                    k = round(k, 0)
-                    if p >= 0 and p <= 1:
-                        self.Par = {'k': k, 'p': p}
-                        self.Dist = stats.nbinom(n=self.Par['k'], p=self.Par['p'])
-                    else:
-<<<<<<< HEAD
-                        raise RuntimeError('Please select other moments.')  # noqa: DOC501, EM101, RUF100, TRY003
-                else:
-                    raise RuntimeError('Please select other moments.')  # noqa: DOC501, EM101, RUF100, TRY003
-=======
-                        raise RuntimeError('Please select other moments.')  # noqa: EM101, TRY003
-                else:
-                    raise RuntimeError('Please select other moments.')  # noqa: EM101, TRY003
->>>>>>> f8a41d69
-
-            elif (name.lower() == 'normal') or (name.lower() == 'gaussian'):
-                self.Par = {'mu': val[0], 'sigma': val[1]}
-                self.Dist = stats.norm(loc=self.Par['mu'], scale=self.Par['sigma'])
-
-            elif name.lower() == 'pareto':
-                alpha = 1 + np.sqrt(1 + (val[0] / val[1]) ** 2)
-                x_m = val[0] * (alpha - 1) / alpha
-                if x_m > 0 and alpha > 0:
-                    self.Par = {'x_m': x_m, 'alpha': alpha}
-                    self.Dist = stats.genpareto(
-                        c=1 / self.Par['alpha'],
-                        scale=self.Par['x_m'] / self.Par['alpha'],
-                        loc=self.Par['x_m'],
-                    )
-                else:
-<<<<<<< HEAD
-                    raise RuntimeError('Please select other moments.')  # noqa: DOC501, EM101, RUF100, TRY003
-=======
-                    raise RuntimeError('Please select other moments.')  # noqa: EM101, TRY003
->>>>>>> f8a41d69
-
-            elif name.lower() == 'poisson':
-                n = len(val)
-                if n == 1:
-                    if val > 0:
-                        self.Par = {'lambda': val[0]}
-                        self.Dist = stats.poisson(mu=self.Par['lambda'])
-                    else:
-<<<<<<< HEAD
-                        raise RuntimeError('Please select other moments.')  # noqa: DOC501, EM101, RUF100, TRY003
-=======
-                        raise RuntimeError('Please select other moments.')  # noqa: EM101, TRY003
->>>>>>> f8a41d69
-
-                if n == 2:  # noqa: PLR2004
-                    if val[0] > 0 and val[1] > 0:
-                        v = val[0] / val[1]
-                        if val[1] <= 0:
-<<<<<<< HEAD
-                            raise RuntimeError('t must be positive.')  # noqa: DOC501, EM101, RUF100, TRY003
-                        self.Par = {'v': v, 't': val[1]}
-                        self.Dist = stats.poisson(mu=self.Par['v'] * self.Par['t'])
-                    else:
-                        raise RuntimeError('Please select other moments.')  # noqa: DOC501, EM101, RUF100, TRY003
-=======
-                            raise RuntimeError('t must be positive.')  # noqa: EM101, TRY003
-                        self.Par = {'v': v, 't': val[1]}
-                        self.Dist = stats.poisson(mu=self.Par['v'] * self.Par['t'])
-                    else:
-                        raise RuntimeError('Please select other moments.')  # noqa: EM101, TRY003
->>>>>>> f8a41d69
-
-            elif name.lower() == 'rayleigh':
-                alpha = val[0] / np.sqrt(np.pi / 2)
-                if alpha > 0:
-                    self.Par = {'alpha': alpha}
-                    self.Dist = stats.rayleigh(scale=self.Par['alpha'])
-                else:
-<<<<<<< HEAD
-                    raise RuntimeError('Please select other moments.')  # noqa: DOC501, EM101, RUF100, TRY003
-=======
-                    raise RuntimeError('Please select other moments.')  # noqa: EM101, TRY003
->>>>>>> f8a41d69
-
-            elif (name.lower() == 'standardnormal') or (
-                name.lower() == 'standardgaussian'
-            ):
-                self.Par = {'mu': 0, 'sigma': 1}
-                self.Dist = stats.norm(loc=0, scale=1)
-
-            elif name.lower() == 'truncatednormal':
-                if val[2] >= val[3]:
-<<<<<<< HEAD
-                    raise RuntimeError(  # noqa: DOC501, RUF100, TRY003
-                        'The upper bound a must be larger than the lower bound b.'  # noqa: EM101
-                    )
-                if val[0] <= val[2] or val[0] >= val[3]:
-                    raise RuntimeError(  # noqa: DOC501, RUF100, TRY003
-=======
-                    raise RuntimeError(  # noqa: TRY003
-                        'The upper bound a must be larger than the lower bound b.'  # noqa: EM101
-                    )
-                if val[0] <= val[2] or val[0] >= val[3]:
-                    raise RuntimeError(  # noqa: TRY003
->>>>>>> f8a41d69
-                        'The mean of the distribution must be within the interval [a,b].'  # noqa: EM101
-                    )
-
-                def equation(par):
-                    f = lambda x: stats.norm.pdf(x, par[0], par[1]) / (  # noqa: E731
-                        stats.norm.cdf(val[3], par[0], par[1])
-                        - stats.norm.cdf(val[2], par[0], par[1])
-                    )
-                    expec_eq = (
-                        sp.integrate.quad(lambda x: x * f(x), val[2], val[3])[0]
-                        - val[0]
-                    )
-                    std_eq = (
-                        np.sqrt(
-                            sp.integrate.quad(lambda x: x**2 * f(x), val[2], val[3])[
-                                0
-                            ]
-                            - (
-                                sp.integrate.quad(lambda x: x * f(x), val[2], val[3])
-                            )[0]
-                            ** 2
-                        )
-                        - val[1]
-                    )
-                    eq = [expec_eq, std_eq]
-                    return eq  # noqa: RET504
-
-                x0 = [val[0], val[1]]
-                sol = optimize.fsolve(equation, x0=x0, full_output=True)
-                if sol[2] == 1:
-                    self.Par = {
-                        'mu_n': sol[0][0],
-                        'sig_n': sol[0][1],
-                        'a': val[2],
-                        'b': val[3],
-                    }
-                    a_mod = (self.Par['a'] - self.Par['mu_n']) / self.Par['sig_n']
-                    b_mod = (self.Par['b'] - self.Par['mu_n']) / self.Par['sig_n']
-                    self.Dist = stats.truncnorm(
-                        loc=self.Par['mu_n'],
-                        scale=self.Par['sig_n'],
-                        a=a_mod,
-                        b=b_mod,
-                    )
-                else:
-<<<<<<< HEAD
-                    raise RuntimeError('fsolve did not converge.')  # noqa: DOC501, EM101, RUF100, TRY003
-=======
-                    raise RuntimeError('fsolve did not converge.')  # noqa: EM101, TRY003
->>>>>>> f8a41d69
-
-            elif name.lower() == 'uniform':
-                # compute parameters
-                lower = val[0] - np.sqrt(12) * val[1] / 2
-                upper = val[0] + np.sqrt(12) * val[1] / 2
-                self.Par = {'lower': lower, 'upper': upper}
-                self.Dist = stats.uniform(
-                    loc=self.Par['lower'],
-                    scale=self.Par['upper'] - self.Par['lower'],
-                )
-
-            elif name.lower() == 'weibull':
-
-                def equation(par):
-                    return (
-                        np.sqrt(
-                            special.gamma(1 + 2 / par)
-                            - (special.gamma(1 + 1 / par)) ** 2
-                        )
-                        / special.gamma(1 + 1 / par)
-                        - val[1] / val[0]
-                    )
-
-                sol = optimize.fsolve(equation, x0=0.02, full_output=True)
-                if sol[2] == 1:
-                    k = sol[0][0]
-                    a_n = val[0] / special.gamma(1 + 1 / k)
-                else:
-<<<<<<< HEAD
-                    raise RuntimeError(  # noqa: DOC501, RUF100, TRY003
-=======
-                    raise RuntimeError(  # noqa: TRY003
->>>>>>> f8a41d69
-                        'fsolve could not converge to a solution, therefore'  # noqa: EM101
-                        'the parameters of the Weibull distribution could not be determined.'
-                    )
-                if a_n > 0 and k > 0:
-                    self.Par = {'a_n': a_n, 'k': k}
-                    self.Dist = stats.weibull_min(
-                        c=self.Par['k'], scale=self.Par['a_n']
-                    )
-                else:
-<<<<<<< HEAD
-                    raise RuntimeError('Please select other moments.')  # noqa: DOC501, EM101, RUF100, TRY003
-
-            else:
-                raise RuntimeError("Distribution type '" + name + "' not available.")  # noqa: DOC501, RUF100
-=======
-                    raise RuntimeError('Please select other moments.')  # noqa: EM101, TRY003
-
-            else:
-                raise RuntimeError("Distribution type '" + name + "' not available.")
->>>>>>> f8a41d69
-
-        # ----------------------------------------------------------------------------
-        # if the distribution is to be fitted to a data vector
-        elif opt.upper() == 'DATA':
-            if name.lower() == 'beta':
-                if val[2] <= val[1]:
-<<<<<<< HEAD
-                    raise RuntimeError('Please select a different support [a,b].')  # noqa: DOC501, EM101, RUF100, TRY003
-=======
-                    raise RuntimeError('Please select a different support [a,b].')  # noqa: EM101, TRY003
->>>>>>> f8a41d69
-                if min(val[0]) >= val[1] and max(val[0]) <= val[2]:
-                    pars = stats.beta.fit(
-                        val[0], floc=val[1], fscale=val[2] - val[1]
-                    )
-                    self.Par = {'r': pars[0], 's': pars[1], 'a': val[1], 'b': val[2]}
-                    self.Dist = stats.beta(
-                        a=self.Par['r'],
-                        b=self.Par['s'],
-                        loc=self.Par['a'],
-                        scale=self.Par['b'] - self.Par['a'],
-                    )
-                else:
-<<<<<<< HEAD
-                    raise RuntimeError(  # noqa: DOC501, RUF100, TRY003
-=======
-                    raise RuntimeError(  # noqa: TRY003
->>>>>>> f8a41d69
-                        'The given samples must be in the support range [a,b].'  # noqa: EM101
-                    )
-
-            elif name.lower() == 'binomial':
-                # Evaluate if distribution can be defined on the parameters
-                if val[1] % 1 <= 10 ** (-4) and val[1] > 0:
-                    val[1] = int(val[1])
-                else:
-<<<<<<< HEAD
-                    raise RuntimeError('n must be a positive integer.')  # noqa: DOC501, EM101, RUF100, TRY003
-=======
-                    raise RuntimeError('n must be a positive integer.')  # noqa: EM101, TRY003
->>>>>>> f8a41d69
-                X = np.array(val[0])  # noqa: N806
-                if all((X) % 1 <= 10 ** (-4)) and all(X >= 0) and all(val[1] >= X):
-                    X = np.around(X, 0)  # noqa: N806
-                else:
-<<<<<<< HEAD
-                    raise RuntimeError(  # noqa: DOC501, RUF100, TRY003
-=======
-                    raise RuntimeError(  # noqa: TRY003
->>>>>>> f8a41d69
-                        'The given samples must be integers in the range [0,n].'  # noqa: EM101
-                    )
-                val[0] = np.mean(val[0]) / val[1]
-                self.Par = {'n': val[1], 'p': val[0]}
-                self.Dist = stats.binom(n=self.Par['n'], p=self.Par['p'])
-
-            elif name.lower() == 'chisquare':
-                if min(val) >= 0:
-                    pars = stats.chi2.fit(val, floc=0, fscale=1)
-                    self.Par = {'k': np.around(pars[0], 0)}
-                    self.Dist = stats.chi2(df=self.Par['k'])
-                else:
-<<<<<<< HEAD
-                    raise RuntimeError('The given samples must be non-negative.')  # noqa: DOC501, EM101, RUF100, TRY003
-=======
-                    raise RuntimeError('The given samples must be non-negative.')  # noqa: EM101, TRY003
->>>>>>> f8a41d69
-
-            elif name.lower() == 'exponential':
-                if min(val) >= 0:
-                    pars = stats.expon.fit(val, floc=0)
-                    self.Par = {'lambda': 1 / pars[1]}
-                    self.Dist = stats.expon(scale=1 / self.Par['lambda'])
-                else:
-<<<<<<< HEAD
-                    raise RuntimeError('The given samples must be non-negative.')  # noqa: DOC501, EM101, RUF100, TRY003
-
-            elif name.lower() == 'frechet':
-                if min(val) < 0:
-                    raise RuntimeError('The given samples must be non-negative.')  # noqa: DOC501, EM101, RUF100, TRY003
-=======
-                    raise RuntimeError('The given samples must be non-negative.')  # noqa: EM101, TRY003
-
-            elif name.lower() == 'frechet':
-                if min(val) < 0:
-                    raise RuntimeError('The given samples must be non-negative.')  # noqa: EM101, TRY003
->>>>>>> f8a41d69
-
-                def equation(par):
-                    return -np.sum(
-                        np.log(
-                            stats.genextreme.pdf(
-                                val, c=-1 / par[1], scale=par[0] / par[1], loc=par[0]
-                            )
-                        )
-                    )
-
-                par1 = 2.0001
-                par0 = par1 / special.gamma(1 - 1 / np.mean(val))
-                x0 = np.array([par0, par1])
-                bnds = optimize.Bounds(lb=[0, 0], ub=[np.inf, np.inf])
-                sol = optimize.minimize(equation, x0, bounds=bnds)
-                if sol.success == True:  # noqa: E712
-                    self.Par = {'a_n': sol.x[0], 'k': sol.x[1]}
-                    self.Dist = stats.genextreme(
-                        c=-1 / self.Par['k'],
-                        scale=self.Par['a_n'] / self.Par['k'],
-                        loc=self.Par['a_n'],
-                    )
-                else:
-<<<<<<< HEAD
-                    raise RuntimeError(  # noqa: DOC501, RUF100, TRY003
-=======
-                    raise RuntimeError(  # noqa: TRY003
->>>>>>> f8a41d69
-                        'Maximum likelihood estimation did not converge.'  # noqa: EM101
-                    )
-
-            elif name.lower() == 'gamma':
-                pars = stats.gamma.fit(val, floc=0)
-                self.Par = {'lambda': 1 / pars[2], 'k': pars[0]}
-                self.Dist = stats.gamma(
-                    a=self.Par['k'], scale=1 / self.Par['lambda']
-                )
-
-            elif name.lower() == 'geometric':
-                if all(val > 0) and all(val % 1 == 0):
-                    self.Par = {'p': 1 / np.mean(val)}
-                    self.Dist = stats.geom(p=self.Par['p'])
-                else:
-<<<<<<< HEAD
-                    raise RuntimeError(  # noqa: DOC501, RUF100, TRY003
-=======
-                    raise RuntimeError(  # noqa: TRY003
->>>>>>> f8a41d69
-                        'The given samples must be integers larger than 0.'  # noqa: EM101
-                    )
-
-            elif name.lower() == 'gev':
-                pars = gevfit_alt(np.squeeze(val))
-                self.Par = {'beta': pars[0], 'alpha': pars[1], 'epsilon': pars[2]}
-                self.Dist = stats.genextreme(
-                    c=-self.Par['beta'],
-                    scale=self.Par['alpha'],
-                    loc=self.Par['epsilon'],
-                )
-
-            elif name.lower() == 'gevmin':
-                pars = gevfit_alt(np.squeeze(-val))
-                self.Par = {'beta': pars[0], 'alpha': pars[1], 'epsilon': -pars[2]}
-                self.Dist = stats.genextreme(
-                    c=-self.Par['beta'],
-                    scale=self.Par['alpha'],
-                    loc=-self.Par['epsilon'],
-                )
-
-            elif name.lower() == 'gumbel':
-                pars = stats.gumbel_r.fit(val)
-                self.Par = {'a_n': pars[1], 'b_n': pars[0]}
-                self.Dist = stats.gumbel_r(
-                    scale=self.Par['a_n'], loc=self.Par['b_n']
-                )
-
-            elif name.lower() == 'gumbelmin':
-                pars = stats.gumbel_l.fit(val)
-                self.Par = {'a_n': pars[1], 'b_n': pars[0]}
-                self.Dist = stats.gumbel_l(
-                    scale=self.Par['a_n'], loc=self.Par['b_n']
-                )
-
-            elif name.lower() == 'lognormal':
-                pars = stats.lognorm.fit(val, floc=0)
-                self.Par = {'mu_lnx': np.log(pars[2]), 'sig_lnx': pars[0]}
-                self.Dist = stats.lognorm(
-                    s=self.Par['sig_lnx'], scale=np.exp(self.Par['mu_lnx'])
-                )
-
-            elif name.lower() == 'negativebinomial':
-                # first estimation of k,p with method of moments
-                p = np.mean(val) / (np.mean(val) + np.var(val))
-                k = np.mean(val) * p
-                if k == 0:
-<<<<<<< HEAD
-                    raise RuntimeError(  # noqa: DOC501, RUF100, TRY003
-=======
-                    raise RuntimeError(  # noqa: TRY003
->>>>>>> f8a41d69
-                        'No suitable parameters can be estimated from the given data.'  # noqa: EM101
-                    )
-                k = round(
-                    k, 0
-                )  # rounding of k, since k must be a positive integer according to ERADist definition
-                p = k / np.mean(val)  # estimation of p for rounded k (mle)
-                self.Par = {'k': k, 'p': p}
-                self.Dist = stats.nbinom(n=self.Par['k'], p=self.Par['p'])
-
-            elif name.lower() == 'normal' or name.lower() == 'gaussian':
-                pars = stats.norm.fit(val)
-                self.Par = {'mu': pars[0], 'sigma': pars[1]}
-                self.Dist = stats.norm(loc=self.Par['mu'], scale=self.Par['sigma'])
-
-            elif name.lower() == 'pareto':
-                x_m = min(val)
-                if x_m > 0:
-
-                    def equation(par):
-                        return -np.sum(
-                            np.log(
-                                stats.genpareto.pdf(
-                                    val, c=1 / par, scale=x_m / par, loc=x_m
-                                )
-                            )
-                        )
-
-                    x0 = x_m
-                    sol = optimize.minimize(equation, x0)
-                    if sol.success == True:  # noqa: E712
-                        self.Par = {'x_m': x_m, 'alpha': float(sol.x)}
-                        self.Dist = stats.genpareto(
-                            c=1 / self.Par['alpha'],
-                            scale=self.Par['x_m'] / self.Par['alpha'],
-                            loc=self.Par['x_m'],
-                        )
-                    else:
-<<<<<<< HEAD
-                        raise RuntimeError(  # noqa: DOC501, RUF100, TRY003
-                            'Maximum likelihood estimation did not converge.'  # noqa: EM101
-                        )
-                else:
-                    raise RuntimeError('The given data must be positive.')  # noqa: DOC501, EM101, RUF100, TRY003
-=======
-                        raise RuntimeError(  # noqa: TRY003
-                            'Maximum likelihood estimation did not converge.'  # noqa: EM101
-                        )
-                else:
-                    raise RuntimeError('The given data must be positive.')  # noqa: EM101, TRY003
->>>>>>> f8a41d69
-
-            elif name.lower() == 'poisson':
-                n = len(val)
-                if n == 2:  # noqa: PLR2004
-                    X = val[0]  # noqa: N806
-                    t = val[1]
-                    if t <= 0:
-<<<<<<< HEAD
-                        raise RuntimeError('t must be positive.')  # noqa: DOC501, EM101, RUF100, TRY003
-=======
-                        raise RuntimeError('t must be positive.')  # noqa: EM101, TRY003
->>>>>>> f8a41d69
-                    if all(X >= 0) and all(X % 1 == 0):
-                        v = np.mean(X) / t
-                        self.Par = {'v': v, 't': t}
-                        self.Dist = stats.poisson(mu=self.Par['v'] * self.Par['t'])
-                    else:
-<<<<<<< HEAD
-                        raise RuntimeError(  # noqa: DOC501, RUF100, TRY003
-=======
-                        raise RuntimeError(  # noqa: TRY003
->>>>>>> f8a41d69
-                            'The given samples must be non-negative integers.'  # noqa: EM101
-                        )
-                elif all(val >= 0) and all(val % 1 == 0):
-                    self.Par = {'lambda': np.mean(val)}
-                    self.Dist = stats.poisson(mu=self.Par['lambda'])
-                else:
-<<<<<<< HEAD
-                    raise RuntimeError(  # noqa: DOC501, RUF100, TRY003
-=======
-                    raise RuntimeError(  # noqa: TRY003
->>>>>>> f8a41d69
-                        'The given samples must be non-negative integers.'  # noqa: EM101
-                    )
-
-            elif name.lower() == 'rayleigh':
-                pars = stats.rayleigh.fit(val, floc=0)
-                self.Par = {'alpha': pars[1]}
-                self.Dist = stats.rayleigh(scale=self.Par['alpha'])
-
-            elif name.lower() == 'truncatednormal':
-                X = val[0]  # noqa: N806
-                if val[1] >= val[2]:
-<<<<<<< HEAD
-                    raise RuntimeError(  # noqa: DOC501, RUF100, TRY003
-                        'The upper bound a must be larger than the lower bound b.'  # noqa: EM101
-                    )
-                if not (all(val[1] <= X) and all(val[2] >= X)):
-                    raise RuntimeError(  # noqa: DOC501, RUF100, TRY003
-=======
-                    raise RuntimeError(  # noqa: TRY003
-                        'The upper bound a must be larger than the lower bound b.'  # noqa: EM101
-                    )
-                if not (all(val[1] <= X) and all(val[2] >= X)):
-                    raise RuntimeError(  # noqa: TRY003
->>>>>>> f8a41d69
-                        'The given samples must be in the range [a,b].'  # noqa: EM101
-                    )
-
-                def equation(par):
-                    return -np.sum(
-                        np.log(
-                            stats.norm.pdf(X, loc=par[0], scale=par[1])
-                            / (
-                                stats.norm.cdf(val[2], par[0], par[1])
-                                - stats.norm.cdf(val[1], par[0], par[1])
-                            )
-                        )
-                    )
-
-                x0 = np.array([np.mean(X), np.std(X)])
-                bnds = optimize.Bounds(lb=[-np.inf, 0], ub=[np.inf, np.inf])
-                sol = optimize.minimize(equation, x0, bounds=bnds)
-                if sol.success == True:  # noqa: E712
-                    self.Par = {
-                        'mu_n': float(sol.x[0]),
-                        'sig_n': float(sol.x[1]),
-                        'a': val[1],
-                        'b': val[2],
-                    }
-                    a_mod = (self.Par['a'] - self.Par['mu_n']) / self.Par['sig_n']
-                    b_mod = (self.Par['b'] - self.Par['mu_n']) / self.Par['sig_n']
-                    self.Dist = stats.truncnorm(
-                        loc=self.Par['mu_n'],
-                        scale=self.Par['sig_n'],
-                        a=a_mod,
-                        b=b_mod,
-                    )
-                else:
-<<<<<<< HEAD
-                    raise RuntimeError(  # noqa: DOC501, RUF100, TRY003
-=======
-                    raise RuntimeError(  # noqa: TRY003
->>>>>>> f8a41d69
-                        'Maximum likelihood estimation did not converge.'  # noqa: EM101
-                    )
-
-            elif name.lower() == 'uniform':
-                self.Par = {'lower': min(val), 'upper': max(val)}
-                self.Dist = stats.uniform(
-                    loc=self.Par['lower'],
-                    scale=self.Par['upper'] - self.Par['lower'],
-                )
-
-            elif name.lower() == 'weibull':
-                pars = stats.weibull_min.fit(val, floc=0)
-                self.Par = {'a_n': pars[2], 'k': pars[0]}
-                self.Dist = stats.weibull_min(c=self.Par['k'], scale=self.Par['a_n'])
-
-            else:
-<<<<<<< HEAD
-                raise RuntimeError("Distribution type '" + name + "' not available.")  # noqa: DOC501, RUF100
-
-        else:
-            raise RuntimeError('Unknown option :' + opt)  # noqa: DOC501, RUF100
-=======
-                raise RuntimeError("Distribution type '" + name + "' not available.")
-
-        else:
-            raise RuntimeError('Unknown option :' + opt)
->>>>>>> f8a41d69
-
-    # %%
-    def mean(self):
-        """Returns the mean of the distribution."""  # noqa: D401
-        if self.Name == 'gevmin':
-            return -self.Dist.mean()  # noqa: DOC201
-
-        elif self.Name == 'negativebinomial':  # noqa: RET505
-            return self.Dist.mean() + self.Par['k']
-
-        else:
-            return self.Dist.mean()
-
-    # %%
-    def std(self):
-        """Returns the standard deviation of the distribution."""  # noqa: D401
-        return self.Dist.std()  # noqa: DOC201
-
-    # %%
-    def pdf(self, x):
-        """Returns the PDF value."""  # noqa: D401
-        if self.Name == 'binomial' or self.Name == 'geometric':  # noqa: PLR1714
-            return self.Dist.pmf(x)  # noqa: DOC201
-
-        elif self.Name == 'gevmin':  # noqa: RET505
-            return self.Dist.pdf(-x)
-
-        elif self.Name == 'negativebinomial':
-            return self.Dist.pmf(x - self.Par['k'])
-
-        elif self.Name == 'poisson':
-            return self.Dist.pmf(x)
-
-        else:
-            return self.Dist.pdf(x)
-
-    # %%
-    def cdf(self, x):
-        """Returns the CDF value."""  # noqa: D401
-        if self.Name == 'gevmin':
-            return 1 - self.Dist.cdf(-x)  # <-- this is not a proper cdf !  # noqa: DOC201
-
-        elif self.Name == 'negativebinomial':  # noqa: RET505
-            return self.Dist.cdf(x - self.Par['k'])
-
-        else:
-            return self.Dist.cdf(x)
-
-    # %%
-    def random(self, size=None):
-        """Generates random samples according to the distribution of the
-        object.
-        """  # noqa: D205, D401
-        if self.Name == 'gevmin':
-            return self.Dist.rvs(size=size) * (-1)  # noqa: DOC201
-
-        elif self.Name == 'negativebinomial':  # noqa: RET505
-            samples = self.Dist.rvs(size=size) + self.Par['k']
-            return samples  # noqa: RET504
-
-        else:
-            samples = self.Dist.rvs(size=size)
-            return samples  # noqa: RET504
-
-    # %%
-    def icdf(self, y):
-        """Returns the value of the inverse CDF."""  # noqa: D401
-        if self.Name == 'gevmin':
-            return -self.Dist.ppf(1 - y)  # noqa: DOC201
-
-        elif self.Name == 'negativebinomial':  # noqa: RET505
-            return self.Dist.ppf(y) + self.Par['k']
-
-        else:
-            return self.Dist.ppf(y)
-
-
-# %% Nested functions: for GEV-parameter fitting
-
-
-def gevfit_alt(y):
-    """Author: Iason Papaioannou
-    The function gevfit_alt evaluates the parameters of the generalized
-    extreme value distribution with the method of Probability Weighted
-    Moments (PWM) and Maximum Likelihood Estimation (MLE).
-    """  # noqa: D205, D401
-    # compute PWM estimates
-    x01 = gevpwm(y)
-
-    if x01[0] > 0:
-        # Compute mle estimates using PWM estimates as starting points
-        x02 = stats.genextreme.fit(y, scale=x01[1], loc=x01[2])
-        x02 = np.array([-x02[0], x02[2], x02[1]])
-        # if alpha reasonable
-        if x02[1] >= 1.0e-6:  # noqa: PLR2004
-            # set parameters
-            par = x02
-            if par[0] < -1:
-                par = x01
-                warnings.warn(  # noqa: B028
-                    'The MLE estimate of the shape parameter of the GEV is not in the range where the MLE estimator is valid. PWM estimation is used.'
-                )
-                if par[0] > 0.4:  # noqa: PLR2004
-                    warnings.warn(  # noqa: B028
-                        'The shape parameter of the GEV is not in the range where PWM asymptotic results are valid.'
-                    )
-        else:
-            # set parameters obtained by PWM
-            par = x01
-            if par[0] > 0.4:  # noqa: PLR2004
-                warnings.warn(  # noqa: B028
-                    'The shape parameter of the GEV is not in the range where PWM asymptotic results are valid.'
-                )
-    else:
-        # set parameters obtained by PWM
-        par = x01
-        if par[0] < -0.4:  # noqa: PLR2004
-            warnings.warn(  # noqa: B028
-                'The shape parameter of the GEV is not in the range where PWM asymptotic results are valid.'
-            )
-
-    return par  # noqa: DOC201
-
-
-# ------------------------------------------------------------------------------
-
-
-def gevpwm(y):
-    """Author: Iason Papaioannou
-    The function gevpwm evaluates the parameters of the generalized
-    extreme value distribution applying the method of Probability Weighted
-    Moments.
-    """  # noqa: D205, D401
-    # compute PWM estimates
-    y2 = np.sort(y)
-    beta0 = np.mean(y)
-
-    p1 = np.arange(len(y)) / (len(y) - 1)
-    p2 = p1 * (np.arange(len(y)) - 1) / (len(y) - 2)
-    beta1 = p1 @ y2
-    beta2 = p2 @ y2
-
-    beta1 = beta1 / len(y)
-    beta2 = beta2 / len(y)
-
-    c = (2 * beta1 - beta0) / (3 * beta2 - beta0) - np.log(2) / np.log(3)
-    par0 = -7.8590 * c - 2.9554 * c**2
-    equation = lambda x: (3 * beta2 - beta0) / (2 * beta1 - beta0) - (1 - 3**x) / (  # noqa: E731
-        1 - 2**x
-    )
-    sol = optimize.fsolve(equation, x0=par0, full_output=True)
-    sol = optimize.fsolve(equation, x0=0.02, full_output=True)
-    if sol[2] == 1:
-        par = np.zeros(3)
-        par[0] = sol[0][0]
-        par[1] = (
-            -(2 * beta1 - beta0)
-            * par[0]
-            / special.gamma(1 - par[0])
-            / (1 - 2 ** par[0])
-        )
-        par[2] = beta0 - par[1] / par[0] * (special.gamma(1 - par[0]) - 1)
-    else:
-        warnings.warn(  # noqa: B028
-            'fsolve could not converge to a solution for the PWM estimate.'
-        )
-
-    return par  # noqa: DOC201
+# import of modules  # noqa: INP001, D100
+import warnings
+
+import numpy as np
+import scipy as sp
+from scipy import optimize, special, stats
+
+"""
+---------------------------------------------------------------------------
+Generation of distribution objects
+---------------------------------------------------------------------------
+Developed by:
+Sebastian Geyer
+Felipe Uribe
+Iason Papaioannou
+Daniel Straub
+
+Assistant Developers:
+Luca Sardi
+Fong-Lin Wu
+Alexander von Ramm
+Matthias Willer
+Peter Kaplan
+
+Engineering Risk Analysis Group
+Technische Universitat Munchen
+www.bgu.tum.de/era
+Contact: Antonios Kamariotis (antonis.kamariotis@tum.de)
+---------------------------------------------------------------------------
+Version 2021-03:
+* General update to match the current MATLAB version
+* Implementation of all the missing distribution types for the option
+  'DATA'. Now all distribution types are available for all three options
+  'MOM','PAR' and 'DATA'
+*  Introduction of the truncated normal distribution  
+Version 2020-05:
+* Fixing bugs in exponential constructor ( remove val=val[0] )
+Version 2019-11:
+* Fixing bug with Weibull distribution parameters
+Version 2019-01:
+* Automatic import of required scipy subpackages
+* Fixing of bugs in the lognormal and exponential distribution
+* Optimization and fixing of minor bugs
+---------------------------------------------------------------------------
+This software generates distribution objects according to the parameters
+and definitions used in the distribution table of the ERA Group of TUM.
+They can be defined either by their parameters, the first and second
+moment or by data, given as a vector.
+---------------------------------------------------------------------------
+"""  # noqa: W291
+
+
+class ERADist:
+    """Generation of marginal distribution objects.
+    Construction of the distribution object with
+
+            Obj = ERADist(name,opt,val)
+    or      Obj = ERADist(name,opt,val,ID)
+
+    The second option is only useful when using the ERADist object within
+    the scope of an ERARosen object.
+
+
+    The following distribution types are available:
+
+      opt = "PAR", specification of the distribution by its parameters:
+      Beta:                       Obj = ERADist('beta','PAR',[r,s,a,b])
+      Binomial:                   Obj = ERADist('binomial','PAR',[n,p])
+      Chi-squared:                Obj = ERADist('chisquare','PAR',[k])
+      Exponential:                Obj = ERADist('exponential','PAR',[lambda])
+      Fréchet:                    Obj = ERADist('frechet','PAR',[a_n,k])
+      Gamma:                      Obj = ERADist('gamma','PAR',[lambda,k])
+      Geometric:                  Obj = ERADist('geometric','PAR',[p])
+      GEV (to model maxima):      Obj = ERADist('GEV','PAR',[beta,alpha,epsilon])
+      GEV (to model minima):      Obj = ERADist('GEVMin','PAR',[beta,alpha,epsilon])
+      Gumbel (to model maxima):   Obj = ERADist('gumbel','PAR',[a_n,b_n])
+      Gumbel (to model minima):   Obj = ERADist('gumbelMin','PAR',[a_n,b_n])
+      Log-normal:                 Obj = ERADist('lognormal','PAR',[mu_lnx,sig_lnx])
+      Negative binomial:          Obj = ERADist('negativebinomial','PAR',[k,p])
+      Normal:                     Obj = ERADist('normal','PAR',[mean,std])
+      Pareto:                     Obj = ERADist('pareto','PAR',[x_m,alpha])
+      Poisson:                    Obj = ERADist('poisson','PAR',[v,t])
+                               or Obj = ERADist('poisson','PAR',[lambda])
+      Rayleigh:                   Obj = ERADist('rayleigh','PAR',[alpha])
+      Standard normal:            Obj = ERADist('standardnormal','PAR',[])
+      Truncated normal:           Obj = ERADist('truncatednormal','PAR',[mu_n,sigma_n,a,b])
+      Uniform:                    Obj = ERADist('uniform','PAR',[lower,upper])
+      Weibull:                    Obj = ERADist('weibull','PAR',[a_n,k])
+
+
+      opt = "MOM", specification of the distribution by its moments:
+      Beta:                       Obj = ERADist('beta','MOM',[mean,std,a,b])
+      Binomial:                   Obj = ERADist('binomial','MOM',[mean,std])
+      Chi-squared:                Obj = ERADist('chisquare','MOM',[mean])
+      Exponential:                Obj = ERADist('exponential','MOM',[mean])
+      Fréchet:                    Obj = ERADist('frechet','MOM',[mean,std])
+      Gamma:                      Obj = ERADist('gamma','MOM',[mean,std])
+      Geometric:                  Obj = ERADist('geometric','MOM',[mean])
+      GEV (to model maxima):      Obj = ERADist('GEV','MOM',[mean,std,epsilon])
+      GEV (to model minima):      Obj = ERADist('GEVMin','MOM',[mean,std,epsilon])
+      Gumbel (to model maxima):   Obj = ERADist('gumbel','MOM',[mean,std])
+      Gumbel (to model minima):   Obj = ERADist('gumbelMin','MOM',[mean,std])
+      Log-normal:                 Obj = ERADist('lognormal','MOM',[mean,std])
+      Negative binomial:          Obj = ERADist('negativebinomial','MOM',[mean,std])
+      Normal:                     Obj = ERADist('normal','MOM',[mean,std])
+      Pareto:                     Obj = ERADist('pareto','MOM',[mean,std])
+      Poisson:                    Obj = ERADist('poisson','MOM',[mean,t])
+                              or  Obj = ERADist('poisson','MOM',[mean])
+      Rayleigh:                   Obj = ERADist('rayleigh','MOM',[mean])
+      Standard normal:            Obj = ERADist('standardnormal','MOM',[])
+      Truncated normal:           Obj = ERADist('truncatednormal','MOM',[mean,std,a,b])
+      Uniform:                    Obj = ERADist('uniform','MOM',[mean,std])
+      Weibull:                    Obj = ERADist('weibull','MOM',[mean,std])
+
+
+      opt = "DATA", specification of the distribution by data given as a vector:
+      Beta:                       Obj = ERADist('beta','DATA',[[X],[a,b]])
+      Binomial:                   Obj = ERADist('binomial','DATA',[[X],n])
+      Chi-squared:                Obj = ERADist('chisquare','DATA',[X])
+      Exponential:                Obj = ERADist('exponential','DATA',[X])
+      Frechet:                    Obj = ERADist('frechet','DATA',[X])
+      Gamma:                      Obj = ERADist('gamma','DATA',[X])
+      Geometric:                  Obj = ERADist('geometric','DATA',[X])
+      GEV (to model maxima):      Obj = ERADist('GEV','DATA',[X])
+      GEV (to model minima):      Obj = ERADist('GEVMin','DATA',[X])
+      Gumbel (to model maxima):   Obj = ERADist('gumbel','DATA',[X])
+      Gumbel (to model minima):   Obj = ERADist('gumbelMin','DATA',[X])
+      Log-normal:                 Obj = ERADist('lognormal','DATA',[X])
+      Negative binomial:          Obj = ERADist('negativebinomial','DATA',[X])
+      Normal:                     Obj = ERADist('normal','DATA',[X])
+      Pareto:                     Obj = ERADist('pareto','DATA',[X])
+      Poisson:                    Obj = ERADist('poisson','DATA',[[X],t])
+                              or  Obj = ERADist('poisson','DATA',[X])
+      Rayleigh:                   Obj = ERADist('rayleigh','DATA',[X])
+      Truncated normal:           Obj = ERADist('truncatednormal','DATA',[[X],[a,b]])
+      Uniform:                    Obj = ERADist('uniform','DATA',[X])
+      Weibull:                    Obj = ERADist('weibull','DATA',[X])
+
+    """  # noqa: D205, D400
+
+    # %%
+    def __init__(self, name, opt, val=[0, 1], ID=False):  # noqa: FBT002, B006, C901, N803, PLR0912, PLR0915
+        """Constructor method, for more details have a look at the
+        class description.
+        """  # noqa: D205, D401
+        self.Name = name.lower()
+        self.ID = ID
+
+        # ----------------------------------------------------------------------------
+        # definition of the distribution by its parameters
+        if opt.upper() == 'PAR':
+            val = np.array(val, ndmin=1, dtype=float)
+
+            if name.lower() == 'beta':
+                """
+                beta distribution in lecture notes can be shifted in order to
+                account for ranges [a,b] -> this is not implemented yet
+                """
+                if (val[0] > 0) and (val[1] > 0) and (val[2] < val[3]):
+                    self.Par = {'r': val[0], 's': val[1], 'a': val[2], 'b': val[3]}
+                    self.Dist = stats.beta(
+                        a=self.Par['r'],
+                        b=self.Par['s'],
+                        loc=self.Par['a'],
+                        scale=self.Par['b'] - self.Par['a'],
+                    )
+                else:
+                    raise RuntimeError(  # noqa: TRY003
+                        'The Beta distribution is not defined for your parameters.'  # noqa: EM101
+                    )
+
+            elif name.lower() == 'binomial':
+                if (val[1] >= 0) and (val[1] <= 1) and (val[0] % 1 == 0):
+                    self.Par = {'n': int(val[0]), 'p': val[1]}
+                    self.Dist = stats.binom(n=self.Par['n'], p=self.Par['p'])
+                else:
+                    raise RuntimeError(  # noqa: TRY003
+                        'The Binomial distribution is not defined for your parameters.'  # noqa: EM101
+                    )
+
+            elif name.lower() == 'chisquare':
+                if val[0] > 0 and val[0] < np.inf and val[0] % 1 <= 10 ** (-4):
+                    self.Par = {'k': np.around(val[0], 0)}
+                    self.Dist = stats.chi2(df=self.Par['k'])
+                else:
+                    raise RuntimeError(  # noqa: TRY003
+                        'The Chi-Squared distribution is not defined for your parameters.'  # noqa: EM101
+                    )
+
+            elif name.lower() == 'exponential':
+                if val[0] > 0:
+                    self.Par = {'lambda': val[0]}
+                    self.Dist = stats.expon(scale=1 / self.Par['lambda'])
+                else:
+                    raise RuntimeError(  # noqa: TRY003
+                        'The Exponential distribution is not defined for your parameters.'  # noqa: EM101
+                    )
+
+            elif name.lower() == 'frechet':
+                if (val[0] > 0) and (val[1] > 0):
+                    self.Par = {'a_n': val[0], 'k': val[1]}
+                    self.Dist = stats.genextreme(
+                        c=-1 / self.Par['k'],
+                        scale=self.Par['a_n'] / self.Par['k'],
+                        loc=self.Par['a_n'],
+                    )
+                else:
+                    raise RuntimeError(  # noqa: TRY003
+                        'The Frechet distribution is not defined for your parameters.'  # noqa: EM101
+                    )
+
+            elif name.lower() == 'gamma':
+                if val[0] > 0 and val[1] > 0:
+                    self.Par = {'lambda': val[0], 'k': val[1]}
+                    self.Dist = stats.gamma(
+                        a=self.Par['k'], scale=1 / self.Par['lambda']
+                    )
+                else:
+                    raise RuntimeError(  # noqa: TRY003
+                        'The Gamma distribution is not defined for your parameters.'  # noqa: EM101
+                    )
+
+            elif name.lower() == 'geometric':
+                val = val[0]
+                if val > 0 and val <= 1:
+                    self.Par = {'p': val}
+                    self.Dist = stats.geom(p=self.Par['p'])
+                else:
+                    raise RuntimeError(  # noqa: TRY003
+                        'The Geometric distribution is not defined for your parameters.'  # noqa: EM101
+                    )
+
+            elif name.lower() == 'gev':
+                if val[1] > 0:
+                    self.Par = {'beta': val[0], 'alpha': val[1], 'epsilon': val[2]}
+                    self.Dist = stats.genextreme(
+                        c=-self.Par['beta'],
+                        scale=self.Par['alpha'],
+                        loc=self.Par['epsilon'],
+                    )
+                else:
+                    raise RuntimeError(  # noqa: TRY003
+                        'The Generalized Extreme Value gistribution is not defined for your parameters.'  # noqa: EM101
+                    )
+
+            elif name.lower() == 'gevmin':
+                if val[1] > 0:
+                    self.Par = {'beta': val[0], 'alpha': val[1], 'epsilon': val[2]}
+                    self.Dist = stats.genextreme(
+                        c=-self.Par['beta'],
+                        scale=self.Par['alpha'],
+                        loc=-self.Par['epsilon'],
+                    )
+                else:
+                    raise RuntimeError(  # noqa: TRY003
+                        'The Generalized Extreme Value distribution is not defined for your parameters.'  # noqa: EM101
+                    )
+
+            elif name.lower() == 'gumbel':
+                if val[0] > 0:
+                    self.Par = {'a_n': val[0], 'b_n': val[1]}
+                    self.Dist = stats.gumbel_r(
+                        scale=self.Par['a_n'], loc=self.Par['b_n']
+                    )
+                else:
+                    raise RuntimeError(  # noqa: TRY003
+                        'The Gumbel distribution is not defined for your parameters.'  # noqa: EM101
+                    )
+
+            elif name.lower() == 'gumbelmin':
+                if val[0] > 0:
+                    self.Par = {'a_n': val[0], 'b_n': val[1]}
+                    self.Dist = stats.gumbel_l(
+                        scale=self.Par['a_n'], loc=self.Par['b_n']
+                    )
+                else:
+                    raise RuntimeError(  # noqa: TRY003
+                        'The Gumbel distribution is not defined for your parameters.'  # noqa: EM101
+                    )
+
+            elif name.lower() == 'lognormal':
+                if val[1] > 0:
+                    self.Par = {'mu_lnx': val[0], 'sig_lnx': val[1]}
+                    self.Dist = stats.lognorm(
+                        s=self.Par['sig_lnx'], scale=np.exp(self.Par['mu_lnx'])
+                    )
+                else:
+                    raise RuntimeError(  # noqa: TRY003
+                        'The Lognormal distribution is not defined for your parameters.'  # noqa: EM101
+                    )
+
+            elif name.lower() == 'negativebinomial':
+                if (
+                    (val[1] > 0)
+                    and (val[1] <= 1)
+                    and (val[0] > 0)
+                    and (val[0] % 1 == 0)
+                ):
+                    self.Par = {'k': val[0], 'p': val[1]}
+                    self.Dist = stats.nbinom(n=self.Par['k'], p=self.Par['p'])
+                else:
+                    raise RuntimeError(  # noqa: TRY003
+                        'The Negative Binomial distribution is not defined for your parameters.'  # noqa: EM101
+                    )
+
+            elif name.lower() == 'normal' or name.lower() == 'gaussian':
+                if val[1] > 0:
+                    self.Par = {'mu': val[0], 'sigma': val[1]}
+                    self.Dist = stats.norm(
+                        loc=self.Par['mu'], scale=self.Par['sigma']
+                    )
+                else:
+                    raise RuntimeError(  # noqa: TRY003
+                        'The Normal distribution is not defined for your parameters.'  # noqa: EM101
+                    )
+
+            elif name.lower() == 'pareto':
+                if val[0] > 0 and val[1] > 0:
+                    self.Par = {'x_m': val[0], 'alpha': val[1]}
+                    self.Dist = stats.genpareto(
+                        c=1 / self.Par['alpha'],
+                        scale=self.Par['x_m'] / self.Par['alpha'],
+                        loc=self.Par['x_m'],
+                    )
+                else:
+                    raise RuntimeError(  # noqa: TRY003
+                        'The Pareto distribution is not defined for your parameters.'  # noqa: EM101
+                    )
+
+            elif name.lower() == 'poisson':
+                n = len(val)
+                if n == 1:
+                    if val > 0:
+                        self.Par = {'lambda': val[0]}
+                        self.Dist = stats.poisson(mu=self.Par['lambda'])
+                    else:
+                        raise RuntimeError(  # noqa: TRY003
+                            'The Poisson distribution is not defined for your parameters.'  # noqa: EM101
+                        )
+
+                if n == 2:  # noqa: PLR2004
+                    if val[0] > 0 and val[1] > 0:
+                        self.Par = {'v': val[0], 't': val[1]}
+                        self.Dist = stats.poisson(mu=self.Par['v'] * self.Par['t'])
+                    else:
+                        raise RuntimeError(  # noqa: TRY003
+                            'The Poisson distribution is not defined for your parameters.'  # noqa: EM101
+                        )
+
+            elif name.lower() == 'rayleigh':
+                alpha = val[0]
+                if alpha > 0:
+                    self.Par = {'alpha': alpha}
+                    self.Dist = stats.rayleigh(scale=self.Par['alpha'])
+                else:
+                    raise RuntimeError(  # noqa: TRY003
+                        'The Rayleigh distribution is not defined for your parameters.'  # noqa: EM101
+                    )
+
+            elif (name.lower() == 'standardnormal') or (
+                name.lower() == 'standardgaussian'
+            ):
+                self.Par = {'mu': 0, 'sigma': 1}
+                self.Dist = stats.norm(loc=0, scale=1)
+
+            elif name.lower() == 'truncatednormal':
+                if val[2] >= val[3]:
+                    raise RuntimeError(  # noqa: TRY003
+                        'The upper bound a must be larger than the lower bound b.'  # noqa: EM101
+                    )
+                if val[1] < 0:
+                    raise RuntimeError('sigma must be larger than 0.')  # noqa: EM101, TRY003
+                self.Par = {
+                    'mu_n': val[0],
+                    'sig_n': val[1],
+                    'a': val[2],
+                    'b': val[3],
+                }
+                a_mod = (self.Par['a'] - self.Par['mu_n']) / self.Par['sig_n']
+                b_mod = (self.Par['b'] - self.Par['mu_n']) / self.Par['sig_n']
+                self.Dist = stats.truncnorm(
+                    loc=self.Par['mu_n'], scale=self.Par['sig_n'], a=a_mod, b=b_mod
+                )
+
+            elif name.lower() == 'uniform':
+                if val[0] < val[1]:
+                    self.Par = {'lower': val[0], 'upper': val[1]}
+                    self.Dist = stats.uniform(
+                        loc=self.Par['lower'],
+                        scale=self.Par['upper'] - self.Par['lower'],
+                    )
+                else:
+                    raise RuntimeError(  # noqa: TRY003
+                        'The Uniform distribution is not defined for your parameters.'  # noqa: EM101
+                    )
+
+            elif name.lower() == 'weibull':
+                if (val[0] > 0) and (val[1] > 0):
+                    self.Par = {'a_n': val[0], 'k': val[1]}
+                    self.Dist = stats.weibull_min(
+                        c=self.Par['k'], scale=self.Par['a_n']
+                    )
+                else:
+                    raise RuntimeError(  # noqa: TRY003
+                        'The Weibull distribution is not defined for your parameters.'  # noqa: EM101
+                    )
+
+            else:
+                raise RuntimeError("Distribution type '" + name + "' not available.")
+
+        # ----------------------------------------------------------------------------
+        # if the distribution is defined by its moments
+        elif opt.upper() == 'MOM':
+            val = np.array(val, ndmin=1, dtype=float)
+
+            if val.size > 1 and val[1] < 0:
+                raise RuntimeError('The standard deviation must be non-negative.')  # noqa: EM101, TRY003
+
+            if name.lower() == 'beta':
+                if val[3] <= val[2]:
+                    raise RuntimeError('Please select an other support [a,b].')  # noqa: EM101, TRY003
+                r = (
+                    ((val[3] - val[0]) * (val[0] - val[2]) / val[1] ** 2 - 1)
+                    * (val[0] - val[2])
+                    / (val[3] - val[2])
+                )
+                s = r * (val[3] - val[0]) / (val[0] - val[2])
+                # Evaluate if distribution can be defined on the parameters
+                if r <= 0 and s <= 0:
+                    raise RuntimeError('Please select other moments.')  # noqa: EM101, TRY003
+                self.Par = {'r': r, 's': s, 'a': val[2], 'b': val[3]}
+                self.Dist = stats.beta(
+                    a=self.Par['r'],
+                    b=self.Par['s'],
+                    loc=self.Par['a'],
+                    scale=self.Par['b'] - self.Par['a'],
+                )
+
+            elif name.lower() == 'binomial':
+                # Solve system of two equations for the parameters
+                p = 1 - (val[1]) ** 2 / val[0]
+                n = val[0] / p
+                # Evaluate if distribution can be defined on the parameters
+                if n % 1 <= 10 ** (-4):
+                    n = int(n)
+                else:
+                    raise RuntimeError('Please select other moments.')  # noqa: EM101, TRY003
+                if p >= 0 and p <= 1 and n > 0:
+                    self.Par = {'n': n, 'p': p}
+                    self.Dist = stats.binom(n=self.Par['n'], p=self.Par['p'])
+                else:
+                    raise RuntimeError('Please select other moments.')  # noqa: EM101, TRY003
+
+            elif name.lower() == 'chisquare':
+                if val[0] > 0 and val[0] < np.inf and val[0] % 1 <= 10 ** (-4):
+                    self.Par = {'k': np.around(val[0], 0)}
+                    self.Dist = stats.chi2(df=self.Par['k'])
+                else:
+                    raise RuntimeError('Please select other moments.')  # noqa: EM101, TRY003
+
+            elif name.lower() == 'exponential':
+                try:
+                    lam = 1 / val[0]
+                except ZeroDivisionError:
+                    raise RuntimeError('The first moment cannot be zero!')  # noqa: B904, EM101, TRY003
+                if lam >= 0:
+                    self.Par = {'lambda': lam}
+                    self.Dist = stats.expon(scale=1 / self.Par['lambda'])
+                else:
+                    raise RuntimeError('Please select other moments.')  # noqa: EM101, TRY003
+
+            elif name.lower() == 'frechet':
+                par0 = 2.0001
+
+                def equation(par):
+                    return (
+                        np.sqrt(
+                            special.gamma(1 - 2 / par)
+                            - special.gamma(1 - 1 / par) ** 2
+                        )
+                        / special.gamma(1 - 1 / par)
+                        - val[1] / val[0]
+                    )
+
+                sol = optimize.fsolve(equation, x0=par0, full_output=True)
+                if sol[2] == 1:
+                    k = sol[0][0]
+                    a_n = val[0] / special.gamma(1 - 1 / k)
+                else:
+                    raise RuntimeError(  # noqa: TRY003
+                        'fsolve could not converge to a solution, therefore'  # noqa: EM101
+                        'the parameters of the Frechet distribution could not be determined.'
+                    )
+                if a_n > 0 and k > 0:
+                    self.Par = {'a_n': a_n, 'k': k}
+                    self.Dist = stats.genextreme(
+                        c=-1 / self.Par['k'],
+                        scale=self.Par['a_n'] / self.Par['k'],
+                        loc=self.Par['a_n'],
+                    )
+                else:
+                    raise RuntimeError('Please select other moments.')  # noqa: EM101, TRY003
+
+            elif name.lower() == 'gamma':
+                # Solve system of equations for the parameters
+                lam = val[0] / (val[1] ** 2)
+                k = lam * val[0]
+                # Evaluate if distribution can be defined on the parameters
+                if lam > 0 and k > 0:
+                    self.Par = {'lambda': lam, 'k': k}
+                    self.Dist = stats.gamma(
+                        a=self.Par['k'], scale=1 / self.Par['lambda']
+                    )
+                else:
+                    raise RuntimeError('Please select other moments.')  # noqa: EM101, TRY003
+
+            elif name.lower() == 'geometric':
+                # Solve Equation for the parameter based on the first moment
+                p = 1 / val[0]
+                if p >= 0 and p <= 1:
+                    self.Par = {'p': p}
+                    self.Dist = stats.geom(p=self.Par['p'])
+                else:
+                    raise RuntimeError('Please select other moments.')  # noqa: EM101, TRY003
+
+            elif name.lower() == 'gev':
+                beta = val[2]
+                if beta == 0:  # corresponds to Gumbel distribution
+                    # Solve two equations for the parameters of the distribution
+                    alpha = val[1] * np.sqrt(6) / np.pi  # scale parameter
+                    epsilon = val[2] - np.euler_gamma * alpha  # location parameter
+                elif beta >= 0.5:  # noqa: PLR2004
+                    raise RuntimeError('MOM can only be used for beta < 0.5 .')  # noqa: EM101, TRY003
+                else:
+                    alpha = (
+                        abs(beta)
+                        * val[1]
+                        / np.sqrt(
+                            special.gamma(1 - 2 * beta)
+                            - special.gamma(1 - beta) ** 2
+                        )
+                    )
+                    epsilon = val[0] - (alpha / beta * (special.gamma(1 - beta) - 1))
+                self.Par = {'beta': beta, 'alpha': alpha, 'epsilon': epsilon}
+                self.Dist = stats.genextreme(
+                    c=-self.Par['beta'],
+                    scale=self.Par['alpha'],
+                    loc=self.Par['epsilon'],
+                )
+
+            elif name.lower() == 'gevmin':
+                beta = val[2]
+                if beta == 0:  # corresponds to Gumbel distribution
+                    # Solve two equations for the parameters of the distribution
+                    alpha = val[1] * np.sqrt(6) / np.pi  # scale parameter
+                    epsilon = val[2] + np.euler_gamma * alpha  # location parameter
+                elif beta >= 0.5:  # noqa: PLR2004
+                    raise RuntimeError('MOM can only be used for beta < 0.5 .')  # noqa: EM101, TRY003
+                else:
+                    alpha = (
+                        abs(beta)
+                        * val[1]
+                        / np.sqrt(
+                            special.gamma(1 - 2 * beta)
+                            - special.gamma(1 - beta) ** 2
+                        )
+                    )
+                    epsilon = val[0] + (alpha / beta * (special.gamma(1 - beta) - 1))
+                self.Par = {'beta': beta, 'alpha': alpha, 'epsilon': epsilon}
+                self.Dist = stats.genextreme(
+                    c=-self.Par['beta'],
+                    scale=self.Par['alpha'],
+                    loc=-self.Par['epsilon'],
+                )
+
+            elif name.lower() == 'gumbel':
+                # solve two equations for the parameters of the distribution
+                a_n = val[1] * np.sqrt(6) / np.pi  # scale parameter
+                b_n = val[0] - np.euler_gamma * a_n  # location parameter
+                if a_n > 0:
+                    self.Par = {'a_n': a_n, 'b_n': b_n}
+                    self.Dist = stats.gumbel_r(
+                        scale=self.Par['a_n'], loc=self.Par['b_n']
+                    )
+                else:
+                    raise RuntimeError('Please select other moments.')  # noqa: EM101, TRY003
+
+            elif name.lower() == 'gumbelmin':
+                # solve two equations for the parameters of the distribution
+                a_n = val[1] * np.sqrt(6) / np.pi  # scale parameter
+                b_n = val[0] + np.euler_gamma * a_n  # location parameter
+                if a_n > 0:
+                    self.Par = {'a_n': a_n, 'b_n': b_n}
+                    self.Dist = stats.gumbel_l(
+                        scale=self.Par['a_n'], loc=self.Par['b_n']
+                    )
+                else:
+                    raise RuntimeError('Please select other moments.')  # noqa: EM101, TRY003
+
+            elif name.lower() == 'lognormal':
+                if val[0] <= 0:
+                    raise RuntimeError(  # noqa: TRY003
+                        'Please select other moments, the first moment must be greater than zero.'  # noqa: EM101
+                    )
+                # solve two equations for the parameters of the distribution
+                mu_lnx = np.log(val[0] ** 2 / np.sqrt(val[1] ** 2 + val[0] ** 2))
+                sig_lnx = np.sqrt(np.log(1 + (val[1] / val[0]) ** 2))
+                self.Par = {'mu_lnx': mu_lnx, 'sig_lnx': sig_lnx}
+                self.Dist = stats.lognorm(
+                    s=self.Par['sig_lnx'], scale=np.exp(self.Par['mu_lnx'])
+                )
+
+            elif name.lower() == 'negativebinomial':
+                # Solve System of two equations for the parameters
+                p = val[0] / (val[0] + val[1] ** 2)
+                k = val[0] * p
+                # Evaluate if distribution can be defined on the parameters
+                if k % 1 <= 10 ** (-4):
+                    k = round(k, 0)
+                    if p >= 0 and p <= 1:
+                        self.Par = {'k': k, 'p': p}
+                        self.Dist = stats.nbinom(n=self.Par['k'], p=self.Par['p'])
+                    else:
+                        raise RuntimeError('Please select other moments.')  # noqa: EM101, TRY003
+                else:
+                    raise RuntimeError('Please select other moments.')  # noqa: EM101, TRY003
+
+            elif (name.lower() == 'normal') or (name.lower() == 'gaussian'):
+                self.Par = {'mu': val[0], 'sigma': val[1]}
+                self.Dist = stats.norm(loc=self.Par['mu'], scale=self.Par['sigma'])
+
+            elif name.lower() == 'pareto':
+                alpha = 1 + np.sqrt(1 + (val[0] / val[1]) ** 2)
+                x_m = val[0] * (alpha - 1) / alpha
+                if x_m > 0 and alpha > 0:
+                    self.Par = {'x_m': x_m, 'alpha': alpha}
+                    self.Dist = stats.genpareto(
+                        c=1 / self.Par['alpha'],
+                        scale=self.Par['x_m'] / self.Par['alpha'],
+                        loc=self.Par['x_m'],
+                    )
+                else:
+                    raise RuntimeError('Please select other moments.')  # noqa: EM101, TRY003
+
+            elif name.lower() == 'poisson':
+                n = len(val)
+                if n == 1:
+                    if val > 0:
+                        self.Par = {'lambda': val[0]}
+                        self.Dist = stats.poisson(mu=self.Par['lambda'])
+                    else:
+                        raise RuntimeError('Please select other moments.')  # noqa: EM101, TRY003
+
+                if n == 2:  # noqa: PLR2004
+                    if val[0] > 0 and val[1] > 0:
+                        v = val[0] / val[1]
+                        if val[1] <= 0:
+                            raise RuntimeError('t must be positive.')  # noqa: EM101, TRY003
+                        self.Par = {'v': v, 't': val[1]}
+                        self.Dist = stats.poisson(mu=self.Par['v'] * self.Par['t'])
+                    else:
+                        raise RuntimeError('Please select other moments.')  # noqa: EM101, TRY003
+
+            elif name.lower() == 'rayleigh':
+                alpha = val[0] / np.sqrt(np.pi / 2)
+                if alpha > 0:
+                    self.Par = {'alpha': alpha}
+                    self.Dist = stats.rayleigh(scale=self.Par['alpha'])
+                else:
+                    raise RuntimeError('Please select other moments.')  # noqa: EM101, TRY003
+
+            elif (name.lower() == 'standardnormal') or (
+                name.lower() == 'standardgaussian'
+            ):
+                self.Par = {'mu': 0, 'sigma': 1}
+                self.Dist = stats.norm(loc=0, scale=1)
+
+            elif name.lower() == 'truncatednormal':
+                if val[2] >= val[3]:
+                    raise RuntimeError(  # noqa: TRY003
+                        'The upper bound a must be larger than the lower bound b.'  # noqa: EM101
+                    )
+                if val[0] <= val[2] or val[0] >= val[3]:
+                    raise RuntimeError(  # noqa: TRY003
+                        'The mean of the distribution must be within the interval [a,b].'  # noqa: EM101
+                    )
+
+                def equation(par):
+                    f = lambda x: stats.norm.pdf(x, par[0], par[1]) / (  # noqa: E731
+                        stats.norm.cdf(val[3], par[0], par[1])
+                        - stats.norm.cdf(val[2], par[0], par[1])
+                    )
+                    expec_eq = (
+                        sp.integrate.quad(lambda x: x * f(x), val[2], val[3])[0]
+                        - val[0]
+                    )
+                    std_eq = (
+                        np.sqrt(
+                            sp.integrate.quad(lambda x: x**2 * f(x), val[2], val[3])[
+                                0
+                            ]
+                            - (
+                                sp.integrate.quad(lambda x: x * f(x), val[2], val[3])
+                            )[0]
+                            ** 2
+                        )
+                        - val[1]
+                    )
+                    eq = [expec_eq, std_eq]
+                    return eq  # noqa: RET504
+
+                x0 = [val[0], val[1]]
+                sol = optimize.fsolve(equation, x0=x0, full_output=True)
+                if sol[2] == 1:
+                    self.Par = {
+                        'mu_n': sol[0][0],
+                        'sig_n': sol[0][1],
+                        'a': val[2],
+                        'b': val[3],
+                    }
+                    a_mod = (self.Par['a'] - self.Par['mu_n']) / self.Par['sig_n']
+                    b_mod = (self.Par['b'] - self.Par['mu_n']) / self.Par['sig_n']
+                    self.Dist = stats.truncnorm(
+                        loc=self.Par['mu_n'],
+                        scale=self.Par['sig_n'],
+                        a=a_mod,
+                        b=b_mod,
+                    )
+                else:
+                    raise RuntimeError('fsolve did not converge.')  # noqa: EM101, TRY003
+
+            elif name.lower() == 'uniform':
+                # compute parameters
+                lower = val[0] - np.sqrt(12) * val[1] / 2
+                upper = val[0] + np.sqrt(12) * val[1] / 2
+                self.Par = {'lower': lower, 'upper': upper}
+                self.Dist = stats.uniform(
+                    loc=self.Par['lower'],
+                    scale=self.Par['upper'] - self.Par['lower'],
+                )
+
+            elif name.lower() == 'weibull':
+
+                def equation(par):
+                    return (
+                        np.sqrt(
+                            special.gamma(1 + 2 / par)
+                            - (special.gamma(1 + 1 / par)) ** 2
+                        )
+                        / special.gamma(1 + 1 / par)
+                        - val[1] / val[0]
+                    )
+
+                sol = optimize.fsolve(equation, x0=0.02, full_output=True)
+                if sol[2] == 1:
+                    k = sol[0][0]
+                    a_n = val[0] / special.gamma(1 + 1 / k)
+                else:
+                    raise RuntimeError(  # noqa: TRY003
+                        'fsolve could not converge to a solution, therefore'  # noqa: EM101
+                        'the parameters of the Weibull distribution could not be determined.'
+                    )
+                if a_n > 0 and k > 0:
+                    self.Par = {'a_n': a_n, 'k': k}
+                    self.Dist = stats.weibull_min(
+                        c=self.Par['k'], scale=self.Par['a_n']
+                    )
+                else:
+                    raise RuntimeError('Please select other moments.')  # noqa: EM101, TRY003
+
+            else:
+                raise RuntimeError("Distribution type '" + name + "' not available.")
+
+        # ----------------------------------------------------------------------------
+        # if the distribution is to be fitted to a data vector
+        elif opt.upper() == 'DATA':
+            if name.lower() == 'beta':
+                if val[2] <= val[1]:
+                    raise RuntimeError('Please select a different support [a,b].')  # noqa: EM101, TRY003
+                if min(val[0]) >= val[1] and max(val[0]) <= val[2]:
+                    pars = stats.beta.fit(
+                        val[0], floc=val[1], fscale=val[2] - val[1]
+                    )
+                    self.Par = {'r': pars[0], 's': pars[1], 'a': val[1], 'b': val[2]}
+                    self.Dist = stats.beta(
+                        a=self.Par['r'],
+                        b=self.Par['s'],
+                        loc=self.Par['a'],
+                        scale=self.Par['b'] - self.Par['a'],
+                    )
+                else:
+                    raise RuntimeError(  # noqa: TRY003
+                        'The given samples must be in the support range [a,b].'  # noqa: EM101
+                    )
+
+            elif name.lower() == 'binomial':
+                # Evaluate if distribution can be defined on the parameters
+                if val[1] % 1 <= 10 ** (-4) and val[1] > 0:
+                    val[1] = int(val[1])
+                else:
+                    raise RuntimeError('n must be a positive integer.')  # noqa: EM101, TRY003
+                X = np.array(val[0])  # noqa: N806
+                if all((X) % 1 <= 10 ** (-4)) and all(X >= 0) and all(val[1] >= X):
+                    X = np.around(X, 0)  # noqa: N806
+                else:
+                    raise RuntimeError(  # noqa: TRY003
+                        'The given samples must be integers in the range [0,n].'  # noqa: EM101
+                    )
+                val[0] = np.mean(val[0]) / val[1]
+                self.Par = {'n': val[1], 'p': val[0]}
+                self.Dist = stats.binom(n=self.Par['n'], p=self.Par['p'])
+
+            elif name.lower() == 'chisquare':
+                if min(val) >= 0:
+                    pars = stats.chi2.fit(val, floc=0, fscale=1)
+                    self.Par = {'k': np.around(pars[0], 0)}
+                    self.Dist = stats.chi2(df=self.Par['k'])
+                else:
+                    raise RuntimeError('The given samples must be non-negative.')  # noqa: EM101, TRY003
+
+            elif name.lower() == 'exponential':
+                if min(val) >= 0:
+                    pars = stats.expon.fit(val, floc=0)
+                    self.Par = {'lambda': 1 / pars[1]}
+                    self.Dist = stats.expon(scale=1 / self.Par['lambda'])
+                else:
+                    raise RuntimeError('The given samples must be non-negative.')  # noqa: EM101, TRY003
+
+            elif name.lower() == 'frechet':
+                if min(val) < 0:
+                    raise RuntimeError('The given samples must be non-negative.')  # noqa: EM101, TRY003
+
+                def equation(par):
+                    return -np.sum(
+                        np.log(
+                            stats.genextreme.pdf(
+                                val, c=-1 / par[1], scale=par[0] / par[1], loc=par[0]
+                            )
+                        )
+                    )
+
+                par1 = 2.0001
+                par0 = par1 / special.gamma(1 - 1 / np.mean(val))
+                x0 = np.array([par0, par1])
+                bnds = optimize.Bounds(lb=[0, 0], ub=[np.inf, np.inf])
+                sol = optimize.minimize(equation, x0, bounds=bnds)
+                if sol.success == True:  # noqa: E712
+                    self.Par = {'a_n': sol.x[0], 'k': sol.x[1]}
+                    self.Dist = stats.genextreme(
+                        c=-1 / self.Par['k'],
+                        scale=self.Par['a_n'] / self.Par['k'],
+                        loc=self.Par['a_n'],
+                    )
+                else:
+                    raise RuntimeError(  # noqa: TRY003
+                        'Maximum likelihood estimation did not converge.'  # noqa: EM101
+                    )
+
+            elif name.lower() == 'gamma':
+                pars = stats.gamma.fit(val, floc=0)
+                self.Par = {'lambda': 1 / pars[2], 'k': pars[0]}
+                self.Dist = stats.gamma(
+                    a=self.Par['k'], scale=1 / self.Par['lambda']
+                )
+
+            elif name.lower() == 'geometric':
+                if all(val > 0) and all(val % 1 == 0):
+                    self.Par = {'p': 1 / np.mean(val)}
+                    self.Dist = stats.geom(p=self.Par['p'])
+                else:
+                    raise RuntimeError(  # noqa: TRY003
+                        'The given samples must be integers larger than 0.'  # noqa: EM101
+                    )
+
+            elif name.lower() == 'gev':
+                pars = gevfit_alt(np.squeeze(val))
+                self.Par = {'beta': pars[0], 'alpha': pars[1], 'epsilon': pars[2]}
+                self.Dist = stats.genextreme(
+                    c=-self.Par['beta'],
+                    scale=self.Par['alpha'],
+                    loc=self.Par['epsilon'],
+                )
+
+            elif name.lower() == 'gevmin':
+                pars = gevfit_alt(np.squeeze(-val))
+                self.Par = {'beta': pars[0], 'alpha': pars[1], 'epsilon': -pars[2]}
+                self.Dist = stats.genextreme(
+                    c=-self.Par['beta'],
+                    scale=self.Par['alpha'],
+                    loc=-self.Par['epsilon'],
+                )
+
+            elif name.lower() == 'gumbel':
+                pars = stats.gumbel_r.fit(val)
+                self.Par = {'a_n': pars[1], 'b_n': pars[0]}
+                self.Dist = stats.gumbel_r(
+                    scale=self.Par['a_n'], loc=self.Par['b_n']
+                )
+
+            elif name.lower() == 'gumbelmin':
+                pars = stats.gumbel_l.fit(val)
+                self.Par = {'a_n': pars[1], 'b_n': pars[0]}
+                self.Dist = stats.gumbel_l(
+                    scale=self.Par['a_n'], loc=self.Par['b_n']
+                )
+
+            elif name.lower() == 'lognormal':
+                pars = stats.lognorm.fit(val, floc=0)
+                self.Par = {'mu_lnx': np.log(pars[2]), 'sig_lnx': pars[0]}
+                self.Dist = stats.lognorm(
+                    s=self.Par['sig_lnx'], scale=np.exp(self.Par['mu_lnx'])
+                )
+
+            elif name.lower() == 'negativebinomial':
+                # first estimation of k,p with method of moments
+                p = np.mean(val) / (np.mean(val) + np.var(val))
+                k = np.mean(val) * p
+                if k == 0:
+                    raise RuntimeError(  # noqa: TRY003
+                        'No suitable parameters can be estimated from the given data.'  # noqa: EM101
+                    )
+                k = round(
+                    k, 0
+                )  # rounding of k, since k must be a positive integer according to ERADist definition
+                p = k / np.mean(val)  # estimation of p for rounded k (mle)
+                self.Par = {'k': k, 'p': p}
+                self.Dist = stats.nbinom(n=self.Par['k'], p=self.Par['p'])
+
+            elif name.lower() == 'normal' or name.lower() == 'gaussian':
+                pars = stats.norm.fit(val)
+                self.Par = {'mu': pars[0], 'sigma': pars[1]}
+                self.Dist = stats.norm(loc=self.Par['mu'], scale=self.Par['sigma'])
+
+            elif name.lower() == 'pareto':
+                x_m = min(val)
+                if x_m > 0:
+
+                    def equation(par):
+                        return -np.sum(
+                            np.log(
+                                stats.genpareto.pdf(
+                                    val, c=1 / par, scale=x_m / par, loc=x_m
+                                )
+                            )
+                        )
+
+                    x0 = x_m
+                    sol = optimize.minimize(equation, x0)
+                    if sol.success == True:  # noqa: E712
+                        self.Par = {'x_m': x_m, 'alpha': float(sol.x)}
+                        self.Dist = stats.genpareto(
+                            c=1 / self.Par['alpha'],
+                            scale=self.Par['x_m'] / self.Par['alpha'],
+                            loc=self.Par['x_m'],
+                        )
+                    else:
+                        raise RuntimeError(  # noqa: TRY003
+                            'Maximum likelihood estimation did not converge.'  # noqa: EM101
+                        )
+                else:
+                    raise RuntimeError('The given data must be positive.')  # noqa: EM101, TRY003
+
+            elif name.lower() == 'poisson':
+                n = len(val)
+                if n == 2:  # noqa: PLR2004
+                    X = val[0]  # noqa: N806
+                    t = val[1]
+                    if t <= 0:
+                        raise RuntimeError('t must be positive.')  # noqa: EM101, TRY003
+                    if all(X >= 0) and all(X % 1 == 0):
+                        v = np.mean(X) / t
+                        self.Par = {'v': v, 't': t}
+                        self.Dist = stats.poisson(mu=self.Par['v'] * self.Par['t'])
+                    else:
+                        raise RuntimeError(  # noqa: TRY003
+                            'The given samples must be non-negative integers.'  # noqa: EM101
+                        )
+                elif all(val >= 0) and all(val % 1 == 0):
+                    self.Par = {'lambda': np.mean(val)}
+                    self.Dist = stats.poisson(mu=self.Par['lambda'])
+                else:
+                    raise RuntimeError(  # noqa: TRY003
+                        'The given samples must be non-negative integers.'  # noqa: EM101
+                    )
+
+            elif name.lower() == 'rayleigh':
+                pars = stats.rayleigh.fit(val, floc=0)
+                self.Par = {'alpha': pars[1]}
+                self.Dist = stats.rayleigh(scale=self.Par['alpha'])
+
+            elif name.lower() == 'truncatednormal':
+                X = val[0]  # noqa: N806
+                if val[1] >= val[2]:
+                    raise RuntimeError(  # noqa: TRY003
+                        'The upper bound a must be larger than the lower bound b.'  # noqa: EM101
+                    )
+                if not (all(val[1] <= X) and all(val[2] >= X)):
+                    raise RuntimeError(  # noqa: TRY003
+                        'The given samples must be in the range [a,b].'  # noqa: EM101
+                    )
+
+                def equation(par):
+                    return -np.sum(
+                        np.log(
+                            stats.norm.pdf(X, loc=par[0], scale=par[1])
+                            / (
+                                stats.norm.cdf(val[2], par[0], par[1])
+                                - stats.norm.cdf(val[1], par[0], par[1])
+                            )
+                        )
+                    )
+
+                x0 = np.array([np.mean(X), np.std(X)])
+                bnds = optimize.Bounds(lb=[-np.inf, 0], ub=[np.inf, np.inf])
+                sol = optimize.minimize(equation, x0, bounds=bnds)
+                if sol.success == True:  # noqa: E712
+                    self.Par = {
+                        'mu_n': float(sol.x[0]),
+                        'sig_n': float(sol.x[1]),
+                        'a': val[1],
+                        'b': val[2],
+                    }
+                    a_mod = (self.Par['a'] - self.Par['mu_n']) / self.Par['sig_n']
+                    b_mod = (self.Par['b'] - self.Par['mu_n']) / self.Par['sig_n']
+                    self.Dist = stats.truncnorm(
+                        loc=self.Par['mu_n'],
+                        scale=self.Par['sig_n'],
+                        a=a_mod,
+                        b=b_mod,
+                    )
+                else:
+                    raise RuntimeError(  # noqa: TRY003
+                        'Maximum likelihood estimation did not converge.'  # noqa: EM101
+                    )
+
+            elif name.lower() == 'uniform':
+                self.Par = {'lower': min(val), 'upper': max(val)}
+                self.Dist = stats.uniform(
+                    loc=self.Par['lower'],
+                    scale=self.Par['upper'] - self.Par['lower'],
+                )
+
+            elif name.lower() == 'weibull':
+                pars = stats.weibull_min.fit(val, floc=0)
+                self.Par = {'a_n': pars[2], 'k': pars[0]}
+                self.Dist = stats.weibull_min(c=self.Par['k'], scale=self.Par['a_n'])
+
+            else:
+                raise RuntimeError("Distribution type '" + name + "' not available.")
+
+        else:
+            raise RuntimeError('Unknown option :' + opt)
+
+    # %%
+    def mean(self):
+        """Returns the mean of the distribution."""  # noqa: D401
+        if self.Name == 'gevmin':
+            return -self.Dist.mean()
+
+        elif self.Name == 'negativebinomial':  # noqa: RET505
+            return self.Dist.mean() + self.Par['k']
+
+        else:
+            return self.Dist.mean()
+
+    # %%
+    def std(self):
+        """Returns the standard deviation of the distribution."""  # noqa: D401
+        return self.Dist.std()
+
+    # %%
+    def pdf(self, x):
+        """Returns the PDF value."""  # noqa: D401
+        if self.Name == 'binomial' or self.Name == 'geometric':  # noqa: PLR1714
+            return self.Dist.pmf(x)
+
+        elif self.Name == 'gevmin':  # noqa: RET505
+            return self.Dist.pdf(-x)
+
+        elif self.Name == 'negativebinomial':
+            return self.Dist.pmf(x - self.Par['k'])
+
+        elif self.Name == 'poisson':
+            return self.Dist.pmf(x)
+
+        else:
+            return self.Dist.pdf(x)
+
+    # %%
+    def cdf(self, x):
+        """Returns the CDF value."""  # noqa: D401
+        if self.Name == 'gevmin':
+            return 1 - self.Dist.cdf(-x)  # <-- this is not a proper cdf !
+
+        elif self.Name == 'negativebinomial':  # noqa: RET505
+            return self.Dist.cdf(x - self.Par['k'])
+
+        else:
+            return self.Dist.cdf(x)
+
+    # %%
+    def random(self, size=None):
+        """Generates random samples according to the distribution of the
+        object.
+        """  # noqa: D205, D401
+        if self.Name == 'gevmin':
+            return self.Dist.rvs(size=size) * (-1)
+
+        elif self.Name == 'negativebinomial':  # noqa: RET505
+            samples = self.Dist.rvs(size=size) + self.Par['k']
+            return samples  # noqa: RET504
+
+        else:
+            samples = self.Dist.rvs(size=size)
+            return samples  # noqa: RET504
+
+    # %%
+    def icdf(self, y):
+        """Returns the value of the inverse CDF."""  # noqa: D401
+        if self.Name == 'gevmin':
+            return -self.Dist.ppf(1 - y)
+
+        elif self.Name == 'negativebinomial':  # noqa: RET505
+            return self.Dist.ppf(y) + self.Par['k']
+
+        else:
+            return self.Dist.ppf(y)
+
+
+# %% Nested functions: for GEV-parameter fitting
+
+
+def gevfit_alt(y):
+    """Author: Iason Papaioannou
+    The function gevfit_alt evaluates the parameters of the generalized
+    extreme value distribution with the method of Probability Weighted
+    Moments (PWM) and Maximum Likelihood Estimation (MLE).
+    """  # noqa: D205, D401
+    # compute PWM estimates
+    x01 = gevpwm(y)
+
+    if x01[0] > 0:
+        # Compute mle estimates using PWM estimates as starting points
+        x02 = stats.genextreme.fit(y, scale=x01[1], loc=x01[2])
+        x02 = np.array([-x02[0], x02[2], x02[1]])
+        # if alpha reasonable
+        if x02[1] >= 1.0e-6:  # noqa: PLR2004
+            # set parameters
+            par = x02
+            if par[0] < -1:
+                par = x01
+                warnings.warn(  # noqa: B028
+                    'The MLE estimate of the shape parameter of the GEV is not in the range where the MLE estimator is valid. PWM estimation is used.'
+                )
+                if par[0] > 0.4:  # noqa: PLR2004
+                    warnings.warn(  # noqa: B028
+                        'The shape parameter of the GEV is not in the range where PWM asymptotic results are valid.'
+                    )
+        else:
+            # set parameters obtained by PWM
+            par = x01
+            if par[0] > 0.4:  # noqa: PLR2004
+                warnings.warn(  # noqa: B028
+                    'The shape parameter of the GEV is not in the range where PWM asymptotic results are valid.'
+                )
+    else:
+        # set parameters obtained by PWM
+        par = x01
+        if par[0] < -0.4:  # noqa: PLR2004
+            warnings.warn(  # noqa: B028
+                'The shape parameter of the GEV is not in the range where PWM asymptotic results are valid.'
+            )
+
+    return par
+
+
+# ------------------------------------------------------------------------------
+
+
+def gevpwm(y):
+    """Author: Iason Papaioannou
+    The function gevpwm evaluates the parameters of the generalized
+    extreme value distribution applying the method of Probability Weighted
+    Moments.
+    """  # noqa: D205, D401
+    # compute PWM estimates
+    y2 = np.sort(y)
+    beta0 = np.mean(y)
+
+    p1 = np.arange(len(y)) / (len(y) - 1)
+    p2 = p1 * (np.arange(len(y)) - 1) / (len(y) - 2)
+    beta1 = p1 @ y2
+    beta2 = p2 @ y2
+
+    beta1 = beta1 / len(y)
+    beta2 = beta2 / len(y)
+
+    c = (2 * beta1 - beta0) / (3 * beta2 - beta0) - np.log(2) / np.log(3)
+    par0 = -7.8590 * c - 2.9554 * c**2
+    equation = lambda x: (3 * beta2 - beta0) / (2 * beta1 - beta0) - (1 - 3**x) / (  # noqa: E731
+        1 - 2**x
+    )
+    sol = optimize.fsolve(equation, x0=par0, full_output=True)
+    sol = optimize.fsolve(equation, x0=0.02, full_output=True)
+    if sol[2] == 1:
+        par = np.zeros(3)
+        par[0] = sol[0][0]
+        par[1] = (
+            -(2 * beta1 - beta0)
+            * par[0]
+            / special.gamma(1 - par[0])
+            / (1 - 2 ** par[0])
+        )
+        par[2] = beta0 - par[1] / par[0] * (special.gamma(1 - par[0]) - 1)
+    else:
+        warnings.warn(  # noqa: B028
+            'fsolve could not converge to a solution for the PWM estimate.'
+        )
+
+    return par