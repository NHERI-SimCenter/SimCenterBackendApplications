# import of modules  # noqa: INP001, D100
import types

import numpy as np
from scipy import integrate, optimize, special, stats

"""
---------------------------------------------------------------------------
Generation of conditional distribution objects for the use within the
ERARosen class.
---------------------------------------------------------------------------
Developed by:
Sebastian Geyer
Felipe Uribe
Iason Papaioannou
Daniel Straub

Assistant Developers:
Luca Sardi
Nicola Bronzetti
Alexander von Ramm
Matthias Willer
Peter Kaplan

Engineering Risk Analysis Group
Technische Universitat Munchen
www.bgu.tum.de/era
Contact: Antonios Kamariotis (antonis.kamariotis@tum.de)
---------------------------------------------------------------------------
Version 2022-01
* Change of the definition of the parameter/moment functions.
Allows the use of user-defined variables and functions within the given
function handles. Also allows the definition of functions in matrix-vector 
form.

First Release, 2021-03 
--------------------------------------------------------------------------
This software generates conditional distribution objects according to the
parameters and definitions used in the distribution table of the ERA Group 
of TUM.
They can be defined either by their parameters or the first and second
moment.
The class is meant to be an auxiliary class for the ERARosen class.
---------------------------------------------------------------------------
References:
1. Documentation of the ERA Distribution Classes
---------------------------------------------------------------------------
"""  # noqa: W291


# %%
class ERACond:
    """Generation of conditional distribution objects for the use within the
    ERARosen class.

    Construction of the conditional distribution object with

            Obj = ERACond(name,opt,param)
    or      Obj = ERACond(name,opt,param,id)

    The available distributions, represented by the input variable 'name',
    are the same as in the ERADist class (see below). They can be described
    either by parameters (opt='PAR') or by the first and second moment
    (opt='MOM').

    The parameters or moments must be given as a lambda function. Examples
    for lambda functions given by the input 'param' of a two parametric
    distribution depending on two other random variables could be:

      param = lambda x,y: [x+y,0.2*x^2],     param = lambda a,b: [3*a-2*b,4]

    The input 'id' can be used to better identify the different variables
    (nodes) when plotting the graph describing the dependency between the
    different variables in the ERARosen class (method plotGraph). The input
    'id' is however not mandatory.


    The following distribution types are available:

    opt = "PAR", if you want to specify the distribution by its parameters:
      Beta:                       Obj = ERADist('beta','PAR',lambda ... :[r,s,a,b])
      Binomial:                   Obj = ERADist('binomial','PAR',lambda ... :[n,p])
      Chi-squared:                Obj = ERADist('chisquare','PAR',lambda ... :[k])
      Exponential:                Obj = ERADist('exponential','PAR',lambda ... :[lambda])
      Frechet:                    Obj = ERADist('frechet','PAR',lambda ... :[a_n,k])
      Gamma:                      Obj = ERADist('gamma','PAR',lambda ... :[lambda,k])
      Geometric:                  Obj = ERADist('geometric','PAR',lambda ... :[p])
      GEV (to model maxima):      Obj = ERADist('GEV','PAR',lambda ... :[beta,alpha,epsilon])
      GEV (to model minima):      Obj = ERADist('GEVMin','PAR',lambda ... :[beta,alpha,epsilon])
      Gumbel (to model maxima):   Obj = ERADist('gumbel','PAR',lambda ... :[a_n,b_n])
      Gumbel (to model minima):   Obj = ERADist('gumbelMin','PAR',lambda ... :[a_n,b_n])
      Log-normal:                 Obj = ERADist('lognormal','PAR',lambda ... :[mu_lnx,sig_lnx])
      Negative binomial:          Obj = ERADist('negativebinomial','PAR',lambda ... :[k,p])
      Normal:                     Obj = ERADist('normal','PAR',lambda ... :[mean,std])
      Pareto:                     Obj = ERADist('pareto','PAR',lambda ... :[x_m,alpha])
      Poisson:                    Obj = ERADist('poisson','PAR',lambda ... :[v,t])
                              or  Obj = ERADist('poisson','PAR',lambda ... :[lambda])
      Rayleigh:                   Obj = ERADist('rayleigh','PAR',lambda ... :[alpha])
      Truncated normal:           Obj = ERADist('truncatednormal','PAR',lambda ... :[mu_N,sig_N,a,b])
      Uniform:                    Obj = ERADist('uniform','PAR',lambda ... :[lower,upper])
      Weibull:                    Obj = ERADist('weibull','PAR',lambda ... :[a_n,k])


    opt = "MOM", if you want to specify the distribution by its moments:
      Beta:                       Obj = ERADist('beta','MOM',lambda ... :[mean,std,a,b])
      Binomial:                   Obj = ERADist('binomial','MOM',lambda ... :[mean,std])
      Chi-squared:                Obj = ERADist('chisquare','MOM',lambda ... :[mean])
      Exponential:                Obj = ERADist('exponential','MOM',lambda ... :[mean])
      Frechet:                    Obj = ERADist('frechet','MOM',lambda ... :[mean,std])
      Gamma:                      Obj = ERADist('gamma','MOM',lambda ... :[mean,std])
      Geometric:                  Obj = ERADist('geometric','MOM',lambda ... :[mean])
      GEV (to model maxima):      Obj = ERADist('GEV','MOM',lambda ... :[mean,std,beta])
      GEV (to model minima):      Obj = ERADist('GEVMin','MOM',lambda ... :[mean,std,beta])
      Gumbel (to model maxima):   Obj = ERADist('gumbel','MOM',lambda ... :[mean,std])
      Gumbel (to model minima):   Obj = ERADist('gumbelMin','MOM',lambda ... :[mean,std])
      Log-normal:                 Obj = ERADist('lognormal','MOM',lambda ... :[mean,std])
      Negative binomial:          Obj = ERADist('negativebinomial','MOM',lambda ... :[mean,std])
      Normal:                     Obj = ERADist('normal','MOM',lambda ... :[mean,std])
      Pareto:                     Obj = ERADist('pareto','MOM',lambda ... :[mean,std])
      Poisson:                    Obj = ERADist('poisson','MOM',lambda ... :[mean,t]
                              or  Obj = ERADist('poisson','MOM',lambda ... :[mean])
      Rayleigh:                   Obj = ERADist('rayleigh','MOM',lambda ... :[mean])
      Truncated normal:           Obj = ERADist('truncatednormal','MOM',lambda ... :[mean,std,a,b])
      Uniform:                    Obj = ERADist('uniform','MOM',lambda ... :[mean,std])
      Weibull:                    Obj = ERADist('weibull','MOM',lambda ... :[mean,std])

    """  # noqa: D205

    def __init__(self, name, opt, param, ID=False):  # noqa: FBT002, N803
        """Constructor method, for more details have a look at the
        class description.
        """  # noqa: D205, D401
        self.Name = name.lower()

        if opt.upper() == 'PAR' or opt.upper() == 'MOM':
            self.Opt = opt.upper()
        else:
            raise RuntimeError(  # noqa: TRY003
                'Conditional distributions can only be defined '  # noqa: EM101
                "by moments (opt = 'MOM') or by parameters (opt = 'PAR')."
            )

        self.ID = ID

        # check if param is a lambda function
        if type(param) == types.LambdaType:  # noqa: E721
            self.Param = param
        else:
<<<<<<< HEAD
            raise RuntimeError('The input param must be a lambda function.')  # noqa: DOC501, EM101, RUF100, TRY003
=======
            raise RuntimeError('The input param must be a lambda function.')  # noqa: EM101, TRY003
>>>>>>> f8a41d69

        self.modParam = param

    # %%
    def condParam(self, cond):  # noqa: C901, N802, PLR0912, PLR0915
        """Evaluates the parameters of the distribution for the
        different given conditions.
        In case that the distribution is described by its moments,
        the evaluated moments are used to obtain the distribution
        parameters.
        This method is used by the ERACond methods condCDF, condPDF,
        condiCDF and condRandom.
        """  # noqa: D205, D401
        cond = np.array(cond, ndmin=2, dtype=float).T
        par = self.modParam(cond)
        n_cond = np.shape(cond)[0]

        # ----------------------------------------------------------------------------
        # for the case of Opt == PAR
        if self.Opt == 'PAR':
            if self.Name == 'beta':
                Par = [par[0], par[1], par[2], par[3] - par[2]]  # noqa: N806
            elif self.Name == 'binomial':
                Par = [par[0].astype(int), par[1]]  # noqa: N806
            elif self.Name == 'chisquare':
                Par = np.around(par, 0)  # noqa: N806
            elif self.Name == 'exponential':
                Par = 1 / par  # noqa: N806
            elif self.Name == 'frechet':
                Par = [-1 / par[1], par[0] / par[1], par[0]]  # noqa: N806
            elif self.Name == 'gamma':
                Par = [par[1], 1 / par[0]]  # noqa: N806
            elif self.Name == 'geometric':
                Par = par  # noqa: N806
            elif self.Name == 'gev':
                Par = [-par[0], par[1], par[2]]  # noqa: N806
            elif self.Name == 'gevmin':
                Par = [-par[0], par[1], -par[2]]  # noqa: N806
            elif self.Name == 'gumbel' or self.Name == 'gumbelmin':  # noqa: PLR1714
                Par = par  # noqa: N806
            elif self.Name == 'lognormal':
                Par = [par[1], np.exp(par[0])]  # noqa: N806
            elif self.Name == 'negativebinomial' or self.Name == 'normal':  # noqa: PLR1714
                Par = par  # noqa: N806
            elif self.Name == 'pareto':
                Par = [1 / par[1], par[0] / par[1], par[0]]  # noqa: N806
            elif self.Name == 'poisson':
                if isinstance(par, list):
                    Par = par[0] * par[1]  # noqa: N806
                else:
                    Par = par  # noqa: N806
            elif self.Name == 'rayleigh':
                Par = par  # noqa: N806
            elif self.Name == 'truncatednormal':
                a = (par[2] - par[0]) / par[1]
                b = (par[3] - par[0]) / par[1]
                Par = [par[0], par[1], a, b]  # noqa: N806
            elif self.Name == 'uniform':
                Par = [par[0], par[1] - par[0]]  # noqa: N806
            elif self.Name == 'weibull':
                Par = par  # noqa: N806

        # ----------------------------------------------------------------------------
        # for the case of Opt == MOM
        elif self.Name == 'beta':
            r = (
                ((par[3] - par[0]) * (par[0] - par[2]) / par[1] ** 2 - 1)
                * (par[0] - par[2])
                / (par[3] - par[2])
            )
            s = r * (par[3] - par[0]) / (par[0] - par[2])
            Par = [r, s, par[2], par[3] - par[2]]  # noqa: N806
        elif self.Name == 'binomial':
            p = 1 - (par[1]) ** 2 / par[0]
            n = par[0] / p
            Par = [n.astype(int), p]  # noqa: N806
        elif self.Name == 'chisquare':
            Par = np.around(par, 0)  # noqa: N806
        elif self.Name == 'exponential':
            Par = par  # noqa: N806
        elif self.Name == 'frechet':
            c = np.zeros(n_cond)
            scale = np.zeros(n_cond)
            loc = np.zeros(n_cond)
            for i in range(n_cond):
                param0 = 2.0001

                def equation(param):
                    return (
                        np.sqrt(
                            special.gamma(1 - 2 / param)
                            - special.gamma(1 - 1 / param) ** 2
                        )
                        / special.gamma(1 - 1 / param)
                        - par[1][i] / par[0][i]  # noqa: B023
                    )

                sol = optimize.fsolve(equation, x0=param0, full_output=True)
                if sol[2] == 1:
                    k = sol[0][0]
                    a_n = par[0][i] / special.gamma(1 - 1 / k)
                    c[i] = -1 / k
                    scale[i] = a_n / k
                    loc[i] = a_n
                else:
                    c[i] = np.nan
                    scale[i] = np.nan
                    loc[i] = np.nan
            Par = [c, scale, loc]  # noqa: N806
        elif self.Name == 'gamma':
            Par = [(par[0] / par[1]) ** 2, par[1] ** 2 / par[0]]  # noqa: N806
        elif self.Name == 'geometric':
            Par = 1 / par  # noqa: N806
        elif self.Name == 'gev':
            beta = par[2]
            alpha = (
                abs(beta)
                * par[1]
                / np.sqrt(special.gamma(1 - 2 * beta) - special.gamma(1 - beta) ** 2)
            )
            epsilon = par[0] - (alpha / beta * (special.gamma(1 - beta) - 1))
            Par = [-beta, alpha, epsilon]  # noqa: N806
        elif self.Name == 'gevmin':
            beta = par[2]
            alpha = (
                abs(beta)
                * par[1]
                / np.sqrt(special.gamma(1 - 2 * beta) - special.gamma(1 - beta) ** 2)
            )
            epsilon = par[0] + (alpha / beta * (special.gamma(1 - beta) - 1))
            Par = [-beta, alpha, -epsilon]  # noqa: N806
        elif self.Name == 'gumbel':
            a_n = par[1] * np.sqrt(6) / np.pi
            b_n = par[0] - np.euler_gamma * a_n
            Par = [a_n, b_n]  # noqa: N806
        elif self.Name == 'gumbelmin':
            a_n = par[1] * np.sqrt(6) / np.pi
            b_n = par[0] + np.euler_gamma * a_n
            Par = [a_n, b_n]  # noqa: N806
        elif self.Name == 'lognormal':
            mu_lnx = np.log(par[0] ** 2 / np.sqrt(par[1] ** 2 + par[0] ** 2))
            sig_lnx = np.sqrt(np.log(1 + (par[1] / par[0]) ** 2))
            Par = [sig_lnx, np.exp(mu_lnx)]  # noqa: N806
        elif self.Name == 'negativebinomial':
            p = par[0] / (par[0] + par[1] ** 2)
            k = par[0] * p
            Par = [k, p]  # noqa: N806
        elif self.Name == 'normal':
            Par = par  # noqa: N806
        elif self.Name == 'pareto':
            alpha = 1 + np.sqrt(1 + (par[0] / par[1]) ** 2)
            x_m = par[0] * (alpha - 1) / alpha
            Par = [1 / alpha, x_m / alpha, x_m]  # noqa: N806
        elif self.Name == 'poisson':
            if isinstance(par, list):
                Par = par[0]  # noqa: N806
            else:
                Par = par  # noqa: N806
        elif self.Name == 'rayleigh':
            Par = par / np.sqrt(np.pi / 2)  # noqa: N806
        elif self.Name == 'truncatednormal':
            mu = np.zeros(n_cond)
            sig = np.zeros(n_cond)
            a = par[2]
            b = par[3]
            for i in range(n_cond):
                mean = par[0][i]
                std = par[1][i]
                if a[i] >= b[i] or mean <= a[i] or mean >= b[i]:
                    a[i] = np.nan
                    b[i] = np.nan
                    mu[i] = np.nan
                    sig[i] = np.nan
                    continue

                def equation(param):
                    f = lambda x: stats.norm.pdf(x, param[0], param[1]) / (  # noqa: E731
                        stats.norm.cdf(b[i], param[0], param[1])  # noqa: B023
                        - stats.norm.cdf(a[i], param[0], param[1])  # noqa: B023
                    )
                    expec_eq = (
                        integrate.quadrature(lambda x: x * f(x), a[i], b[i])[0]  # noqa: B023
                        - mean  # noqa: B023
                    )
                    std_eq = (
                        np.sqrt(
                            integrate.quadrature(lambda x: x**2 * f(x), a[i], b[i])[  # noqa: B023
                                0
                            ]
                            - (integrate.quadrature(lambda x: x * f(x), a[i], b[i]))[  # noqa: B023
                                0
                            ]
                            ** 2
                        )
                        - std  # noqa: B023
                    )
                    eq = [expec_eq, std_eq]
                    return eq  # noqa: RET504

                x0 = [mean, std]
                sol = optimize.fsolve(equation, x0=x0, full_output=True)
                if sol[2] == 1:
                    mu[i] = sol[0][0]
                    sig[i] = sol[0][1]
                else:
                    a[i] = np.nan
                    b[i] = np.nan
                    mu[i] = np.nan
                    sig[i] = np.nan
            Par = [mu, sig, (a - mu) / sig, (b - mu) / sig]  # noqa: N806
        elif self.Name == 'uniform':
            lower = par[0] - np.sqrt(12) * par[1] / 2
            upper = par[0] + np.sqrt(12) * par[1] / 2
            Par = [lower, upper - lower]  # noqa: N806
        elif self.Name == 'weibull':
            a_n = np.zeros(n_cond)
            k = np.zeros(n_cond)
            for i in range(n_cond):

                def equation(param):
                    return (
                        np.sqrt(
                            special.gamma(1 + 2 / param)
                            - (special.gamma(1 + 1 / param)) ** 2
                        )
                        / special.gamma(1 + 1 / param)
                        - par[1][i] / par[0][i]  # noqa: B023
                    )

                sol = optimize.fsolve(equation, x0=0.02, full_output=True)
                if sol[2] == 1:
                    k[i] = sol[0][0]
                    a_n[i] = par[0][i] / special.gamma(1 + 1 / k[i])
                else:
                    k[i] = np.nan
                    a_n[i] = np.nan
            Par = [a_n, k]  # noqa: N806

        for i in range(len(Par)):
            Par[i] = np.squeeze(Par[i])

        return Par  # noqa: DOC201

    # %%
    def condCDF(self, x, cond):  # noqa: C901, N802
        """Evaluates the CDF of the conditional distribution at x for
        the given conditions.
        This method is used by the ERARosen method X2U.
        """  # noqa: D205, D401
        par = self.condParam(cond)  # computation of the conditional parameters
        x = np.array(x, ndmin=1, dtype=float)

        if self.Name == 'beta':
            CDF = stats.beta.cdf(x, a=par[0], b=par[1], loc=par[2], scale=par[3])  # noqa: N806
        elif self.Name == 'binomial':
            CDF = stats.binom.cdf(x, n=par[0], p=par[1])  # noqa: N806
        elif self.Name == 'chisquare':
            CDF = stats.chi2.cdf(x, df=par)  # noqa: N806
        elif self.Name == 'exponential':
            CDF = stats.expon.cdf(x, scale=par)  # noqa: N806
        elif self.Name == 'frechet':
            CDF = stats.genextreme.cdf(x, c=par[0], scale=par[1], loc=par[2])  # noqa: N806
        elif self.Name == 'gamma':
            CDF = stats.gamma.cdf(x, a=par[0], scale=par[1])  # noqa: N806
        elif self.Name == 'geometric':
            CDF = stats.geom.cdf(x, p=par)  # noqa: N806
        elif self.Name == 'gev':
            CDF = stats.genextreme.cdf(x, c=par[0], scale=par[1], loc=par[2])  # noqa: N806
        elif self.Name == 'gevmin':
            CDF = 1 - stats.genextreme.cdf(-x, c=par[0], scale=par[1], loc=par[2])  # noqa: N806
        elif self.Name == 'gumbel':
            CDF = stats.gumbel_r.cdf(x, scale=par[0], loc=par[1])  # noqa: N806
        elif self.Name == 'gumbelmin':
            CDF = stats.gumbel_l.cdf(x, scale=par[0], loc=par[1])  # noqa: N806
        elif self.Name == 'lognormal':
            CDF = stats.lognorm.cdf(x, s=par[0], scale=par[1])  # noqa: N806
        elif self.Name == 'negativebinomial':
            CDF = stats.nbinom.cdf(x - par[0], n=par[0], p=par[1])  # noqa: N806
        elif self.Name == 'normal':
            CDF = stats.norm.cdf(x, loc=par[0], scale=par[1])  # noqa: N806
        elif self.Name == 'pareto':
            CDF = stats.genpareto.cdf(x, c=par[0], scale=par[1], loc=par[2])  # noqa: N806
        elif self.Name == 'poisson':
            CDF = stats.poisson.cdf(x, mu=par)  # noqa: N806
        elif self.Name == 'rayleigh':
            CDF = stats.rayleigh.cdf(x, scale=par)  # noqa: N806
        elif self.Name == 'truncatednormal':
            CDF = stats.truncnorm.cdf(  # noqa: N806
                x, loc=par[0], scale=par[1], a=par[2], b=par[3]
            )
        elif self.Name == 'uniform':
            CDF = stats.uniform.cdf(x, loc=par[0], scale=par[1])  # noqa: N806
        elif self.Name == 'weibull':
            CDF = stats.weibull_min.cdf(x, c=par[1], scale=par[0])  # noqa: N806

        return CDF  # noqa: DOC201

    # %%
    def condiCDF(self, y, cond):  # noqa: C901, N802
        """Evaluates the inverse CDF of the conditional distribution at
        y for the given conditions.
        This method is used by the ERARosen method U2X.
        """  # noqa: D205, D401
        par = self.condParam(cond)  # computation of the conditional parameters
        y = np.array(y, ndmin=1, dtype=float)

        if self.Name == 'beta':
            iCDF = stats.beta.ppf(y, a=par[0], b=par[1], loc=par[2], scale=par[3])  # noqa: N806
        elif self.Name == 'binomial':
            iCDF = stats.binom.ppf(y, n=par[0], p=par[1])  # noqa: N806
        elif self.Name == 'chisquare':
            iCDF = stats.chi2.ppf(y, df=par)  # noqa: N806
        elif self.Name == 'exponential':
            iCDF = stats.expon.ppf(y, scale=par)  # noqa: N806
        elif self.Name == 'frechet':
            iCDF = stats.genextreme.ppf(y, c=par[0], scale=par[1], loc=par[2])  # noqa: N806
        elif self.Name == 'gamma':
            iCDF = stats.gamma.ppf(y, a=par[0], scale=par[1])  # noqa: N806
        elif self.Name == 'geometric':
            iCDF = stats.geom.ppf(y, p=par)  # noqa: N806
        elif self.Name == 'gev':
            iCDF = stats.genextreme.ppf(y, c=par[0], scale=par[1], loc=par[2])  # noqa: N806
        elif self.Name == 'gevmin':
            iCDF = -stats.genextreme.ppf(1 - y, c=par[0], scale=par[1], loc=par[2])  # noqa: N806
        elif self.Name == 'gumbel':
            iCDF = stats.gumbel_r.ppf(y, scale=par[0], loc=par[1])  # noqa: N806
        elif self.Name == 'gumbelmin':
            iCDF = stats.gumbel_l.ppf(y, scale=par[0], loc=par[1])  # noqa: N806
        elif self.Name == 'lognormal':
            iCDF = stats.lognorm.ppf(y, s=par[0], scale=par[1])  # noqa: N806
        elif self.Name == 'negativebinomial':
            iCDF = stats.nbinom.ppf(y, n=par[0], p=par[1]) + par[0]  # noqa: N806
        elif self.Name == 'normal':
            iCDF = stats.norm.ppf(y, loc=par[0], scale=par[1])  # noqa: N806
        elif self.Name == 'pareto':
            iCDF = stats.genpareto.ppf(y, c=par[0], scale=par[1], loc=par[2])  # noqa: N806
        elif self.Name == 'poisson':
            iCDF = stats.poisson.ppf(y, mu=par)  # noqa: N806
        elif self.Name == 'rayleigh':
            iCDF = stats.rayleigh.ppf(y, scale=par)  # noqa: N806
        elif self.Name == 'truncatednormal':
            iCDF = stats.truncnorm.ppf(  # noqa: N806
                y, loc=par[0], scale=par[1], a=par[2], b=par[3]
            )
        elif self.Name == 'uniform':
            iCDF = stats.uniform.ppf(y, loc=par[0], scale=par[1])  # noqa: N806
        elif self.Name == 'weibull':
            iCDF = stats.weibull_min.ppf(y, c=par[1], scale=par[0])  # noqa: N806

        return iCDF  # noqa: DOC201

    # %%
    def condPDF(self, x, cond):  # noqa: C901, N802
        """Evaluates the PDF of the conditional distribution at x for
        the given conditions.
        This method is used by the ERARosen method pdf.
        """  # noqa: D205, D401
        par = self.condParam(cond)  # computation of the conditional parameters
        x = np.array(x, ndmin=1, dtype=float)

        if self.Name == 'beta':
            PDF = stats.beta.pdf(x, a=par[0], b=par[1], loc=par[2], scale=par[3])  # noqa: N806
        elif self.Name == 'binomial':
            PDF = stats.binom.pmf(x, n=par[0], p=par[1])  # noqa: N806
        elif self.Name == 'chisquare':
            PDF = stats.chi2.pdf(x, df=par)  # noqa: N806
        elif self.Name == 'exponential':
            PDF = stats.expon.pdf(x, scale=par)  # noqa: N806
        elif self.Name == 'frechet':
            PDF = stats.genextreme.pdf(x, c=par[0], scale=par[1], loc=par[2])  # noqa: N806
        elif self.Name == 'gamma':
            PDF = stats.gamma.pdf(x, a=par[0], scale=par[1])  # noqa: N806
        elif self.Name == 'geometric':
            PDF = stats.geom.pmf(x, p=par)  # noqa: N806
        elif self.Name == 'gev':
            PDF = stats.genextreme.pdf(x, c=par[0], scale=par[1], loc=par[2])  # noqa: N806
        elif self.Name == 'gevmin':
            PDF = stats.genextreme.pdf(-x, c=par[0], scale=par[1], loc=par[2])  # noqa: N806
        elif self.Name == 'gumbel':
            PDF = stats.gumbel_r.pdf(x, scale=par[0], loc=par[1])  # noqa: N806
        elif self.Name == 'gumbelmin':
            PDF = stats.gumbel_l.pdf(x, scale=par[0], loc=par[1])  # noqa: N806
        elif self.Name == 'lognormal':
            PDF = stats.lognorm.pdf(x, s=par[0], scale=par[1])  # noqa: N806
        elif self.Name == 'negativebinomial':
            PDF = stats.nbinom.pmf(x - par[0], n=par[0], p=par[1])  # noqa: N806
        elif self.Name == 'normal':
            PDF = stats.norm.pdf(x, loc=par[0], scale=par[1])  # noqa: N806
        elif self.Name == 'pareto':
            PDF = stats.genpareto.pdf(x, c=par[0], scale=par[1], loc=par[2])  # noqa: N806
        elif self.Name == 'poisson':
            PDF = stats.poisson.pmf(x, mu=par)  # noqa: N806
        elif self.Name == 'rayleigh':
            PDF = stats.rayleigh.pdf(x, scale=par)  # noqa: N806
        elif self.Name == 'truncatednormal':
            PDF = stats.truncnorm.pdf(  # noqa: N806
                x, loc=par[0], scale=par[1], a=par[2], b=par[3]
            )
        elif self.Name == 'uniform':
            PDF = stats.uniform.pdf(x, loc=par[0], scale=par[1])  # noqa: N806
        elif self.Name == 'weibull':
            PDF = stats.weibull_min.pdf(x, c=par[1], scale=par[0])  # noqa: N806

        return PDF  # noqa: DOC201

    # %%
    def condRandom(self, cond):  # noqa: C901, N802
        """Creates one random sample for each given condition.
        This method is used by the ERARosen method random.
        """  # noqa: D205, D401
        par = self.condParam(cond)  # computation of the conditional parameters

        if self.Name == 'beta':
            Random = stats.beta.rvs(a=par[0], b=par[1], loc=par[2], scale=par[3])  # noqa: N806
        elif self.Name == 'binomial':
            Random = stats.binom.rvs(n=par[0], p=par[1])  # noqa: N806
        elif self.Name == 'chisquare':
            Random = stats.chi2.rvs(df=par)  # noqa: N806
        elif self.Name == 'exponential':
            Random = stats.expon.rvs(scale=par)  # noqa: N806
        elif self.Name == 'frechet':
            Random = stats.genextreme.rvs(c=par[0], scale=par[1], loc=par[2])  # noqa: N806
        elif self.Name == 'gamma':
            Random = stats.gamma.rvs(a=par[0], scale=par[1])  # noqa: N806
        elif self.Name == 'geometric':
            Random = stats.geom.rvs(p=par)  # noqa: N806
        elif self.Name == 'gev':
            Random = stats.genextreme.rvs(c=par[0], scale=par[1], loc=par[2])  # noqa: N806
        elif self.Name == 'gevmin':
            Random = -stats.genextreme.rvs(c=par[0], scale=par[1], loc=par[2])  # noqa: N806
        elif self.Name == 'gumbel':
            Random = stats.gumbel_r.rvs(scale=par[0], loc=par[1])  # noqa: N806
        elif self.Name == 'gumbelmin':
            Random = stats.gumbel_l.rvs(scale=par[0], loc=par[1])  # noqa: N806
        elif self.Name == 'lognormal':
            Random = stats.lognorm.rvs(s=par[0], scale=par[1])  # noqa: N806
        elif self.Name == 'negativebinomial':
            Random = stats.nbinom.rvs(n=par[0], p=par[1]) + par[0]  # noqa: N806
        elif self.Name == 'normal':
            Random = stats.norm.rvs(loc=par[0], scale=par[1])  # noqa: N806
        elif self.Name == 'pareto':
            Random = stats.genpareto.rvs(c=par[0], scale=par[1], loc=par[2])  # noqa: N806
        elif self.Name == 'poisson':
            Random = stats.poisson.rvs(mu=par)  # noqa: N806
        elif self.Name == 'rayleigh':
            Random = stats.rayleigh.rvs(scale=par)  # noqa: N806
        elif self.Name == 'truncatednormal':
            Random = stats.truncnorm.rvs(  # noqa: N806
                loc=par[0], scale=par[1], a=par[2], b=par[3]
            )
        elif self.Name == 'uniform':
            Random = stats.uniform.rvs(loc=par[0], scale=par[1])  # noqa: N806
        elif self.Name == 'weibull':
            Random = stats.weibull_min.rvs(c=par[1], scale=par[0])  # noqa: N806

        return Random  # noqa: DOC201
<|MERGE_RESOLUTION|>--- conflicted
+++ resolved
@@ -1,609 +1,605 @@
-# import of modules  # noqa: INP001, D100
-import types
-
-import numpy as np
-from scipy import integrate, optimize, special, stats
-
-"""
----------------------------------------------------------------------------
-Generation of conditional distribution objects for the use within the
-ERARosen class.
----------------------------------------------------------------------------
-Developed by:
-Sebastian Geyer
-Felipe Uribe
-Iason Papaioannou
-Daniel Straub
-
-Assistant Developers:
-Luca Sardi
-Nicola Bronzetti
-Alexander von Ramm
-Matthias Willer
-Peter Kaplan
-
-Engineering Risk Analysis Group
-Technische Universitat Munchen
-www.bgu.tum.de/era
-Contact: Antonios Kamariotis (antonis.kamariotis@tum.de)
----------------------------------------------------------------------------
-Version 2022-01
-* Change of the definition of the parameter/moment functions.
-Allows the use of user-defined variables and functions within the given
-function handles. Also allows the definition of functions in matrix-vector 
-form.
-
-First Release, 2021-03 
---------------------------------------------------------------------------
-This software generates conditional distribution objects according to the
-parameters and definitions used in the distribution table of the ERA Group 
-of TUM.
-They can be defined either by their parameters or the first and second
-moment.
-The class is meant to be an auxiliary class for the ERARosen class.
----------------------------------------------------------------------------
-References:
-1. Documentation of the ERA Distribution Classes
----------------------------------------------------------------------------
-"""  # noqa: W291
-
-
-# %%
-class ERACond:
-    """Generation of conditional distribution objects for the use within the
-    ERARosen class.
-
-    Construction of the conditional distribution object with
-
-            Obj = ERACond(name,opt,param)
-    or      Obj = ERACond(name,opt,param,id)
-
-    The available distributions, represented by the input variable 'name',
-    are the same as in the ERADist class (see below). They can be described
-    either by parameters (opt='PAR') or by the first and second moment
-    (opt='MOM').
-
-    The parameters or moments must be given as a lambda function. Examples
-    for lambda functions given by the input 'param' of a two parametric
-    distribution depending on two other random variables could be:
-
-      param = lambda x,y: [x+y,0.2*x^2],     param = lambda a,b: [3*a-2*b,4]
-
-    The input 'id' can be used to better identify the different variables
-    (nodes) when plotting the graph describing the dependency between the
-    different variables in the ERARosen class (method plotGraph). The input
-    'id' is however not mandatory.
-
-
-    The following distribution types are available:
-
-    opt = "PAR", if you want to specify the distribution by its parameters:
-      Beta:                       Obj = ERADist('beta','PAR',lambda ... :[r,s,a,b])
-      Binomial:                   Obj = ERADist('binomial','PAR',lambda ... :[n,p])
-      Chi-squared:                Obj = ERADist('chisquare','PAR',lambda ... :[k])
-      Exponential:                Obj = ERADist('exponential','PAR',lambda ... :[lambda])
-      Frechet:                    Obj = ERADist('frechet','PAR',lambda ... :[a_n,k])
-      Gamma:                      Obj = ERADist('gamma','PAR',lambda ... :[lambda,k])
-      Geometric:                  Obj = ERADist('geometric','PAR',lambda ... :[p])
-      GEV (to model maxima):      Obj = ERADist('GEV','PAR',lambda ... :[beta,alpha,epsilon])
-      GEV (to model minima):      Obj = ERADist('GEVMin','PAR',lambda ... :[beta,alpha,epsilon])
-      Gumbel (to model maxima):   Obj = ERADist('gumbel','PAR',lambda ... :[a_n,b_n])
-      Gumbel (to model minima):   Obj = ERADist('gumbelMin','PAR',lambda ... :[a_n,b_n])
-      Log-normal:                 Obj = ERADist('lognormal','PAR',lambda ... :[mu_lnx,sig_lnx])
-      Negative binomial:          Obj = ERADist('negativebinomial','PAR',lambda ... :[k,p])
-      Normal:                     Obj = ERADist('normal','PAR',lambda ... :[mean,std])
-      Pareto:                     Obj = ERADist('pareto','PAR',lambda ... :[x_m,alpha])
-      Poisson:                    Obj = ERADist('poisson','PAR',lambda ... :[v,t])
-                              or  Obj = ERADist('poisson','PAR',lambda ... :[lambda])
-      Rayleigh:                   Obj = ERADist('rayleigh','PAR',lambda ... :[alpha])
-      Truncated normal:           Obj = ERADist('truncatednormal','PAR',lambda ... :[mu_N,sig_N,a,b])
-      Uniform:                    Obj = ERADist('uniform','PAR',lambda ... :[lower,upper])
-      Weibull:                    Obj = ERADist('weibull','PAR',lambda ... :[a_n,k])
-
-
-    opt = "MOM", if you want to specify the distribution by its moments:
-      Beta:                       Obj = ERADist('beta','MOM',lambda ... :[mean,std,a,b])
-      Binomial:                   Obj = ERADist('binomial','MOM',lambda ... :[mean,std])
-      Chi-squared:                Obj = ERADist('chisquare','MOM',lambda ... :[mean])
-      Exponential:                Obj = ERADist('exponential','MOM',lambda ... :[mean])
-      Frechet:                    Obj = ERADist('frechet','MOM',lambda ... :[mean,std])
-      Gamma:                      Obj = ERADist('gamma','MOM',lambda ... :[mean,std])
-      Geometric:                  Obj = ERADist('geometric','MOM',lambda ... :[mean])
-      GEV (to model maxima):      Obj = ERADist('GEV','MOM',lambda ... :[mean,std,beta])
-      GEV (to model minima):      Obj = ERADist('GEVMin','MOM',lambda ... :[mean,std,beta])
-      Gumbel (to model maxima):   Obj = ERADist('gumbel','MOM',lambda ... :[mean,std])
-      Gumbel (to model minima):   Obj = ERADist('gumbelMin','MOM',lambda ... :[mean,std])
-      Log-normal:                 Obj = ERADist('lognormal','MOM',lambda ... :[mean,std])
-      Negative binomial:          Obj = ERADist('negativebinomial','MOM',lambda ... :[mean,std])
-      Normal:                     Obj = ERADist('normal','MOM',lambda ... :[mean,std])
-      Pareto:                     Obj = ERADist('pareto','MOM',lambda ... :[mean,std])
-      Poisson:                    Obj = ERADist('poisson','MOM',lambda ... :[mean,t]
-                              or  Obj = ERADist('poisson','MOM',lambda ... :[mean])
-      Rayleigh:                   Obj = ERADist('rayleigh','MOM',lambda ... :[mean])
-      Truncated normal:           Obj = ERADist('truncatednormal','MOM',lambda ... :[mean,std,a,b])
-      Uniform:                    Obj = ERADist('uniform','MOM',lambda ... :[mean,std])
-      Weibull:                    Obj = ERADist('weibull','MOM',lambda ... :[mean,std])
-
-    """  # noqa: D205
-
-    def __init__(self, name, opt, param, ID=False):  # noqa: FBT002, N803
-        """Constructor method, for more details have a look at the
-        class description.
-        """  # noqa: D205, D401
-        self.Name = name.lower()
-
-        if opt.upper() == 'PAR' or opt.upper() == 'MOM':
-            self.Opt = opt.upper()
-        else:
-            raise RuntimeError(  # noqa: TRY003
-                'Conditional distributions can only be defined '  # noqa: EM101
-                "by moments (opt = 'MOM') or by parameters (opt = 'PAR')."
-            )
-
-        self.ID = ID
-
-        # check if param is a lambda function
-        if type(param) == types.LambdaType:  # noqa: E721
-            self.Param = param
-        else:
-<<<<<<< HEAD
-            raise RuntimeError('The input param must be a lambda function.')  # noqa: DOC501, EM101, RUF100, TRY003
-=======
-            raise RuntimeError('The input param must be a lambda function.')  # noqa: EM101, TRY003
->>>>>>> f8a41d69
-
-        self.modParam = param
-
-    # %%
-    def condParam(self, cond):  # noqa: C901, N802, PLR0912, PLR0915
-        """Evaluates the parameters of the distribution for the
-        different given conditions.
-        In case that the distribution is described by its moments,
-        the evaluated moments are used to obtain the distribution
-        parameters.
-        This method is used by the ERACond methods condCDF, condPDF,
-        condiCDF and condRandom.
-        """  # noqa: D205, D401
-        cond = np.array(cond, ndmin=2, dtype=float).T
-        par = self.modParam(cond)
-        n_cond = np.shape(cond)[0]
-
-        # ----------------------------------------------------------------------------
-        # for the case of Opt == PAR
-        if self.Opt == 'PAR':
-            if self.Name == 'beta':
-                Par = [par[0], par[1], par[2], par[3] - par[2]]  # noqa: N806
-            elif self.Name == 'binomial':
-                Par = [par[0].astype(int), par[1]]  # noqa: N806
-            elif self.Name == 'chisquare':
-                Par = np.around(par, 0)  # noqa: N806
-            elif self.Name == 'exponential':
-                Par = 1 / par  # noqa: N806
-            elif self.Name == 'frechet':
-                Par = [-1 / par[1], par[0] / par[1], par[0]]  # noqa: N806
-            elif self.Name == 'gamma':
-                Par = [par[1], 1 / par[0]]  # noqa: N806
-            elif self.Name == 'geometric':
-                Par = par  # noqa: N806
-            elif self.Name == 'gev':
-                Par = [-par[0], par[1], par[2]]  # noqa: N806
-            elif self.Name == 'gevmin':
-                Par = [-par[0], par[1], -par[2]]  # noqa: N806
-            elif self.Name == 'gumbel' or self.Name == 'gumbelmin':  # noqa: PLR1714
-                Par = par  # noqa: N806
-            elif self.Name == 'lognormal':
-                Par = [par[1], np.exp(par[0])]  # noqa: N806
-            elif self.Name == 'negativebinomial' or self.Name == 'normal':  # noqa: PLR1714
-                Par = par  # noqa: N806
-            elif self.Name == 'pareto':
-                Par = [1 / par[1], par[0] / par[1], par[0]]  # noqa: N806
-            elif self.Name == 'poisson':
-                if isinstance(par, list):
-                    Par = par[0] * par[1]  # noqa: N806
-                else:
-                    Par = par  # noqa: N806
-            elif self.Name == 'rayleigh':
-                Par = par  # noqa: N806
-            elif self.Name == 'truncatednormal':
-                a = (par[2] - par[0]) / par[1]
-                b = (par[3] - par[0]) / par[1]
-                Par = [par[0], par[1], a, b]  # noqa: N806
-            elif self.Name == 'uniform':
-                Par = [par[0], par[1] - par[0]]  # noqa: N806
-            elif self.Name == 'weibull':
-                Par = par  # noqa: N806
-
-        # ----------------------------------------------------------------------------
-        # for the case of Opt == MOM
-        elif self.Name == 'beta':
-            r = (
-                ((par[3] - par[0]) * (par[0] - par[2]) / par[1] ** 2 - 1)
-                * (par[0] - par[2])
-                / (par[3] - par[2])
-            )
-            s = r * (par[3] - par[0]) / (par[0] - par[2])
-            Par = [r, s, par[2], par[3] - par[2]]  # noqa: N806
-        elif self.Name == 'binomial':
-            p = 1 - (par[1]) ** 2 / par[0]
-            n = par[0] / p
-            Par = [n.astype(int), p]  # noqa: N806
-        elif self.Name == 'chisquare':
-            Par = np.around(par, 0)  # noqa: N806
-        elif self.Name == 'exponential':
-            Par = par  # noqa: N806
-        elif self.Name == 'frechet':
-            c = np.zeros(n_cond)
-            scale = np.zeros(n_cond)
-            loc = np.zeros(n_cond)
-            for i in range(n_cond):
-                param0 = 2.0001
-
-                def equation(param):
-                    return (
-                        np.sqrt(
-                            special.gamma(1 - 2 / param)
-                            - special.gamma(1 - 1 / param) ** 2
-                        )
-                        / special.gamma(1 - 1 / param)
-                        - par[1][i] / par[0][i]  # noqa: B023
-                    )
-
-                sol = optimize.fsolve(equation, x0=param0, full_output=True)
-                if sol[2] == 1:
-                    k = sol[0][0]
-                    a_n = par[0][i] / special.gamma(1 - 1 / k)
-                    c[i] = -1 / k
-                    scale[i] = a_n / k
-                    loc[i] = a_n
-                else:
-                    c[i] = np.nan
-                    scale[i] = np.nan
-                    loc[i] = np.nan
-            Par = [c, scale, loc]  # noqa: N806
-        elif self.Name == 'gamma':
-            Par = [(par[0] / par[1]) ** 2, par[1] ** 2 / par[0]]  # noqa: N806
-        elif self.Name == 'geometric':
-            Par = 1 / par  # noqa: N806
-        elif self.Name == 'gev':
-            beta = par[2]
-            alpha = (
-                abs(beta)
-                * par[1]
-                / np.sqrt(special.gamma(1 - 2 * beta) - special.gamma(1 - beta) ** 2)
-            )
-            epsilon = par[0] - (alpha / beta * (special.gamma(1 - beta) - 1))
-            Par = [-beta, alpha, epsilon]  # noqa: N806
-        elif self.Name == 'gevmin':
-            beta = par[2]
-            alpha = (
-                abs(beta)
-                * par[1]
-                / np.sqrt(special.gamma(1 - 2 * beta) - special.gamma(1 - beta) ** 2)
-            )
-            epsilon = par[0] + (alpha / beta * (special.gamma(1 - beta) - 1))
-            Par = [-beta, alpha, -epsilon]  # noqa: N806
-        elif self.Name == 'gumbel':
-            a_n = par[1] * np.sqrt(6) / np.pi
-            b_n = par[0] - np.euler_gamma * a_n
-            Par = [a_n, b_n]  # noqa: N806
-        elif self.Name == 'gumbelmin':
-            a_n = par[1] * np.sqrt(6) / np.pi
-            b_n = par[0] + np.euler_gamma * a_n
-            Par = [a_n, b_n]  # noqa: N806
-        elif self.Name == 'lognormal':
-            mu_lnx = np.log(par[0] ** 2 / np.sqrt(par[1] ** 2 + par[0] ** 2))
-            sig_lnx = np.sqrt(np.log(1 + (par[1] / par[0]) ** 2))
-            Par = [sig_lnx, np.exp(mu_lnx)]  # noqa: N806
-        elif self.Name == 'negativebinomial':
-            p = par[0] / (par[0] + par[1] ** 2)
-            k = par[0] * p
-            Par = [k, p]  # noqa: N806
-        elif self.Name == 'normal':
-            Par = par  # noqa: N806
-        elif self.Name == 'pareto':
-            alpha = 1 + np.sqrt(1 + (par[0] / par[1]) ** 2)
-            x_m = par[0] * (alpha - 1) / alpha
-            Par = [1 / alpha, x_m / alpha, x_m]  # noqa: N806
-        elif self.Name == 'poisson':
-            if isinstance(par, list):
-                Par = par[0]  # noqa: N806
-            else:
-                Par = par  # noqa: N806
-        elif self.Name == 'rayleigh':
-            Par = par / np.sqrt(np.pi / 2)  # noqa: N806
-        elif self.Name == 'truncatednormal':
-            mu = np.zeros(n_cond)
-            sig = np.zeros(n_cond)
-            a = par[2]
-            b = par[3]
-            for i in range(n_cond):
-                mean = par[0][i]
-                std = par[1][i]
-                if a[i] >= b[i] or mean <= a[i] or mean >= b[i]:
-                    a[i] = np.nan
-                    b[i] = np.nan
-                    mu[i] = np.nan
-                    sig[i] = np.nan
-                    continue
-
-                def equation(param):
-                    f = lambda x: stats.norm.pdf(x, param[0], param[1]) / (  # noqa: E731
-                        stats.norm.cdf(b[i], param[0], param[1])  # noqa: B023
-                        - stats.norm.cdf(a[i], param[0], param[1])  # noqa: B023
-                    )
-                    expec_eq = (
-                        integrate.quadrature(lambda x: x * f(x), a[i], b[i])[0]  # noqa: B023
-                        - mean  # noqa: B023
-                    )
-                    std_eq = (
-                        np.sqrt(
-                            integrate.quadrature(lambda x: x**2 * f(x), a[i], b[i])[  # noqa: B023
-                                0
-                            ]
-                            - (integrate.quadrature(lambda x: x * f(x), a[i], b[i]))[  # noqa: B023
-                                0
-                            ]
-                            ** 2
-                        )
-                        - std  # noqa: B023
-                    )
-                    eq = [expec_eq, std_eq]
-                    return eq  # noqa: RET504
-
-                x0 = [mean, std]
-                sol = optimize.fsolve(equation, x0=x0, full_output=True)
-                if sol[2] == 1:
-                    mu[i] = sol[0][0]
-                    sig[i] = sol[0][1]
-                else:
-                    a[i] = np.nan
-                    b[i] = np.nan
-                    mu[i] = np.nan
-                    sig[i] = np.nan
-            Par = [mu, sig, (a - mu) / sig, (b - mu) / sig]  # noqa: N806
-        elif self.Name == 'uniform':
-            lower = par[0] - np.sqrt(12) * par[1] / 2
-            upper = par[0] + np.sqrt(12) * par[1] / 2
-            Par = [lower, upper - lower]  # noqa: N806
-        elif self.Name == 'weibull':
-            a_n = np.zeros(n_cond)
-            k = np.zeros(n_cond)
-            for i in range(n_cond):
-
-                def equation(param):
-                    return (
-                        np.sqrt(
-                            special.gamma(1 + 2 / param)
-                            - (special.gamma(1 + 1 / param)) ** 2
-                        )
-                        / special.gamma(1 + 1 / param)
-                        - par[1][i] / par[0][i]  # noqa: B023
-                    )
-
-                sol = optimize.fsolve(equation, x0=0.02, full_output=True)
-                if sol[2] == 1:
-                    k[i] = sol[0][0]
-                    a_n[i] = par[0][i] / special.gamma(1 + 1 / k[i])
-                else:
-                    k[i] = np.nan
-                    a_n[i] = np.nan
-            Par = [a_n, k]  # noqa: N806
-
-        for i in range(len(Par)):
-            Par[i] = np.squeeze(Par[i])
-
-        return Par  # noqa: DOC201
-
-    # %%
-    def condCDF(self, x, cond):  # noqa: C901, N802
-        """Evaluates the CDF of the conditional distribution at x for
-        the given conditions.
-        This method is used by the ERARosen method X2U.
-        """  # noqa: D205, D401
-        par = self.condParam(cond)  # computation of the conditional parameters
-        x = np.array(x, ndmin=1, dtype=float)
-
-        if self.Name == 'beta':
-            CDF = stats.beta.cdf(x, a=par[0], b=par[1], loc=par[2], scale=par[3])  # noqa: N806
-        elif self.Name == 'binomial':
-            CDF = stats.binom.cdf(x, n=par[0], p=par[1])  # noqa: N806
-        elif self.Name == 'chisquare':
-            CDF = stats.chi2.cdf(x, df=par)  # noqa: N806
-        elif self.Name == 'exponential':
-            CDF = stats.expon.cdf(x, scale=par)  # noqa: N806
-        elif self.Name == 'frechet':
-            CDF = stats.genextreme.cdf(x, c=par[0], scale=par[1], loc=par[2])  # noqa: N806
-        elif self.Name == 'gamma':
-            CDF = stats.gamma.cdf(x, a=par[0], scale=par[1])  # noqa: N806
-        elif self.Name == 'geometric':
-            CDF = stats.geom.cdf(x, p=par)  # noqa: N806
-        elif self.Name == 'gev':
-            CDF = stats.genextreme.cdf(x, c=par[0], scale=par[1], loc=par[2])  # noqa: N806
-        elif self.Name == 'gevmin':
-            CDF = 1 - stats.genextreme.cdf(-x, c=par[0], scale=par[1], loc=par[2])  # noqa: N806
-        elif self.Name == 'gumbel':
-            CDF = stats.gumbel_r.cdf(x, scale=par[0], loc=par[1])  # noqa: N806
-        elif self.Name == 'gumbelmin':
-            CDF = stats.gumbel_l.cdf(x, scale=par[0], loc=par[1])  # noqa: N806
-        elif self.Name == 'lognormal':
-            CDF = stats.lognorm.cdf(x, s=par[0], scale=par[1])  # noqa: N806
-        elif self.Name == 'negativebinomial':
-            CDF = stats.nbinom.cdf(x - par[0], n=par[0], p=par[1])  # noqa: N806
-        elif self.Name == 'normal':
-            CDF = stats.norm.cdf(x, loc=par[0], scale=par[1])  # noqa: N806
-        elif self.Name == 'pareto':
-            CDF = stats.genpareto.cdf(x, c=par[0], scale=par[1], loc=par[2])  # noqa: N806
-        elif self.Name == 'poisson':
-            CDF = stats.poisson.cdf(x, mu=par)  # noqa: N806
-        elif self.Name == 'rayleigh':
-            CDF = stats.rayleigh.cdf(x, scale=par)  # noqa: N806
-        elif self.Name == 'truncatednormal':
-            CDF = stats.truncnorm.cdf(  # noqa: N806
-                x, loc=par[0], scale=par[1], a=par[2], b=par[3]
-            )
-        elif self.Name == 'uniform':
-            CDF = stats.uniform.cdf(x, loc=par[0], scale=par[1])  # noqa: N806
-        elif self.Name == 'weibull':
-            CDF = stats.weibull_min.cdf(x, c=par[1], scale=par[0])  # noqa: N806
-
-        return CDF  # noqa: DOC201
-
-    # %%
-    def condiCDF(self, y, cond):  # noqa: C901, N802
-        """Evaluates the inverse CDF of the conditional distribution at
-        y for the given conditions.
-        This method is used by the ERARosen method U2X.
-        """  # noqa: D205, D401
-        par = self.condParam(cond)  # computation of the conditional parameters
-        y = np.array(y, ndmin=1, dtype=float)
-
-        if self.Name == 'beta':
-            iCDF = stats.beta.ppf(y, a=par[0], b=par[1], loc=par[2], scale=par[3])  # noqa: N806
-        elif self.Name == 'binomial':
-            iCDF = stats.binom.ppf(y, n=par[0], p=par[1])  # noqa: N806
-        elif self.Name == 'chisquare':
-            iCDF = stats.chi2.ppf(y, df=par)  # noqa: N806
-        elif self.Name == 'exponential':
-            iCDF = stats.expon.ppf(y, scale=par)  # noqa: N806
-        elif self.Name == 'frechet':
-            iCDF = stats.genextreme.ppf(y, c=par[0], scale=par[1], loc=par[2])  # noqa: N806
-        elif self.Name == 'gamma':
-            iCDF = stats.gamma.ppf(y, a=par[0], scale=par[1])  # noqa: N806
-        elif self.Name == 'geometric':
-            iCDF = stats.geom.ppf(y, p=par)  # noqa: N806
-        elif self.Name == 'gev':
-            iCDF = stats.genextreme.ppf(y, c=par[0], scale=par[1], loc=par[2])  # noqa: N806
-        elif self.Name == 'gevmin':
-            iCDF = -stats.genextreme.ppf(1 - y, c=par[0], scale=par[1], loc=par[2])  # noqa: N806
-        elif self.Name == 'gumbel':
-            iCDF = stats.gumbel_r.ppf(y, scale=par[0], loc=par[1])  # noqa: N806
-        elif self.Name == 'gumbelmin':
-            iCDF = stats.gumbel_l.ppf(y, scale=par[0], loc=par[1])  # noqa: N806
-        elif self.Name == 'lognormal':
-            iCDF = stats.lognorm.ppf(y, s=par[0], scale=par[1])  # noqa: N806
-        elif self.Name == 'negativebinomial':
-            iCDF = stats.nbinom.ppf(y, n=par[0], p=par[1]) + par[0]  # noqa: N806
-        elif self.Name == 'normal':
-            iCDF = stats.norm.ppf(y, loc=par[0], scale=par[1])  # noqa: N806
-        elif self.Name == 'pareto':
-            iCDF = stats.genpareto.ppf(y, c=par[0], scale=par[1], loc=par[2])  # noqa: N806
-        elif self.Name == 'poisson':
-            iCDF = stats.poisson.ppf(y, mu=par)  # noqa: N806
-        elif self.Name == 'rayleigh':
-            iCDF = stats.rayleigh.ppf(y, scale=par)  # noqa: N806
-        elif self.Name == 'truncatednormal':
-            iCDF = stats.truncnorm.ppf(  # noqa: N806
-                y, loc=par[0], scale=par[1], a=par[2], b=par[3]
-            )
-        elif self.Name == 'uniform':
-            iCDF = stats.uniform.ppf(y, loc=par[0], scale=par[1])  # noqa: N806
-        elif self.Name == 'weibull':
-            iCDF = stats.weibull_min.ppf(y, c=par[1], scale=par[0])  # noqa: N806
-
-        return iCDF  # noqa: DOC201
-
-    # %%
-    def condPDF(self, x, cond):  # noqa: C901, N802
-        """Evaluates the PDF of the conditional distribution at x for
-        the given conditions.
-        This method is used by the ERARosen method pdf.
-        """  # noqa: D205, D401
-        par = self.condParam(cond)  # computation of the conditional parameters
-        x = np.array(x, ndmin=1, dtype=float)
-
-        if self.Name == 'beta':
-            PDF = stats.beta.pdf(x, a=par[0], b=par[1], loc=par[2], scale=par[3])  # noqa: N806
-        elif self.Name == 'binomial':
-            PDF = stats.binom.pmf(x, n=par[0], p=par[1])  # noqa: N806
-        elif self.Name == 'chisquare':
-            PDF = stats.chi2.pdf(x, df=par)  # noqa: N806
-        elif self.Name == 'exponential':
-            PDF = stats.expon.pdf(x, scale=par)  # noqa: N806
-        elif self.Name == 'frechet':
-            PDF = stats.genextreme.pdf(x, c=par[0], scale=par[1], loc=par[2])  # noqa: N806
-        elif self.Name == 'gamma':
-            PDF = stats.gamma.pdf(x, a=par[0], scale=par[1])  # noqa: N806
-        elif self.Name == 'geometric':
-            PDF = stats.geom.pmf(x, p=par)  # noqa: N806
-        elif self.Name == 'gev':
-            PDF = stats.genextreme.pdf(x, c=par[0], scale=par[1], loc=par[2])  # noqa: N806
-        elif self.Name == 'gevmin':
-            PDF = stats.genextreme.pdf(-x, c=par[0], scale=par[1], loc=par[2])  # noqa: N806
-        elif self.Name == 'gumbel':
-            PDF = stats.gumbel_r.pdf(x, scale=par[0], loc=par[1])  # noqa: N806
-        elif self.Name == 'gumbelmin':
-            PDF = stats.gumbel_l.pdf(x, scale=par[0], loc=par[1])  # noqa: N806
-        elif self.Name == 'lognormal':
-            PDF = stats.lognorm.pdf(x, s=par[0], scale=par[1])  # noqa: N806
-        elif self.Name == 'negativebinomial':
-            PDF = stats.nbinom.pmf(x - par[0], n=par[0], p=par[1])  # noqa: N806
-        elif self.Name == 'normal':
-            PDF = stats.norm.pdf(x, loc=par[0], scale=par[1])  # noqa: N806
-        elif self.Name == 'pareto':
-            PDF = stats.genpareto.pdf(x, c=par[0], scale=par[1], loc=par[2])  # noqa: N806
-        elif self.Name == 'poisson':
-            PDF = stats.poisson.pmf(x, mu=par)  # noqa: N806
-        elif self.Name == 'rayleigh':
-            PDF = stats.rayleigh.pdf(x, scale=par)  # noqa: N806
-        elif self.Name == 'truncatednormal':
-            PDF = stats.truncnorm.pdf(  # noqa: N806
-                x, loc=par[0], scale=par[1], a=par[2], b=par[3]
-            )
-        elif self.Name == 'uniform':
-            PDF = stats.uniform.pdf(x, loc=par[0], scale=par[1])  # noqa: N806
-        elif self.Name == 'weibull':
-            PDF = stats.weibull_min.pdf(x, c=par[1], scale=par[0])  # noqa: N806
-
-        return PDF  # noqa: DOC201
-
-    # %%
-    def condRandom(self, cond):  # noqa: C901, N802
-        """Creates one random sample for each given condition.
-        This method is used by the ERARosen method random.
-        """  # noqa: D205, D401
-        par = self.condParam(cond)  # computation of the conditional parameters
-
-        if self.Name == 'beta':
-            Random = stats.beta.rvs(a=par[0], b=par[1], loc=par[2], scale=par[3])  # noqa: N806
-        elif self.Name == 'binomial':
-            Random = stats.binom.rvs(n=par[0], p=par[1])  # noqa: N806
-        elif self.Name == 'chisquare':
-            Random = stats.chi2.rvs(df=par)  # noqa: N806
-        elif self.Name == 'exponential':
-            Random = stats.expon.rvs(scale=par)  # noqa: N806
-        elif self.Name == 'frechet':
-            Random = stats.genextreme.rvs(c=par[0], scale=par[1], loc=par[2])  # noqa: N806
-        elif self.Name == 'gamma':
-            Random = stats.gamma.rvs(a=par[0], scale=par[1])  # noqa: N806
-        elif self.Name == 'geometric':
-            Random = stats.geom.rvs(p=par)  # noqa: N806
-        elif self.Name == 'gev':
-            Random = stats.genextreme.rvs(c=par[0], scale=par[1], loc=par[2])  # noqa: N806
-        elif self.Name == 'gevmin':
-            Random = -stats.genextreme.rvs(c=par[0], scale=par[1], loc=par[2])  # noqa: N806
-        elif self.Name == 'gumbel':
-            Random = stats.gumbel_r.rvs(scale=par[0], loc=par[1])  # noqa: N806
-        elif self.Name == 'gumbelmin':
-            Random = stats.gumbel_l.rvs(scale=par[0], loc=par[1])  # noqa: N806
-        elif self.Name == 'lognormal':
-            Random = stats.lognorm.rvs(s=par[0], scale=par[1])  # noqa: N806
-        elif self.Name == 'negativebinomial':
-            Random = stats.nbinom.rvs(n=par[0], p=par[1]) + par[0]  # noqa: N806
-        elif self.Name == 'normal':
-            Random = stats.norm.rvs(loc=par[0], scale=par[1])  # noqa: N806
-        elif self.Name == 'pareto':
-            Random = stats.genpareto.rvs(c=par[0], scale=par[1], loc=par[2])  # noqa: N806
-        elif self.Name == 'poisson':
-            Random = stats.poisson.rvs(mu=par)  # noqa: N806
-        elif self.Name == 'rayleigh':
-            Random = stats.rayleigh.rvs(scale=par)  # noqa: N806
-        elif self.Name == 'truncatednormal':
-            Random = stats.truncnorm.rvs(  # noqa: N806
-                loc=par[0], scale=par[1], a=par[2], b=par[3]
-            )
-        elif self.Name == 'uniform':
-            Random = stats.uniform.rvs(loc=par[0], scale=par[1])  # noqa: N806
-        elif self.Name == 'weibull':
-            Random = stats.weibull_min.rvs(c=par[1], scale=par[0])  # noqa: N806
-
-        return Random  # noqa: DOC201
+# import of modules  # noqa: INP001, D100
+import types
+
+import numpy as np
+from scipy import integrate, optimize, special, stats
+
+"""
+---------------------------------------------------------------------------
+Generation of conditional distribution objects for the use within the
+ERARosen class.
+---------------------------------------------------------------------------
+Developed by:
+Sebastian Geyer
+Felipe Uribe
+Iason Papaioannou
+Daniel Straub
+
+Assistant Developers:
+Luca Sardi
+Nicola Bronzetti
+Alexander von Ramm
+Matthias Willer
+Peter Kaplan
+
+Engineering Risk Analysis Group
+Technische Universitat Munchen
+www.bgu.tum.de/era
+Contact: Antonios Kamariotis (antonis.kamariotis@tum.de)
+---------------------------------------------------------------------------
+Version 2022-01
+* Change of the definition of the parameter/moment functions.
+Allows the use of user-defined variables and functions within the given
+function handles. Also allows the definition of functions in matrix-vector 
+form.
+
+First Release, 2021-03 
+--------------------------------------------------------------------------
+This software generates conditional distribution objects according to the
+parameters and definitions used in the distribution table of the ERA Group 
+of TUM.
+They can be defined either by their parameters or the first and second
+moment.
+The class is meant to be an auxiliary class for the ERARosen class.
+---------------------------------------------------------------------------
+References:
+1. Documentation of the ERA Distribution Classes
+---------------------------------------------------------------------------
+"""  # noqa: W291
+
+
+# %%
+class ERACond:
+    """Generation of conditional distribution objects for the use within the
+    ERARosen class.
+
+    Construction of the conditional distribution object with
+
+            Obj = ERACond(name,opt,param)
+    or      Obj = ERACond(name,opt,param,id)
+
+    The available distributions, represented by the input variable 'name',
+    are the same as in the ERADist class (see below). They can be described
+    either by parameters (opt='PAR') or by the first and second moment
+    (opt='MOM').
+
+    The parameters or moments must be given as a lambda function. Examples
+    for lambda functions given by the input 'param' of a two parametric
+    distribution depending on two other random variables could be:
+
+      param = lambda x,y: [x+y,0.2*x^2],     param = lambda a,b: [3*a-2*b,4]
+
+    The input 'id' can be used to better identify the different variables
+    (nodes) when plotting the graph describing the dependency between the
+    different variables in the ERARosen class (method plotGraph). The input
+    'id' is however not mandatory.
+
+
+    The following distribution types are available:
+
+    opt = "PAR", if you want to specify the distribution by its parameters:
+      Beta:                       Obj = ERADist('beta','PAR',lambda ... :[r,s,a,b])
+      Binomial:                   Obj = ERADist('binomial','PAR',lambda ... :[n,p])
+      Chi-squared:                Obj = ERADist('chisquare','PAR',lambda ... :[k])
+      Exponential:                Obj = ERADist('exponential','PAR',lambda ... :[lambda])
+      Frechet:                    Obj = ERADist('frechet','PAR',lambda ... :[a_n,k])
+      Gamma:                      Obj = ERADist('gamma','PAR',lambda ... :[lambda,k])
+      Geometric:                  Obj = ERADist('geometric','PAR',lambda ... :[p])
+      GEV (to model maxima):      Obj = ERADist('GEV','PAR',lambda ... :[beta,alpha,epsilon])
+      GEV (to model minima):      Obj = ERADist('GEVMin','PAR',lambda ... :[beta,alpha,epsilon])
+      Gumbel (to model maxima):   Obj = ERADist('gumbel','PAR',lambda ... :[a_n,b_n])
+      Gumbel (to model minima):   Obj = ERADist('gumbelMin','PAR',lambda ... :[a_n,b_n])
+      Log-normal:                 Obj = ERADist('lognormal','PAR',lambda ... :[mu_lnx,sig_lnx])
+      Negative binomial:          Obj = ERADist('negativebinomial','PAR',lambda ... :[k,p])
+      Normal:                     Obj = ERADist('normal','PAR',lambda ... :[mean,std])
+      Pareto:                     Obj = ERADist('pareto','PAR',lambda ... :[x_m,alpha])
+      Poisson:                    Obj = ERADist('poisson','PAR',lambda ... :[v,t])
+                              or  Obj = ERADist('poisson','PAR',lambda ... :[lambda])
+      Rayleigh:                   Obj = ERADist('rayleigh','PAR',lambda ... :[alpha])
+      Truncated normal:           Obj = ERADist('truncatednormal','PAR',lambda ... :[mu_N,sig_N,a,b])
+      Uniform:                    Obj = ERADist('uniform','PAR',lambda ... :[lower,upper])
+      Weibull:                    Obj = ERADist('weibull','PAR',lambda ... :[a_n,k])
+
+
+    opt = "MOM", if you want to specify the distribution by its moments:
+      Beta:                       Obj = ERADist('beta','MOM',lambda ... :[mean,std,a,b])
+      Binomial:                   Obj = ERADist('binomial','MOM',lambda ... :[mean,std])
+      Chi-squared:                Obj = ERADist('chisquare','MOM',lambda ... :[mean])
+      Exponential:                Obj = ERADist('exponential','MOM',lambda ... :[mean])
+      Frechet:                    Obj = ERADist('frechet','MOM',lambda ... :[mean,std])
+      Gamma:                      Obj = ERADist('gamma','MOM',lambda ... :[mean,std])
+      Geometric:                  Obj = ERADist('geometric','MOM',lambda ... :[mean])
+      GEV (to model maxima):      Obj = ERADist('GEV','MOM',lambda ... :[mean,std,beta])
+      GEV (to model minima):      Obj = ERADist('GEVMin','MOM',lambda ... :[mean,std,beta])
+      Gumbel (to model maxima):   Obj = ERADist('gumbel','MOM',lambda ... :[mean,std])
+      Gumbel (to model minima):   Obj = ERADist('gumbelMin','MOM',lambda ... :[mean,std])
+      Log-normal:                 Obj = ERADist('lognormal','MOM',lambda ... :[mean,std])
+      Negative binomial:          Obj = ERADist('negativebinomial','MOM',lambda ... :[mean,std])
+      Normal:                     Obj = ERADist('normal','MOM',lambda ... :[mean,std])
+      Pareto:                     Obj = ERADist('pareto','MOM',lambda ... :[mean,std])
+      Poisson:                    Obj = ERADist('poisson','MOM',lambda ... :[mean,t]
+                              or  Obj = ERADist('poisson','MOM',lambda ... :[mean])
+      Rayleigh:                   Obj = ERADist('rayleigh','MOM',lambda ... :[mean])
+      Truncated normal:           Obj = ERADist('truncatednormal','MOM',lambda ... :[mean,std,a,b])
+      Uniform:                    Obj = ERADist('uniform','MOM',lambda ... :[mean,std])
+      Weibull:                    Obj = ERADist('weibull','MOM',lambda ... :[mean,std])
+
+    """  # noqa: D205
+
+    def __init__(self, name, opt, param, ID=False):  # noqa: FBT002, N803
+        """Constructor method, for more details have a look at the
+        class description.
+        """  # noqa: D205, D401
+        self.Name = name.lower()
+
+        if opt.upper() == 'PAR' or opt.upper() == 'MOM':
+            self.Opt = opt.upper()
+        else:
+            raise RuntimeError(  # noqa: TRY003
+                'Conditional distributions can only be defined '  # noqa: EM101
+                "by moments (opt = 'MOM') or by parameters (opt = 'PAR')."
+            )
+
+        self.ID = ID
+
+        # check if param is a lambda function
+        if type(param) == types.LambdaType:  # noqa: E721
+            self.Param = param
+        else:
+            raise RuntimeError('The input param must be a lambda function.')  # noqa: EM101, TRY003
+
+        self.modParam = param
+
+    # %%
+    def condParam(self, cond):  # noqa: C901, N802, PLR0912, PLR0915
+        """Evaluates the parameters of the distribution for the
+        different given conditions.
+        In case that the distribution is described by its moments,
+        the evaluated moments are used to obtain the distribution
+        parameters.
+        This method is used by the ERACond methods condCDF, condPDF,
+        condiCDF and condRandom.
+        """  # noqa: D205, D401
+        cond = np.array(cond, ndmin=2, dtype=float).T
+        par = self.modParam(cond)
+        n_cond = np.shape(cond)[0]
+
+        # ----------------------------------------------------------------------------
+        # for the case of Opt == PAR
+        if self.Opt == 'PAR':
+            if self.Name == 'beta':
+                Par = [par[0], par[1], par[2], par[3] - par[2]]  # noqa: N806
+            elif self.Name == 'binomial':
+                Par = [par[0].astype(int), par[1]]  # noqa: N806
+            elif self.Name == 'chisquare':
+                Par = np.around(par, 0)  # noqa: N806
+            elif self.Name == 'exponential':
+                Par = 1 / par  # noqa: N806
+            elif self.Name == 'frechet':
+                Par = [-1 / par[1], par[0] / par[1], par[0]]  # noqa: N806
+            elif self.Name == 'gamma':
+                Par = [par[1], 1 / par[0]]  # noqa: N806
+            elif self.Name == 'geometric':
+                Par = par  # noqa: N806
+            elif self.Name == 'gev':
+                Par = [-par[0], par[1], par[2]]  # noqa: N806
+            elif self.Name == 'gevmin':
+                Par = [-par[0], par[1], -par[2]]  # noqa: N806
+            elif self.Name == 'gumbel' or self.Name == 'gumbelmin':  # noqa: PLR1714
+                Par = par  # noqa: N806
+            elif self.Name == 'lognormal':
+                Par = [par[1], np.exp(par[0])]  # noqa: N806
+            elif self.Name == 'negativebinomial' or self.Name == 'normal':  # noqa: PLR1714
+                Par = par  # noqa: N806
+            elif self.Name == 'pareto':
+                Par = [1 / par[1], par[0] / par[1], par[0]]  # noqa: N806
+            elif self.Name == 'poisson':
+                if isinstance(par, list):
+                    Par = par[0] * par[1]  # noqa: N806
+                else:
+                    Par = par  # noqa: N806
+            elif self.Name == 'rayleigh':
+                Par = par  # noqa: N806
+            elif self.Name == 'truncatednormal':
+                a = (par[2] - par[0]) / par[1]
+                b = (par[3] - par[0]) / par[1]
+                Par = [par[0], par[1], a, b]  # noqa: N806
+            elif self.Name == 'uniform':
+                Par = [par[0], par[1] - par[0]]  # noqa: N806
+            elif self.Name == 'weibull':
+                Par = par  # noqa: N806
+
+        # ----------------------------------------------------------------------------
+        # for the case of Opt == MOM
+        elif self.Name == 'beta':
+            r = (
+                ((par[3] - par[0]) * (par[0] - par[2]) / par[1] ** 2 - 1)
+                * (par[0] - par[2])
+                / (par[3] - par[2])
+            )
+            s = r * (par[3] - par[0]) / (par[0] - par[2])
+            Par = [r, s, par[2], par[3] - par[2]]  # noqa: N806
+        elif self.Name == 'binomial':
+            p = 1 - (par[1]) ** 2 / par[0]
+            n = par[0] / p
+            Par = [n.astype(int), p]  # noqa: N806
+        elif self.Name == 'chisquare':
+            Par = np.around(par, 0)  # noqa: N806
+        elif self.Name == 'exponential':
+            Par = par  # noqa: N806
+        elif self.Name == 'frechet':
+            c = np.zeros(n_cond)
+            scale = np.zeros(n_cond)
+            loc = np.zeros(n_cond)
+            for i in range(n_cond):
+                param0 = 2.0001
+
+                def equation(param):
+                    return (
+                        np.sqrt(
+                            special.gamma(1 - 2 / param)
+                            - special.gamma(1 - 1 / param) ** 2
+                        )
+                        / special.gamma(1 - 1 / param)
+                        - par[1][i] / par[0][i]  # noqa: B023
+                    )
+
+                sol = optimize.fsolve(equation, x0=param0, full_output=True)
+                if sol[2] == 1:
+                    k = sol[0][0]
+                    a_n = par[0][i] / special.gamma(1 - 1 / k)
+                    c[i] = -1 / k
+                    scale[i] = a_n / k
+                    loc[i] = a_n
+                else:
+                    c[i] = np.nan
+                    scale[i] = np.nan
+                    loc[i] = np.nan
+            Par = [c, scale, loc]  # noqa: N806
+        elif self.Name == 'gamma':
+            Par = [(par[0] / par[1]) ** 2, par[1] ** 2 / par[0]]  # noqa: N806
+        elif self.Name == 'geometric':
+            Par = 1 / par  # noqa: N806
+        elif self.Name == 'gev':
+            beta = par[2]
+            alpha = (
+                abs(beta)
+                * par[1]
+                / np.sqrt(special.gamma(1 - 2 * beta) - special.gamma(1 - beta) ** 2)
+            )
+            epsilon = par[0] - (alpha / beta * (special.gamma(1 - beta) - 1))
+            Par = [-beta, alpha, epsilon]  # noqa: N806
+        elif self.Name == 'gevmin':
+            beta = par[2]
+            alpha = (
+                abs(beta)
+                * par[1]
+                / np.sqrt(special.gamma(1 - 2 * beta) - special.gamma(1 - beta) ** 2)
+            )
+            epsilon = par[0] + (alpha / beta * (special.gamma(1 - beta) - 1))
+            Par = [-beta, alpha, -epsilon]  # noqa: N806
+        elif self.Name == 'gumbel':
+            a_n = par[1] * np.sqrt(6) / np.pi
+            b_n = par[0] - np.euler_gamma * a_n
+            Par = [a_n, b_n]  # noqa: N806
+        elif self.Name == 'gumbelmin':
+            a_n = par[1] * np.sqrt(6) / np.pi
+            b_n = par[0] + np.euler_gamma * a_n
+            Par = [a_n, b_n]  # noqa: N806
+        elif self.Name == 'lognormal':
+            mu_lnx = np.log(par[0] ** 2 / np.sqrt(par[1] ** 2 + par[0] ** 2))
+            sig_lnx = np.sqrt(np.log(1 + (par[1] / par[0]) ** 2))
+            Par = [sig_lnx, np.exp(mu_lnx)]  # noqa: N806
+        elif self.Name == 'negativebinomial':
+            p = par[0] / (par[0] + par[1] ** 2)
+            k = par[0] * p
+            Par = [k, p]  # noqa: N806
+        elif self.Name == 'normal':
+            Par = par  # noqa: N806
+        elif self.Name == 'pareto':
+            alpha = 1 + np.sqrt(1 + (par[0] / par[1]) ** 2)
+            x_m = par[0] * (alpha - 1) / alpha
+            Par = [1 / alpha, x_m / alpha, x_m]  # noqa: N806
+        elif self.Name == 'poisson':
+            if isinstance(par, list):
+                Par = par[0]  # noqa: N806
+            else:
+                Par = par  # noqa: N806
+        elif self.Name == 'rayleigh':
+            Par = par / np.sqrt(np.pi / 2)  # noqa: N806
+        elif self.Name == 'truncatednormal':
+            mu = np.zeros(n_cond)
+            sig = np.zeros(n_cond)
+            a = par[2]
+            b = par[3]
+            for i in range(n_cond):
+                mean = par[0][i]
+                std = par[1][i]
+                if a[i] >= b[i] or mean <= a[i] or mean >= b[i]:
+                    a[i] = np.nan
+                    b[i] = np.nan
+                    mu[i] = np.nan
+                    sig[i] = np.nan
+                    continue
+
+                def equation(param):
+                    f = lambda x: stats.norm.pdf(x, param[0], param[1]) / (  # noqa: E731
+                        stats.norm.cdf(b[i], param[0], param[1])  # noqa: B023
+                        - stats.norm.cdf(a[i], param[0], param[1])  # noqa: B023
+                    )
+                    expec_eq = (
+                        integrate.quadrature(lambda x: x * f(x), a[i], b[i])[0]  # noqa: B023
+                        - mean  # noqa: B023
+                    )
+                    std_eq = (
+                        np.sqrt(
+                            integrate.quadrature(lambda x: x**2 * f(x), a[i], b[i])[  # noqa: B023
+                                0
+                            ]
+                            - (integrate.quadrature(lambda x: x * f(x), a[i], b[i]))[  # noqa: B023
+                                0
+                            ]
+                            ** 2
+                        )
+                        - std  # noqa: B023
+                    )
+                    eq = [expec_eq, std_eq]
+                    return eq  # noqa: RET504
+
+                x0 = [mean, std]
+                sol = optimize.fsolve(equation, x0=x0, full_output=True)
+                if sol[2] == 1:
+                    mu[i] = sol[0][0]
+                    sig[i] = sol[0][1]
+                else:
+                    a[i] = np.nan
+                    b[i] = np.nan
+                    mu[i] = np.nan
+                    sig[i] = np.nan
+            Par = [mu, sig, (a - mu) / sig, (b - mu) / sig]  # noqa: N806
+        elif self.Name == 'uniform':
+            lower = par[0] - np.sqrt(12) * par[1] / 2
+            upper = par[0] + np.sqrt(12) * par[1] / 2
+            Par = [lower, upper - lower]  # noqa: N806
+        elif self.Name == 'weibull':
+            a_n = np.zeros(n_cond)
+            k = np.zeros(n_cond)
+            for i in range(n_cond):
+
+                def equation(param):
+                    return (
+                        np.sqrt(
+                            special.gamma(1 + 2 / param)
+                            - (special.gamma(1 + 1 / param)) ** 2
+                        )
+                        / special.gamma(1 + 1 / param)
+                        - par[1][i] / par[0][i]  # noqa: B023
+                    )
+
+                sol = optimize.fsolve(equation, x0=0.02, full_output=True)
+                if sol[2] == 1:
+                    k[i] = sol[0][0]
+                    a_n[i] = par[0][i] / special.gamma(1 + 1 / k[i])
+                else:
+                    k[i] = np.nan
+                    a_n[i] = np.nan
+            Par = [a_n, k]  # noqa: N806
+
+        for i in range(len(Par)):
+            Par[i] = np.squeeze(Par[i])
+
+        return Par  # noqa: DOC201
+
+    # %%
+    def condCDF(self, x, cond):  # noqa: C901, N802
+        """Evaluates the CDF of the conditional distribution at x for
+        the given conditions.
+        This method is used by the ERARosen method X2U.
+        """  # noqa: D205, D401
+        par = self.condParam(cond)  # computation of the conditional parameters
+        x = np.array(x, ndmin=1, dtype=float)
+
+        if self.Name == 'beta':
+            CDF = stats.beta.cdf(x, a=par[0], b=par[1], loc=par[2], scale=par[3])  # noqa: N806
+        elif self.Name == 'binomial':
+            CDF = stats.binom.cdf(x, n=par[0], p=par[1])  # noqa: N806
+        elif self.Name == 'chisquare':
+            CDF = stats.chi2.cdf(x, df=par)  # noqa: N806
+        elif self.Name == 'exponential':
+            CDF = stats.expon.cdf(x, scale=par)  # noqa: N806
+        elif self.Name == 'frechet':
+            CDF = stats.genextreme.cdf(x, c=par[0], scale=par[1], loc=par[2])  # noqa: N806
+        elif self.Name == 'gamma':
+            CDF = stats.gamma.cdf(x, a=par[0], scale=par[1])  # noqa: N806
+        elif self.Name == 'geometric':
+            CDF = stats.geom.cdf(x, p=par)  # noqa: N806
+        elif self.Name == 'gev':
+            CDF = stats.genextreme.cdf(x, c=par[0], scale=par[1], loc=par[2])  # noqa: N806
+        elif self.Name == 'gevmin':
+            CDF = 1 - stats.genextreme.cdf(-x, c=par[0], scale=par[1], loc=par[2])  # noqa: N806
+        elif self.Name == 'gumbel':
+            CDF = stats.gumbel_r.cdf(x, scale=par[0], loc=par[1])  # noqa: N806
+        elif self.Name == 'gumbelmin':
+            CDF = stats.gumbel_l.cdf(x, scale=par[0], loc=par[1])  # noqa: N806
+        elif self.Name == 'lognormal':
+            CDF = stats.lognorm.cdf(x, s=par[0], scale=par[1])  # noqa: N806
+        elif self.Name == 'negativebinomial':
+            CDF = stats.nbinom.cdf(x - par[0], n=par[0], p=par[1])  # noqa: N806
+        elif self.Name == 'normal':
+            CDF = stats.norm.cdf(x, loc=par[0], scale=par[1])  # noqa: N806
+        elif self.Name == 'pareto':
+            CDF = stats.genpareto.cdf(x, c=par[0], scale=par[1], loc=par[2])  # noqa: N806
+        elif self.Name == 'poisson':
+            CDF = stats.poisson.cdf(x, mu=par)  # noqa: N806
+        elif self.Name == 'rayleigh':
+            CDF = stats.rayleigh.cdf(x, scale=par)  # noqa: N806
+        elif self.Name == 'truncatednormal':
+            CDF = stats.truncnorm.cdf(  # noqa: N806
+                x, loc=par[0], scale=par[1], a=par[2], b=par[3]
+            )
+        elif self.Name == 'uniform':
+            CDF = stats.uniform.cdf(x, loc=par[0], scale=par[1])  # noqa: N806
+        elif self.Name == 'weibull':
+            CDF = stats.weibull_min.cdf(x, c=par[1], scale=par[0])  # noqa: N806
+
+        return CDF  # noqa: DOC201
+
+    # %%
+    def condiCDF(self, y, cond):  # noqa: C901, N802
+        """Evaluates the inverse CDF of the conditional distribution at
+        y for the given conditions.
+        This method is used by the ERARosen method U2X.
+        """  # noqa: D205, D401
+        par = self.condParam(cond)  # computation of the conditional parameters
+        y = np.array(y, ndmin=1, dtype=float)
+
+        if self.Name == 'beta':
+            iCDF = stats.beta.ppf(y, a=par[0], b=par[1], loc=par[2], scale=par[3])  # noqa: N806
+        elif self.Name == 'binomial':
+            iCDF = stats.binom.ppf(y, n=par[0], p=par[1])  # noqa: N806
+        elif self.Name == 'chisquare':
+            iCDF = stats.chi2.ppf(y, df=par)  # noqa: N806
+        elif self.Name == 'exponential':
+            iCDF = stats.expon.ppf(y, scale=par)  # noqa: N806
+        elif self.Name == 'frechet':
+            iCDF = stats.genextreme.ppf(y, c=par[0], scale=par[1], loc=par[2])  # noqa: N806
+        elif self.Name == 'gamma':
+            iCDF = stats.gamma.ppf(y, a=par[0], scale=par[1])  # noqa: N806
+        elif self.Name == 'geometric':
+            iCDF = stats.geom.ppf(y, p=par)  # noqa: N806
+        elif self.Name == 'gev':
+            iCDF = stats.genextreme.ppf(y, c=par[0], scale=par[1], loc=par[2])  # noqa: N806
+        elif self.Name == 'gevmin':
+            iCDF = -stats.genextreme.ppf(1 - y, c=par[0], scale=par[1], loc=par[2])  # noqa: N806
+        elif self.Name == 'gumbel':
+            iCDF = stats.gumbel_r.ppf(y, scale=par[0], loc=par[1])  # noqa: N806
+        elif self.Name == 'gumbelmin':
+            iCDF = stats.gumbel_l.ppf(y, scale=par[0], loc=par[1])  # noqa: N806
+        elif self.Name == 'lognormal':
+            iCDF = stats.lognorm.ppf(y, s=par[0], scale=par[1])  # noqa: N806
+        elif self.Name == 'negativebinomial':
+            iCDF = stats.nbinom.ppf(y, n=par[0], p=par[1]) + par[0]  # noqa: N806
+        elif self.Name == 'normal':
+            iCDF = stats.norm.ppf(y, loc=par[0], scale=par[1])  # noqa: N806
+        elif self.Name == 'pareto':
+            iCDF = stats.genpareto.ppf(y, c=par[0], scale=par[1], loc=par[2])  # noqa: N806
+        elif self.Name == 'poisson':
+            iCDF = stats.poisson.ppf(y, mu=par)  # noqa: N806
+        elif self.Name == 'rayleigh':
+            iCDF = stats.rayleigh.ppf(y, scale=par)  # noqa: N806
+        elif self.Name == 'truncatednormal':
+            iCDF = stats.truncnorm.ppf(  # noqa: N806
+                y, loc=par[0], scale=par[1], a=par[2], b=par[3]
+            )
+        elif self.Name == 'uniform':
+            iCDF = stats.uniform.ppf(y, loc=par[0], scale=par[1])  # noqa: N806
+        elif self.Name == 'weibull':
+            iCDF = stats.weibull_min.ppf(y, c=par[1], scale=par[0])  # noqa: N806
+
+        return iCDF  # noqa: DOC201
+
+    # %%
+    def condPDF(self, x, cond):  # noqa: C901, N802
+        """Evaluates the PDF of the conditional distribution at x for
+        the given conditions.
+        This method is used by the ERARosen method pdf.
+        """  # noqa: D205, D401
+        par = self.condParam(cond)  # computation of the conditional parameters
+        x = np.array(x, ndmin=1, dtype=float)
+
+        if self.Name == 'beta':
+            PDF = stats.beta.pdf(x, a=par[0], b=par[1], loc=par[2], scale=par[3])  # noqa: N806
+        elif self.Name == 'binomial':
+            PDF = stats.binom.pmf(x, n=par[0], p=par[1])  # noqa: N806
+        elif self.Name == 'chisquare':
+            PDF = stats.chi2.pdf(x, df=par)  # noqa: N806
+        elif self.Name == 'exponential':
+            PDF = stats.expon.pdf(x, scale=par)  # noqa: N806
+        elif self.Name == 'frechet':
+            PDF = stats.genextreme.pdf(x, c=par[0], scale=par[1], loc=par[2])  # noqa: N806
+        elif self.Name == 'gamma':
+            PDF = stats.gamma.pdf(x, a=par[0], scale=par[1])  # noqa: N806
+        elif self.Name == 'geometric':
+            PDF = stats.geom.pmf(x, p=par)  # noqa: N806
+        elif self.Name == 'gev':
+            PDF = stats.genextreme.pdf(x, c=par[0], scale=par[1], loc=par[2])  # noqa: N806
+        elif self.Name == 'gevmin':
+            PDF = stats.genextreme.pdf(-x, c=par[0], scale=par[1], loc=par[2])  # noqa: N806
+        elif self.Name == 'gumbel':
+            PDF = stats.gumbel_r.pdf(x, scale=par[0], loc=par[1])  # noqa: N806
+        elif self.Name == 'gumbelmin':
+            PDF = stats.gumbel_l.pdf(x, scale=par[0], loc=par[1])  # noqa: N806
+        elif self.Name == 'lognormal':
+            PDF = stats.lognorm.pdf(x, s=par[0], scale=par[1])  # noqa: N806
+        elif self.Name == 'negativebinomial':
+            PDF = stats.nbinom.pmf(x - par[0], n=par[0], p=par[1])  # noqa: N806
+        elif self.Name == 'normal':
+            PDF = stats.norm.pdf(x, loc=par[0], scale=par[1])  # noqa: N806
+        elif self.Name == 'pareto':
+            PDF = stats.genpareto.pdf(x, c=par[0], scale=par[1], loc=par[2])  # noqa: N806
+        elif self.Name == 'poisson':
+            PDF = stats.poisson.pmf(x, mu=par)  # noqa: N806
+        elif self.Name == 'rayleigh':
+            PDF = stats.rayleigh.pdf(x, scale=par)  # noqa: N806
+        elif self.Name == 'truncatednormal':
+            PDF = stats.truncnorm.pdf(  # noqa: N806
+                x, loc=par[0], scale=par[1], a=par[2], b=par[3]
+            )
+        elif self.Name == 'uniform':
+            PDF = stats.uniform.pdf(x, loc=par[0], scale=par[1])  # noqa: N806
+        elif self.Name == 'weibull':
+            PDF = stats.weibull_min.pdf(x, c=par[1], scale=par[0])  # noqa: N806
+
+        return PDF  # noqa: DOC201
+
+    # %%
+    def condRandom(self, cond):  # noqa: C901, N802
+        """Creates one random sample for each given condition.
+        This method is used by the ERARosen method random.
+        """  # noqa: D205, D401
+        par = self.condParam(cond)  # computation of the conditional parameters
+
+        if self.Name == 'beta':
+            Random = stats.beta.rvs(a=par[0], b=par[1], loc=par[2], scale=par[3])  # noqa: N806
+        elif self.Name == 'binomial':
+            Random = stats.binom.rvs(n=par[0], p=par[1])  # noqa: N806
+        elif self.Name == 'chisquare':
+            Random = stats.chi2.rvs(df=par)  # noqa: N806
+        elif self.Name == 'exponential':
+            Random = stats.expon.rvs(scale=par)  # noqa: N806
+        elif self.Name == 'frechet':
+            Random = stats.genextreme.rvs(c=par[0], scale=par[1], loc=par[2])  # noqa: N806
+        elif self.Name == 'gamma':
+            Random = stats.gamma.rvs(a=par[0], scale=par[1])  # noqa: N806
+        elif self.Name == 'geometric':
+            Random = stats.geom.rvs(p=par)  # noqa: N806
+        elif self.Name == 'gev':
+            Random = stats.genextreme.rvs(c=par[0], scale=par[1], loc=par[2])  # noqa: N806
+        elif self.Name == 'gevmin':
+            Random = -stats.genextreme.rvs(c=par[0], scale=par[1], loc=par[2])  # noqa: N806
+        elif self.Name == 'gumbel':
+            Random = stats.gumbel_r.rvs(scale=par[0], loc=par[1])  # noqa: N806
+        elif self.Name == 'gumbelmin':
+            Random = stats.gumbel_l.rvs(scale=par[0], loc=par[1])  # noqa: N806
+        elif self.Name == 'lognormal':
+            Random = stats.lognorm.rvs(s=par[0], scale=par[1])  # noqa: N806
+        elif self.Name == 'negativebinomial':
+            Random = stats.nbinom.rvs(n=par[0], p=par[1]) + par[0]  # noqa: N806
+        elif self.Name == 'normal':
+            Random = stats.norm.rvs(loc=par[0], scale=par[1])  # noqa: N806
+        elif self.Name == 'pareto':
+            Random = stats.genpareto.rvs(c=par[0], scale=par[1], loc=par[2])  # noqa: N806
+        elif self.Name == 'poisson':
+            Random = stats.poisson.rvs(mu=par)  # noqa: N806
+        elif self.Name == 'rayleigh':
+            Random = stats.rayleigh.rvs(scale=par)  # noqa: N806
+        elif self.Name == 'truncatednormal':
+            Random = stats.truncnorm.rvs(  # noqa: N806
+                loc=par[0], scale=par[1], a=par[2], b=par[3]
+            )
+        elif self.Name == 'uniform':
+            Random = stats.uniform.rvs(loc=par[0], scale=par[1])  # noqa: N806
+        elif self.Name == 'weibull':
+            Random = stats.weibull_min.rvs(c=par[1], scale=par[0])  # noqa: N806
+
+        return Random  # noqa: DOC201