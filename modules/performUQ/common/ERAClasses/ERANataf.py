--- conflicted
+++ resolved
@@ -104,29 +104,17 @@
         try:
             np.linalg.cholesky(self.Rho_X)
         except np.linalg.LinAlgError:
-<<<<<<< HEAD
-            raise RuntimeError(  # noqa: B904, DOC501, RUF100, TRY003
-=======
             raise RuntimeError(  # noqa: B904, TRY003
->>>>>>> f8a41d69
                 'The given correlation matrix is not positive definite'  # noqa: EM101
                 '--> Nataf transformation is not applicable.'
             )
         if not np.all(self.Rho_X - self.Rho_X.T == 0):
-<<<<<<< HEAD
-            raise RuntimeError(  # noqa: DOC501, RUF100, TRY003
-=======
-            raise RuntimeError(  # noqa: TRY003
->>>>>>> f8a41d69
+            raise RuntimeError(  # noqa: TRY003
                 'The given correlation matrix is not symmetric '  # noqa: EM101
                 '--> Nataf transformation is not applicable.'
             )
         if not np.all(np.diag(self.Rho_X) == 1):
-<<<<<<< HEAD
-            raise RuntimeError(  # noqa: DOC501, RUF100, TRY003
-=======
-            raise RuntimeError(  # noqa: TRY003
->>>>>>> f8a41d69
+            raise RuntimeError(  # noqa: TRY003
                 'Not all diagonal entries of the given correlation matrix are equal to one '  # noqa: EM101
                 '--> Nataf transformation is not applicable.'
             )
@@ -258,11 +246,7 @@
                                     self.Rho_Z[i, j] = sol[0]
                                     self.Rho_Z[j, i] = self.Rho_Z[i, j]
                                 else:
-<<<<<<< HEAD
-                                    raise RuntimeError(  # noqa: DOC501, RUF100, TRY003
-=======
                                     raise RuntimeError(  # noqa: TRY003
->>>>>>> f8a41d69
                                         'brentq and fsolve coul'  # noqa: EM101
                                         'd not converge to a '
                                         'solution of the Nataf '
@@ -271,11 +255,7 @@
         try:
             self.A = np.linalg.cholesky(self.Rho_Z)
         except np.linalg.LinAlgError:
-<<<<<<< HEAD
-            raise RuntimeError(  # noqa: B904, DOC501, RUF100, TRY003
-=======
             raise RuntimeError(  # noqa: B904, TRY003
->>>>>>> f8a41d69
                 'Transformed correlation matrix is not positive'  # noqa: EM101
                 ' definite --> Nataf transformation is not '
                 'applicable.'
@@ -318,20 +298,12 @@
 
         # check of the dimensions of input X
         if X.ndim > 2:  # noqa: PLR2004
-<<<<<<< HEAD
-            raise RuntimeError('X must have not more than two dimensions. ')  # noqa: DOC501, EM101, RUF100, TRY003
-=======
             raise RuntimeError('X must have not more than two dimensions. ')  # noqa: EM101, TRY003
->>>>>>> f8a41d69
         if np.shape(X)[1] == 1 and n_dim != 1:
             # in case that only one point X is given, he can be defined either as row or column vector
             X = X.T  # noqa: N806
         if np.shape(X)[1] != n_dim:
-<<<<<<< HEAD
-            raise RuntimeError(  # noqa: DOC501, RUF100, TRY003
-=======
-            raise RuntimeError(  # noqa: TRY003
->>>>>>> f8a41d69
+            raise RuntimeError(  # noqa: TRY003
                 'X must be an array of size [n,d], where d is the'  # noqa: EM101
                 ' number of dimensions of the joint distribution.'
             )
@@ -346,7 +318,7 @@
             for i in range(n_dim):
                 diag[i, i] = self.Marginals[i].pdf(X[0, i]) / stats.norm.pdf(Z[i, 0])
             Jac = np.linalg.solve(self.A, diag)  # noqa: N806
-            return np.squeeze(U), Jac  # noqa: DOC201
+            return np.squeeze(U), Jac
         else:  # noqa: RET505
             return np.squeeze(U)
 
@@ -370,11 +342,7 @@
             # in case that only one point U is given, he can be defined either as row or column vector
             U = U.T  # noqa: N806
         if np.shape(U)[1] != n_dim:
-<<<<<<< HEAD
-            raise RuntimeError(  # noqa: DOC501, RUF100, TRY003
-=======
-            raise RuntimeError(  # noqa: TRY003
->>>>>>> f8a41d69
+            raise RuntimeError(  # noqa: TRY003
                 'U must be an array of size [n,d], where d is the'  # noqa: EM101
                 ' number of dimensions of the joint distribution.'
             )
@@ -391,7 +359,7 @@
             for i in range(n_dim):
                 diag[i, i] = stats.norm.pdf(Z[i, 0]) / self.Marginals[i].pdf(X[0, i])
             Jac = np.dot(diag, self.A)  # noqa: N806
-            return np.squeeze(X), Jac  # noqa: DOC201
+            return np.squeeze(X), Jac
         else:  # noqa: RET505
             return np.squeeze(X)
 
@@ -408,7 +376,7 @@
         for i in range(n_dim):
             jr[:, i] = self.Marginals[i].icdf(stats.norm.cdf(Z[i, :]))
 
-        return np.squeeze(jr)  # noqa: DOC201
+        return np.squeeze(jr)
 
     # %%
     def pdf(self, X):  # noqa: C901, N803
@@ -434,20 +402,12 @@
 
         # check of the dimensions of input X
         if X.ndim > 2:  # noqa: PLR2004
-<<<<<<< HEAD
-            raise RuntimeError('X must have not more than two dimensions.')  # noqa: DOC501, EM101, RUF100, TRY003
-=======
             raise RuntimeError('X must have not more than two dimensions.')  # noqa: EM101, TRY003
->>>>>>> f8a41d69
         if np.shape(X)[1] == 1 and n_dim != 1:
             # in case that only one point X is given, he can be defined either as row or column vector
             X = X.T  # noqa: N806
         if np.shape(X)[1] != n_dim:
-<<<<<<< HEAD
-            raise RuntimeError(  # noqa: DOC501, RUF100, TRY003
-=======
-            raise RuntimeError(  # noqa: TRY003
->>>>>>> f8a41d69
+            raise RuntimeError(  # noqa: TRY003
                 'X must be an array of size [n,d], where d is the'  # noqa: EM101
                 ' number of dimensions of the joint distribution.'
             )
@@ -477,7 +437,7 @@
                 jointpdf[i] = 0
 
         if np.size(jointpdf) == 1:
-            return jointpdf[0]  # noqa: DOC201
+            return jointpdf[0]
         else:  # noqa: RET505
             return jointpdf
 
@@ -501,11 +461,7 @@
             # in case that only one point X is given, he can be defined either as row or column vector
             X = X.T  # noqa: N806
         if np.shape(X)[1] != n_dim:
-<<<<<<< HEAD
-            raise RuntimeError(  # noqa: DOC501, RUF100, TRY003
-=======
-            raise RuntimeError(  # noqa: TRY003
->>>>>>> f8a41d69
+            raise RuntimeError(  # noqa: TRY003
                 'X must be an array of size [n,d], where d is the'  # noqa: EM101
                 ' number of dimensions of the joint distribution.'
             )
@@ -518,7 +474,7 @@
             U, mean=mu, cov=np.matrix(self.Rho_Z)
         )
 
-        return jointcdf  # noqa: DOC201, RET504
+        return jointcdf  # noqa: RET504
 
     # %%
     @staticmethod
