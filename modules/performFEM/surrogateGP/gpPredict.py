--- conflicted
+++ resolved
@@ -9,12 +9,9 @@
 import numpy as np
 from scipy.stats import lognorm, norm
 from sklearn.linear_model import LinearRegression
-<<<<<<< HEAD
 
 errFileName = os.path.join(os.getcwd(),'workflow.err')  # noqa: N816
 sys.stderr = open(errFileName, 'a')  # noqa: SIM115, PTH123
-=======
->>>>>>> 6efb6fb8
 
 try:
     moduleName = 'GPy'  # noqa: N816
@@ -257,17 +254,13 @@
                 var_pred = np.exp(log_var_pred)
 
                 if did_normalization:
-<<<<<<< HEAD
-                    # Y_normFact = np.var(Y_mean)  # noqa: N806
-=======
                     # Y_normFact = np.var(Y_mean)  # noqa: N806, RUF100
->>>>>>> 6efb6fb8
                     Y_normFact = np.mean(var_pred.T[0])  # noqa: N806
                 else:
                     Y_normFact = 1  # noqa: N806
 
                 norm_var_str = (
-                        (var_pred.T[0]) / Y_normFact
+                    (var_pred.T[0]) / Y_normFact
                 )  # if normalization was used..
 
                 log_var_pred_x, dum = m_var.predict(x)
@@ -283,25 +276,16 @@
                 #
                 old_version = False
                 for key, val in sur['modelInfo'][g_name_sur[ny] + '_Var'].items():  # noqa: B007, PERF102
-<<<<<<< HEAD
-                    if "sum" in key:
-=======
                     if 'sum' in key:
->>>>>>> 6efb6fb8
                         old_version = True
                         break
 
                 if old_version:
-<<<<<<< HEAD
-                    print("The surrogate model was trained using an older version of the tool. Please retrain the model using this version or use older version.", file=sys.stderr)
-                    exit(-1)
-=======
                     print(  # noqa: T201
                         'The surrogate model was trained using an older version of the tool. Please retrain the model using this version or use older version.',
                         file=sys.stderr,
                     )
                     exit(-1)  # noqa: PLR1722
->>>>>>> 6efb6fb8
 
                 log_vars = np.atleast_2d(
                     sur['modelInfo'][g_name_sur[ny] + '_Var']['TrainingSamplesY']
@@ -321,18 +305,14 @@
                 var_pred = np.exp(log_var_pred)
 
                 if did_normalization:
-<<<<<<< HEAD
-                    # Y_normFact = np.var(Y)  # noqa: N806
-=======
                     # Y_normFact = np.var(Y)  # noqa: N806, RUF100
->>>>>>> 6efb6fb8
                     Y_normFact = np.mean(var_pred.T[0])  # noqa: N806
 
                 else:
                     Y_normFact = 1  # noqa: N806
 
                 norm_var_str = (
-                        (var_pred.T[0]) / Y_normFact
+                    (var_pred.T[0]) / Y_normFact
                 )  # if normalization was used..
 
                 log_var_pred_x, dum = m_var.predict(x)
@@ -374,12 +354,12 @@
                 continue
 
             if (
-                    not name_values[1]
-                            .replace('.', '', 1)
-                            .replace('e', '', 1)
-                            .replace('-', '', 2)
-                            .replace('+', '', 1)
-                            .isdigit()
+                not name_values[1]
+                .replace('.', '', 1)
+                .replace('e', '', 1)
+                .replace('-', '', 2)
+                .replace('+', '', 1)
+                .isdigit()
             ):
                 # surrogate model does not accept discrete
                 continue
@@ -505,7 +485,7 @@
             s = [str(rv_name_sur[id]) for id in missing_ids]  # noqa: A001
 
             if first_eeuq_found and all(
-                    [missingEDP.endswith('-2') for missingEDP in s]  # noqa: C419
+                [missingEDP.endswith('-2') for missingEDP in s]  # noqa: C419
             ):
                 msg = 'ground motion dimension does not match with that of the training'
                 # for i in range(len(s)):
@@ -564,17 +544,12 @@
         lin_list = []
         for ny in range(ng_sur):
             tmp_lin = LinearRegression()
-<<<<<<< HEAD
-            tmp_lin.coef_ = np.array(sur['modelInfo'][g_name_sur[ny] + '_Lin']['coef'])
-            tmp_lin.intercept_ = np.array(sur['modelInfo'][g_name_sur[ny] + '_Lin']['intercept'])
-=======
             tmp_lin.coef_ = np.array(
                 sur['modelInfo'][g_name_sur[ny] + '_Lin']['coef']
             )
             tmp_lin.intercept_ = np.array(
                 sur['modelInfo'][g_name_sur[ny] + '_Lin']['intercept']
             )
->>>>>>> 6efb6fb8
             lin_list += [tmp_lin]
     else:
         did_linear = False
@@ -618,9 +593,9 @@
                     exec('m_list[ny].' + key + '= np.array(val)')  # noqa: S102
 
                 nugget_var_list[ny] = (
-                        m_list[ny].Gaussian_noise.parameters
-                        * nugget_var_pred
-                        * Y_normFact
+                    m_list[ny].Gaussian_noise.parameters
+                    * nugget_var_pred
+                    * Y_normFact
                 )
 
             else:
@@ -648,8 +623,8 @@
         for ny in range(ng_sur):
             Y_normFact = np.var(Y[:, ny])  # noqa: N806
             nugget_var_list[ny] = (
-                    m_list[ny].gpy_model['mixed_noise.Gaussian_noise.variance']
-                    * Y_normFact
+                m_list[ny].gpy_model['mixed_noise.Gaussian_noise.variance']
+                * Y_normFact
             )
 
     # read param in file and sort input
@@ -793,11 +768,7 @@
                 templatedirFolder = os.path.join(os.getcwd(), 'templatedir_SIM')  # noqa: PTH109, PTH118, N806
 
                 if (
-<<<<<<< HEAD
-                        (isEEUQ or isWEUQ) and nsamp == 1
-=======
                     (isEEUQ or isWEUQ or isHydroUQ) and nsamp == 1
->>>>>>> 6efb6fb8
                 ):  # because stochastic ground motion generation uses folder number when generating random seed.............
                     current_dir_i = os.path.join(  # noqa: PTH118
                         os.getcwd(),  # noqa: PTH109
@@ -893,15 +864,15 @@
 
                 if isEEUQ or isWEUQ or isHydroUQ:
                     if (
-                            os_type.lower().startswith('win')
-                            and run_type.lower() == 'runninglocal'
+                        os_type.lower().startswith('win')
+                        and run_type.lower() == 'runninglocal'
                     ):
                         workflowDriver = 'sc_driver.bat'  # noqa: N806
                     else:
                         workflowDriver = 'sc_driver'  # noqa: N806
                 elif (
-                        os_type.lower().startswith('win')
-                        and run_type.lower() == 'runninglocal'
+                    os_type.lower().startswith('win')
+                    and run_type.lower() == 'runninglocal'
                 ):
                     workflowDriver = 'driver.bat'  # noqa: N806
                 else:
@@ -929,9 +900,9 @@
 
             elif when_inaccurate == 'continue':
                 msg2 = (
-                        msg0
-                        + msg1[ns]
-                        + '- CONTINUE [Warning: results may not be accurate]\n'
+                    msg0
+                    + msg1[ns]
+                    + '- CONTINUE [Warning: results may not be accurate]\n'
                 )
                 error_warning(msg2)
 
@@ -942,8 +913,8 @@
 
         else:
             msg3 = (
-                    msg0
-                    + f'Prediction error level of output {idx[ns]} is {np.max(error_ratio2[ns]) * 100:.2f}%\n'
+                msg0
+                + f'Prediction error level of output {idx[ns]} is {np.max(error_ratio2[ns]) * 100:.2f}%\n'
             )
             error_warning(msg3)
 
@@ -1056,7 +1027,7 @@
         # TODO change below to noiseless  # noqa: TD002, TD004
         X_list = convert_x_list_to_array([X, X])  # noqa: N806
         X_list_l = X_list[: X.shape[0]]  # noqa: N806, F841
-        X_list_h = X_list[X.shape[0]:]  # noqa: N806
+        X_list_h = X_list[X.shape[0] :]  # noqa: N806
         return m.predict(X_list_h)
 
 
