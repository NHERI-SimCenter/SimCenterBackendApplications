#include <iostream>
#include <fstream>
#include <jansson.h> 
#include <string.h>
#include <string>
#include <sstream>
#include <list>
#include <vector>
#include <thread>
#include <filesystem>
#include <algorithm>


int getEDP(json_t *edp, std::vector<std::string> &edpList);
int getRV(json_t *edp, std::vector<std::string> &rvList);

void eraseAllSubstring(std::string & mainStr, const std::string & toErase)
{
    size_t pos = std::string::npos;
    // Search for the substring in string in a loop until nothing is found
    while ((pos  = mainStr.find(toErase) )!= std::string::npos)
    {
        // If found then erase it from string
        mainStr.erase(pos, toErase.length());
    }
}

std::string appendModelIndexToStem(int modelIndex, std::string filename) {
    std::filesystem::path templateFilePath(filename);
    std::string newStem = templateFilePath.stem().string() + "_" + std::to_string(modelIndex);
    std::string extension = templateFilePath.extension().string();
    filename = newStem + extension;
    return filename;
}

int main(int argc, const char **argv) {

  std::cerr << "createGpDriver:: starting\n";
  
  if (argc < 5) {
    std::cerr << "createGpDriver:: expecting 4 inputs\n";
    exit(-1);
  }

  std::string thisProgram(argv[0]);
  std::string inputFile(argv[1]);
  std::string runType(argv[2]);
  std::string osType(argv[3]);
  std::string workflowDriver(argv[4]);
  int modelIndex = 0;

  // if case not simple defaults
  for (int i=1; i<argc; i+=2) {
    if (strcmp(argv[i],"--driverFile") == 0) {
      workflowDriver = argv[i+1];
    } else if (strcmp(argv[i],"--workflowInput") == 0) {
      inputFile = argv[i+1];
    } else if (strcmp(argv[i],"--runType") == 0) {
      runType = argv[i+1];
    } else if (strcmp(argv[i],"--osType") == 0) {
      osType = argv[i+1];
    } else if (strcmp(argv[i], "--modelIndex") == 0) {
      modelIndex = std::stoi(argv[i+1]);
    }
  }
  
  eraseAllSubstring(thisProgram,"\"");
  eraseAllSubstring(runType,"\"");
  eraseAllSubstring(osType,"\"");
  eraseAllSubstring(workflowDriver,"\"");

  if (!std::filesystem::exists(inputFile)) {
    std::cerr << "createGpDriver:: input file: " << inputFile << " does not exist\n";
    exit(801);
  }
  
  //
  // open input file to get RV's and EDP names
  //

  std::vector<std::string> rvList;  
  std::vector<std::string> edpList;
  
  json_error_t error;
  json_t *rootInput = json_load_file(inputFile.c_str(), 0, &error);
  if (rootInput == NULL) {
    std::cerr << "createGpDriver:: input file " << inputFile << " is not valid JSON\n";
    exit(801); 
  } 

  json_t *rootRV =  json_object_get(rootInput, "randomVariables");
  if (rootRV == NULL) {
    std::cerr << "createGpDriver:: no randomVariables found\n";
    return 0; // no random variables is allowed
  }
  
  json_t *rootEDP =  json_object_get(rootInput, "EDP");
  if (rootEDP == NULL) {
    std::cerr << "createGpDriver:: no EDP found\n";    
    return 0; // no random variables is allowed
  }

  int numRV = getEDP(rootRV, rvList);  
  int numEDP = getEDP(rootEDP, edpList);
  
  //
  // open workflow_driver 
  //
  
  if ((osType.compare("Windows") == 0) && (runType.compare("runningLocal") == 0))
    workflowDriver.append(std::string(".bat"));

  std::ofstream workflowDriverFile(workflowDriver, std::ios::binary);
  
  if (!workflowDriverFile.is_open()) {
    std::cerr << "createGpDriver:: could not create workflow driver file: " << workflowDriver << "\n";
    exit(802); // no random variables is allowed
  }

  std::string dpreproCommand;
  std::string openSeesCommand;
  std::string gpCommand;

  std::string pythonCommand;
  std::string feapCommand;
  std::string moveCommand;

  const char *localDir = json_string_value(json_object_get(rootInput,"localAppDir"));
  const char *remoteDir = json_string_value(json_object_get(rootInput,"remoteAppDir"));

  if (runType.compare("runningLocal") == 0) {

    if (osType.compare("Windows") == 0) {
      dpreproCommand = std::string("\"") + localDir + std::string("/applications/performUQ/templateSub/simCenterSub.exe\"");
      pythonCommand = std::string("python");            
    } else {
      dpreproCommand = std::string("\"") + localDir + std::string("/applications/performUQ/templateSub/simCenterSub\"");
      pythonCommand = std::string("python3");      
    }
    
    openSeesCommand = std::string("OpenSees");

    if (json_object_get(rootInput, "python") != NULL)
      pythonCommand = std::string("\"") + json_string_value(json_object_get(rootInput,"python")) + std::string("\"");
    
  } else {

    dpreproCommand = remoteDir + std::string("/applications/performUQ/templateSub/simCenterSub");
    openSeesCommand = std::string("/home1/00477/tg457427/bin/OpenSees");
    pythonCommand = std::string("python3");

  }

  gpCommand = pythonCommand + std::string(" \"") + localDir + std::string("/applications/performFEM/surrogateGP/gpPredict.py\"");


  json_t *rootAPPs =  json_object_get(rootInput, "Applications");
  if (rootAPPs == NULL) {
    std::cerr << "createGPDriver:: no Applications found\n";
    return 0; // no random variables is allowed
  }  
  

  json_t *femApp =  json_object_get(rootAPPs, "FEM");
  if (femApp == NULL) {
    std::cerr << "createGPDriver:: no FEM application in rootAPPs\n";    
    return -2; 
  }

    json_t *fem =  json_object_get(femApp, "ApplicationData");  
  if (fem == NULL) {
    std::cerr << "createGPDriver:: no ApplicationData in femApp\n";        
    return -3; 
  }
  
<<<<<<< HEAD
  
  const char *mainInput =  json_string_value(json_object_get(fem, "mainScript"));
  const char *postprocessScript =  json_string_value(json_object_get(fem, "postprocessScript"));
    

  int scriptType = 0;
  if (strstr(postprocessScript,".py") != NULL) 
    scriptType = 1;
  else if (strstr(postprocessScript,".tcl") != NULL) 
    scriptType = 2;
  
  std::ofstream templateFile("SimCenterInput.RV");
  for(std::vector<std::string>::iterator itRV = rvList.begin(); itRV != rvList.end(); ++itRV) {
    templateFile << "pset " << *itRV << " \"RV." << *itRV << "\"\n";
  }

  templateFile << "\n set listQoI \"";
  for(std::vector<std::string>::iterator itEDP = edpList.begin(); itEDP != edpList.end(); ++itEDP) {
    templateFile << *itEDP << " ";
  }
  
  templateFile << "\"\n\n\n source " << mainInput << "\n";

  //workflowDriverFile << dpreproCommand << " params.in SimCenterInput.RV SimCenterInput.tcl\n";
  //workflowDriverFile << openSeesCommand << " SimCenterInput.tcl 1> ops.out 2>&1\n";
  workflowDriverFile << gpCommand <<  " params.in " << mainInput << " " << postprocessScript << " 1> ops.out 2>&1\n ";
    std::cout << gpCommand <<  " params.in " << mainInput << " " << postprocessScript << " 1> ops.out 2>&1\n" << std::endl;


  // depending on script type do something
  if (scriptType == 1) { // python script
    workflowDriverFile << "\n" << pythonCommand << " " << postprocessScript;
    for(std::vector<std::string>::iterator itEDP = edpList.begin(); itEDP != edpList.end(); ++itEDP) {
      workflowDriverFile << " " << *itEDP;
    }
  } 
  else if (scriptType == 2) { // tcl script
    templateFile << " source " << postprocessScript << "\n";      
  }
=======
  std::string jsonFile =  json_string_value(json_object_get(fem, "mainScript"));
  std::string pklFile =  json_string_value(json_object_get(fem, "postprocessScript"));
  std::string ms = jsonFile;
  std::string ps = pklFile;
  if (modelIndex > 0) {
    jsonFile = appendModelIndexToStem(modelIndex, jsonFile);
    pklFile = appendModelIndexToStem(modelIndex, pklFile);
    std::filesystem::copy_file(ms, jsonFile);
    std::filesystem::copy_file(ps, pklFile);
  }

  workflowDriverFile << gpCommand <<  " params.in " << jsonFile << " " << pklFile << " " << inputFile << " 1> ops.out 2>&1\n ";
>>>>>>> 37eb0ac4
  
  workflowDriverFile.close();


  try {
    std::filesystem::permissions(workflowDriver,
				 std::filesystem::perms::owner_all |
				 std::filesystem::perms::group_all,
				 std::filesystem::perm_options::add);
  }
  catch (std::exception& e) {
    std::cerr << "createGpDriver - failed in setting permissions\n";
  }
    
  //
  // done
  //

  exit(0);
}
<|MERGE_RESOLUTION|>--- conflicted
+++ resolved
@@ -173,47 +173,6 @@
     return -3; 
   }
   
-<<<<<<< HEAD
-  
-  const char *mainInput =  json_string_value(json_object_get(fem, "mainScript"));
-  const char *postprocessScript =  json_string_value(json_object_get(fem, "postprocessScript"));
-    
-
-  int scriptType = 0;
-  if (strstr(postprocessScript,".py") != NULL) 
-    scriptType = 1;
-  else if (strstr(postprocessScript,".tcl") != NULL) 
-    scriptType = 2;
-  
-  std::ofstream templateFile("SimCenterInput.RV");
-  for(std::vector<std::string>::iterator itRV = rvList.begin(); itRV != rvList.end(); ++itRV) {
-    templateFile << "pset " << *itRV << " \"RV." << *itRV << "\"\n";
-  }
-
-  templateFile << "\n set listQoI \"";
-  for(std::vector<std::string>::iterator itEDP = edpList.begin(); itEDP != edpList.end(); ++itEDP) {
-    templateFile << *itEDP << " ";
-  }
-  
-  templateFile << "\"\n\n\n source " << mainInput << "\n";
-
-  //workflowDriverFile << dpreproCommand << " params.in SimCenterInput.RV SimCenterInput.tcl\n";
-  //workflowDriverFile << openSeesCommand << " SimCenterInput.tcl 1> ops.out 2>&1\n";
-  workflowDriverFile << gpCommand <<  " params.in " << mainInput << " " << postprocessScript << " 1> ops.out 2>&1\n ";
-    std::cout << gpCommand <<  " params.in " << mainInput << " " << postprocessScript << " 1> ops.out 2>&1\n" << std::endl;
-
-
-  // depending on script type do something
-  if (scriptType == 1) { // python script
-    workflowDriverFile << "\n" << pythonCommand << " " << postprocessScript;
-    for(std::vector<std::string>::iterator itEDP = edpList.begin(); itEDP != edpList.end(); ++itEDP) {
-      workflowDriverFile << " " << *itEDP;
-    }
-  } 
-  else if (scriptType == 2) { // tcl script
-    templateFile << " source " << postprocessScript << "\n";      
-  }
-=======
   std::string jsonFile =  json_string_value(json_object_get(fem, "mainScript"));
   std::string pklFile =  json_string_value(json_object_get(fem, "postprocessScript"));
   std::string ms = jsonFile;
@@ -226,7 +185,6 @@
   }
 
   workflowDriverFile << gpCommand <<  " params.in " << jsonFile << " " << pklFile << " " << inputFile << " 1> ops.out 2>&1\n ";
->>>>>>> 37eb0ac4
   
   workflowDriverFile.close();
 
