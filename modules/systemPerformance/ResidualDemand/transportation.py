--- conflicted
+++ resolved
@@ -438,12 +438,8 @@
         beta_f=3,
         two_way_edges=False,  # noqa: FBT002
     ):
-<<<<<<< HEAD
-        open_edges_df = weighted_edges_df.loc[weighted_edges_df['fft'] < 36000]  # noqa: PLR2004
-=======
         # open_edges_df = weighted_edges_df.loc[weighted_edges_df['fft'] < 36000]  # noqa: PLR2004
         open_edges_df = weighted_edges_df
->>>>>>> d513d979
 
         net = pdna.Network(
             nodes_df['x'],
@@ -683,10 +679,7 @@
             open_edges_df[['fft']],
             twoway=two_way_edges,
         )
-<<<<<<< HEAD
-=======
         net.set(pd.Series(net.node_ids))
->>>>>>> d513d979
         paths = net.shortest_paths(orig, dest)
         no_path_ind = [i for i in range(len(paths)) if len(paths[i]) == 0]
         od_no_path = od_all.iloc[no_path_ind].copy()
@@ -734,7 +727,6 @@
                         edges_df.loc[
                             (edges_df['uniqueid'] == row.uniqueid), 'fft'
                         ] = 36000
-<<<<<<< HEAD
                 else:
                     edges_df['capacity'] = edges_df['normal_capacity']
                     edges_df['fft'] = edges_df['normal_fft']
@@ -750,23 +742,6 @@
                 if 'quarter' in od_all.columns:
                     pass
                 else:
-=======
-                else:
-                    edges_df['capacity'] = edges_df['normal_capacity']
-                    edges_df['fft'] = edges_df['normal_fft']
-
-                # Read OD
-                od_hour = od_all[od_all['hour'] == hour].copy()
-                if od_hour.shape[0] == 0:
-                    od_hour = pd.DataFrame([], columns=od_all.columns)
-                od_hour['current_link'] = None
-                od_hour['current_link_time'] = 0
-
-                # Divide into quarters
-                if 'quarter' in od_all.columns:
-                    pass
-                else:
->>>>>>> d513d979
                     od_quarter_msk = np.random.choice(
                         quarter_ids, size=od_hour.shape[0], p=quarter_ps
                     )
@@ -910,10 +885,6 @@
                             hour=hour,
                             scen_nm=scen_nm,
                         )
-<<<<<<< HEAD
-        # output individual trip travel time and stop location
-=======
->>>>>>> d513d979
 
         trip_info_df = pd.DataFrame(
             [
@@ -942,12 +913,9 @@
                 'stop_ssid',
             ],
         )
-<<<<<<< HEAD
-=======
         # If there are trips incompleted mark them as np.nan
         incomplete_trips_agent_id = [x[0] for x in od_residual_list]
         trip_info_df.loc[trip_info_df.agent_id.isin(incomplete_trips_agent_id),'travel_time_used'] = 'inf'
->>>>>>> d513d979
         # Add the no path OD to the trip info
         trip_info_no_path = od_no_path.drop(
             columns=[
@@ -957,11 +925,7 @@
             ]
         )
         trip_info_no_path['travel_time'] = 360000
-<<<<<<< HEAD
-        trip_info_no_path['travel_time_used'] = np.nan
-=======
         trip_info_no_path['travel_time_used'] = 'inf'
->>>>>>> d513d979
         trip_info_no_path['stop_nid'] = np.nan
         trip_info_no_path['stop_hour'] = np.nan
         trip_info_no_path['stop_quarter'] = np.nan
