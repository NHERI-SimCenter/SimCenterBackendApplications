--- conflicted
+++ resolved
@@ -276,11 +276,7 @@
 
             elif sline[0].lower() == 'break':
                 if line_length < 3:  # noqa: PLR2004
-<<<<<<< HEAD
-                    raise OSError('Line cannot have more than three arguments')  # noqa: DOC501, EM101, RUF100, TRY003
-=======
                     raise OSError('Line cannot have more than three arguments')  # noqa: EM101, TRY003
->>>>>>> f8a41d69
                 # print('Probelm 2')
                 temp_break = {}
                 temp_break['pipe_id'] = sline[1]
@@ -387,11 +383,7 @@
                 pipe_length = val['node_Pipe_Length'] * 1000
 
                 if node_name not in WaterNetwork.node_name_list:
-<<<<<<< HEAD
-                    raise ValueError(  # noqa: DOC501, RUF100
-=======
                     raise ValueError(
->>>>>>> f8a41d69
                         'Node name of damages not in node name list: ' + node_name
                     )
 
@@ -428,11 +420,7 @@
                 number_of_damages = val['Number_of_damages']
                 pipe_length = val['node_Pipe_Length'] * 1000
                 if node_name not in WaterNetwork.node_name_list:
-<<<<<<< HEAD
-                    raise ValueError(  # noqa: DOC501, RUF100
-=======
                     raise ValueError(
->>>>>>> f8a41d69
                         'Node name of damages not in node name list: ' + node_name
                     )
                 maximum_node_demand = 10
@@ -496,11 +484,7 @@
                     over_designed_diameter,
                 }
         else:
-<<<<<<< HEAD
-            raise ValueError('Unknown nodal damage method')  # noqa: DOC501, EM101, RUF100, TRY003
-=======
             raise ValueError('Unknown nodal damage method')  # noqa: EM101, TRY003
->>>>>>> f8a41d69
 
         # return WaterNetwork
 
@@ -821,11 +805,7 @@
 
                 ratio = cur_damage['damage_loc'] / last_ratio
                 if ratio >= 1:
-<<<<<<< HEAD
-                    raise ValueError(  # noqa: DOC501, RUF100
-=======
                     raise ValueError(
->>>>>>> f8a41d69
                         'IN LEAK: ratio is bigger than or equal to 1 for pipe:'
                         + repr(pipe_id)
                         + '  '
@@ -881,11 +861,7 @@
 
                 ratio = cur_damage['damage_loc'] / last_ratio
                 if ratio >= 1:
-<<<<<<< HEAD
-                    raise ValueError(  # noqa: DOC501, RUF100
-=======
                     raise ValueError(
->>>>>>> f8a41d69
                         'IN BREAK: ratio is bigger than or equal to 1 for pipe:'
                         + repr(pipe_id)
                         + '  '
@@ -962,11 +938,7 @@
                 )
                 # self._registry.addPipeDamageToDamageRestorationData(pipe_id, 'break', damage_time)
             else:
-<<<<<<< HEAD
-                raise ValueError(  # noqa: DOC501, RUF100
-=======
                 raise ValueError(
->>>>>>> f8a41d69
                     'undefined damage type: '
                     + repr(cur_damage['type'])
                     + ". Accpetale type of famages are either 'creack' or 'break'."
@@ -1069,11 +1041,7 @@
         -------
         None.
 
-<<<<<<< HEAD
-        """  # noqa: D205, DOC202, DOC502
-=======
         """  # noqa: D205
->>>>>>> f8a41d69
         if type(earthquake_file_name) != str:  # noqa: E721
             raise ValueError('string is wanted for earthqiake fie name')  # noqa: EM101, TRY003
 
