--- conflicted
+++ resolved
@@ -7,11 +7,7 @@
     InpFile
     BinFile
 s
-<<<<<<< HEAD
-"""  # noqa: A005, CPY001
-=======
 """
->>>>>>> f8a41d69
 
 import datetime
 import difflib
@@ -235,11 +231,7 @@
             time_sec -= 3600 * 12
         if not am:
             if time_sec >= 3600 * 12:
-<<<<<<< HEAD
-                raise RuntimeError(  # noqa: DOC501, RUF100, TRY003
-=======
                 raise RuntimeError(  # noqa: TRY003
->>>>>>> f8a41d69
                     'Cannot specify am/pm for times greater than 12:00:00'  # noqa: EM101
                 )
             time_sec += 3600 * 12
@@ -256,11 +248,7 @@
                 time_sec -= 3600 * 12
             if not am:
                 if time_sec >= 3600 * 12:
-<<<<<<< HEAD
-                    raise RuntimeError(  # noqa: DOC501, RUF100, TRY003
-=======
                     raise RuntimeError(  # noqa: TRY003
->>>>>>> f8a41d69
                         'Cannot specify am/pm for times greater than 12:00:00'  # noqa: EM101
                     )
                 time_sec += 3600 * 12
@@ -274,21 +262,13 @@
                     time_sec -= 3600 * 12
                 if not am:
                     if time_sec >= 3600 * 12:
-<<<<<<< HEAD
-                        raise RuntimeError(  # noqa: DOC501, RUF100, TRY003
-=======
                         raise RuntimeError(  # noqa: TRY003
->>>>>>> f8a41d69
                             'Cannot specify am/pm for times greater than 12:00:00'  # noqa: EM101
                         )
                     time_sec += 3600 * 12
                 return time_sec
             else:  # noqa: RET505
-<<<<<<< HEAD
-                raise RuntimeError('Time format in ' 'INP file not recognized. ')  # noqa: DOC501, EM101, RUF100, TRY003
-=======
                 raise RuntimeError('Time format in ' 'INP file not recognized. ')  # noqa: EM101, TRY003
->>>>>>> f8a41d69
 
 
 def _sec_to_string(sec):
@@ -391,11 +371,7 @@
                         continue
                     elif section is None:
                         logger.debug('Found confusing line: %s', repr(line))
-<<<<<<< HEAD
-                        raise RuntimeError(  # noqa: DOC501, RUF100
-=======
                         raise RuntimeError(
->>>>>>> f8a41d69
                             '%(fname)s:%(lnum)d: Non-comment outside of valid section!'
                             % edata
                         )
@@ -4171,11 +4147,7 @@
             elif current[6] == 'BELOW':
                 oper = np.less
             else:
-<<<<<<< HEAD
-                raise RuntimeError(  # noqa: DOC501, RUF100
-=======
                 raise RuntimeError(
->>>>>>> f8a41d69
                     'The following control is not recognized: ' + line
                 )
             # OKAY - we are adding in the elevation. This is A PROBLEM
@@ -4197,22 +4169,14 @@
                     node, 'level', oper, threshold, action_obj, control_name
                 )
         else:
-<<<<<<< HEAD
-            raise RuntimeError('The following control is not recognized: ' + line)  # noqa: DOC501, RUF100
-=======
             raise RuntimeError('The following control is not recognized: ' + line)
->>>>>>> f8a41d69
     #                control_name = ''
     #                for i in range(len(current)-1):
     #                    control_name = control_name + '/' + current[i]
     #                control_name = control_name + '/' + str(round(threshold, 2))
     elif 'CLOCKTIME' not in current:  # at time
         if 'TIME' not in current:
-<<<<<<< HEAD
-            raise ValueError(f'Unrecognized line in inp file: {line}')  # noqa: DOC501, EM102, RUF100, TRY003
-=======
             raise ValueError(f'Unrecognized line in inp file: {line}')  # noqa: EM102, TRY003
->>>>>>> f8a41d69
 
         if ':' in current[5]:
             run_at_time = int(_str_time_to_sec(current[5]))
