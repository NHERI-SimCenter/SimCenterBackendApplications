--- conflicted
+++ resolved
@@ -122,11 +122,7 @@
                     self.config_file_comment.append(line[1:])
                     continue
                 elif section is None:
-<<<<<<< HEAD
-                    raise RuntimeError(  # noqa: DOC501, RUF100
-=======
                     raise RuntimeError(
->>>>>>> f8a41d69
                         '%(fname)s:%(lnum)d: Non-comment outside of valid section!'
                         % edata
                     )
