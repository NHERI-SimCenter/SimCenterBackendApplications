"""Created on Thu Nov 10 19:12:46 2022

@author: snaeimi
"""  # noqa: INP001, D400

import pickle


def getDummyDataForQNExeedanceCurve():  # noqa: N802, D103
    with open('qn_data.pkl', 'rb') as f:  # noqa: PTH123
        dummy_data = pickle.load(f)  # noqa: S301
    return dummy_data  # noqa: RET504


"""
This section is for single scenario results.

"""


"""
This section is for multi-scenarios (probabilistic) results.

"""


def QNExceedanceCurve(pr, percentage_list, time_type, time_shift=0):  # noqa: N802
    """Gets Project Result object, and returns Exceedance probability and Quantity
    outage for the given percentages. Caution: the current version only accept
    one percentage in the percentage list.

    Parameters
    ----------
    pr : Project Result Object
        DESCRIPTION.
    percentage_List : list
        the percentage.
    time_type : 'second', 'hour' or 'day'
    time_shift : in seconds, shift time representing the time before the event

    Excdance probability and outage for each percentage
    -------
    None.

    """  # noqa: D205, D401
    data = getDummyDataForQNExeedanceCurve()

    if len(percentage_list) > 1:
        raise ValueError(  # noqa: TRY003
            'the current version only accept one percentage in the percentage list'  # noqa: EM101
        )

    if type(time_shift) != int:  # noqa: E721
<<<<<<< HEAD
        raise ValueError(  # noqa: DOC501, RUF100
=======
        raise ValueError(
>>>>>>> f8a41d69
            'Time shift must be integer type: ' + repr(type(time_shift)) + '.'
        )

    if time_shift < 0:
<<<<<<< HEAD
        raise ValueError('Time shift ust be bigger than or equal to zero.')  # noqa: DOC501, EM101, RUF100, TRY003
=======
        raise ValueError('Time shift ust be bigger than or equal to zero.')  # noqa: EM101, TRY003
>>>>>>> f8a41d69

    res = {}
    for percentage in percentage_list:
        temp_res = pr.PR_getBSCPercentageExcedanceCurce(data, percentage)

        if time_type.lower() == 'seconds':
            pass
        elif time_type.lower() == 'hour':
            pr.convertTimeSecondToHour(temp_res, 'restore_time', time_shift)
        elif time_type.lower() == 'day':
            pr.convertTimeSecondToDay(temp_res, 'restore_time', time_shift)
        else:
<<<<<<< HEAD
            raise ValueError('Uknown time_type: ' + repr(time_type))  # noqa: DOC501, RUF100
=======
            raise ValueError('Uknown time_type: ' + repr(time_type))
>>>>>>> f8a41d69

        res[percentage] = temp_res
    return res  # noqa: DOC201


def DLExceedanceCurve(pr, percentage_list, time_type, time_shift=0):  # noqa: N802
    """Gets Project Result object, and returns Exceedance probability and Delivery
    outage for the given percentages. Caution: the current version only accept
    one percentage in the percentage list.

    Parameters
    ----------
    pr : Project Result Object
        DESCRIPTION.
    percentage_List : list
        the percentage.
    time_type : 'second', 'hour' or 'day'
    time_shift : in seconds, shift time representing the time before the event

    Excdance probability and outage for each percentage
    -------
    None.

    """  # noqa: D205, D401
    data = getDummyDataForQNExeedanceCurve()

    if len(percentage_list) > 1:
        raise ValueError(  # noqa: TRY003
            'the current version only accept one percentage in the percentage list'  # noqa: EM101
        )

    if type(time_shift) != int:  # noqa: E721
<<<<<<< HEAD
        raise ValueError(  # noqa: DOC501, RUF100
=======
        raise ValueError(
>>>>>>> f8a41d69
            'Time shift must be integer type: ' + repr(type(time_shift)) + '.'
        )

    if time_shift < 0:
<<<<<<< HEAD
        raise ValueError('Time shift ust be bigger than or equal to zero.')  # noqa: DOC501, EM101, RUF100, TRY003
=======
        raise ValueError('Time shift ust be bigger than or equal to zero.')  # noqa: EM101, TRY003
>>>>>>> f8a41d69

    res = {}
    for percentage in percentage_list:
        temp_res = pr.PR_getBSCPercentageExcedanceCurce(data, percentage)

        if time_type.lower() == 'seconds':
            pass
        elif time_type.lower() == 'hour':
            pr.convertTimeSecondToHour(temp_res, 'restore_time', time_shift)
        elif time_type.lower() == 'day':
            pr.convertTimeSecondToDay(temp_res, 'restore_time', time_shift)
        else:
<<<<<<< HEAD
            raise ValueError('Uknown time_type: ' + repr(time_type))  # noqa: DOC501, RUF100
=======
            raise ValueError('Uknown time_type: ' + repr(time_type))
>>>>>>> f8a41d69

        res[percentage] = temp_res
    return res  # noqa: DOC201<|MERGE_RESOLUTION|>--- conflicted
+++ resolved
@@ -51,20 +51,12 @@
         )
 
     if type(time_shift) != int:  # noqa: E721
-<<<<<<< HEAD
-        raise ValueError(  # noqa: DOC501, RUF100
-=======
         raise ValueError(
->>>>>>> f8a41d69
             'Time shift must be integer type: ' + repr(type(time_shift)) + '.'
         )
 
     if time_shift < 0:
-<<<<<<< HEAD
-        raise ValueError('Time shift ust be bigger than or equal to zero.')  # noqa: DOC501, EM101, RUF100, TRY003
-=======
         raise ValueError('Time shift ust be bigger than or equal to zero.')  # noqa: EM101, TRY003
->>>>>>> f8a41d69
 
     res = {}
     for percentage in percentage_list:
@@ -77,11 +69,7 @@
         elif time_type.lower() == 'day':
             pr.convertTimeSecondToDay(temp_res, 'restore_time', time_shift)
         else:
-<<<<<<< HEAD
-            raise ValueError('Uknown time_type: ' + repr(time_type))  # noqa: DOC501, RUF100
-=======
             raise ValueError('Uknown time_type: ' + repr(time_type))
->>>>>>> f8a41d69
 
         res[percentage] = temp_res
     return res  # noqa: DOC201
@@ -114,20 +102,12 @@
         )
 
     if type(time_shift) != int:  # noqa: E721
-<<<<<<< HEAD
-        raise ValueError(  # noqa: DOC501, RUF100
-=======
         raise ValueError(
->>>>>>> f8a41d69
             'Time shift must be integer type: ' + repr(type(time_shift)) + '.'
         )
 
     if time_shift < 0:
-<<<<<<< HEAD
-        raise ValueError('Time shift ust be bigger than or equal to zero.')  # noqa: DOC501, EM101, RUF100, TRY003
-=======
         raise ValueError('Time shift ust be bigger than or equal to zero.')  # noqa: EM101, TRY003
->>>>>>> f8a41d69
 
     res = {}
     for percentage in percentage_list:
@@ -140,11 +120,7 @@
         elif time_type.lower() == 'day':
             pr.convertTimeSecondToDay(temp_res, 'restore_time', time_shift)
         else:
-<<<<<<< HEAD
-            raise ValueError('Uknown time_type: ' + repr(time_type))  # noqa: DOC501, RUF100
-=======
             raise ValueError('Uknown time_type: ' + repr(time_type))
->>>>>>> f8a41d69
 
         res[percentage] = temp_res
     return res  # noqa: DOC201