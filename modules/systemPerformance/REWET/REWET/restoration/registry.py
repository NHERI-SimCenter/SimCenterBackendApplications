--- conflicted
+++ resolved
@@ -582,11 +582,7 @@
             self._pipe_break_history.loc[node_name, 'Node_B'] = data['node_B']
 
         else:
-<<<<<<< HEAD
-            raise ValueError('Undefined damage type')  # noqa: DOC501, EM101, RUF100, TRY003
-=======
             raise ValueError('Undefined damage type')  # noqa: EM101, TRY003
->>>>>>> f8a41d69
 
     def addGeneralNodeDamageToRegistry(self, node_name, data=None):  # noqa: ARG002, N802, D102
         self._gnode_damage_table.loc[node_name, 'damage_type'] = None
