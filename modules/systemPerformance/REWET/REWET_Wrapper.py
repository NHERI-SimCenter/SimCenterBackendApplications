--- conflicted
+++ resolved
@@ -15,11 +15,8 @@
 from pathlib import Path
 import pandas as pd
 import subprocess
-<<<<<<< HEAD
 from shapely import geometry
-=======
 import sys
->>>>>>> 5c4cb7b8
 
 
 import damage_convertor
