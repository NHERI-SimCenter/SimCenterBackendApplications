--- conflicted
+++ resolved
@@ -107,912 +107,6 @@
 from tqdm import tqdm  # noqa: E402
 
 if 'stampede2' not in socket.gethostname():
-<<<<<<< HEAD
-	from FetchOpenSHA import *
-	from FetchOpenQuake import get_site_rup_info_oq
-import threading
-import ujson
-
-class IM_Calculator:
-	# Chiou & Youngs (2014) GMPE class
-	CY = None
-	# Abrahamson, Silvar, & Kamai (2014)
-	ASK = None
-	# Boore, Stewart, Seyhan & Atkinson (2014)
-	BSSA = None
-	# Campbell & Bozorgnia (2014)
-	CB = None
-
-	# profile
-	timeGetRuptureInfo = 0
-	timeGetIM = 0
-	def __init__(self, source_info=dict(), im_dict=dict(), gmpe_dict=dict(), 
-	             gmpe_weights_dict=dict(), im_type=None, site_info=dict()):
-
-		# basic set-ups
-		self.set_im_gmpe(im_dict, gmpe_dict, gmpe_weights_dict)
-		self.set_im_type(im_type)
-		self.set_sites(site_info)
-		# self.set_source(source_info)
-		
-	
-	def set_source(self, source_info):
-		# set seismic source
-		self.source_info = source_info.copy()
-		gmpe_list = set()
-		for _, item in self.gmpe_dict.items():
-			gmpe_list = gmpe_list.union(set(item))
-		if source_info['Type']=='ERF':
-			if 'Chiou & Youngs (2014)' in gmpe_list or 'Abrahamson, Silva & Kamai (2014)' in gmpe_list or\
-				'Boore, Stewart, Seyhan & Atkinson (2014)' in gmpe_list or\
-				'Campbell & Bozorgnia (2014)' in gmpe_list:
-				source_index = source_info.get('SourceIndex', None)
-				rupture_index = source_info.get('RuptureIndex', None)
-				# start = time.process_time_ns()
-				site_rup_dict, station_info = get_rupture_info_CY2014(self.erf, source_index, rupture_index, self.site_info)
-				# self.timeGetRuptureInfo += time.process_time_ns() - start
-		elif source_info['Type']=='PointSource':
-			if 'Chiou & Youngs (2014)' in gmpe_list or 'Abrahamson, Silva & Kamai (2014)' in gmpe_list or\
-				'Boore, Stewart, Seyhan & Atkinson (2014)' in gmpe_list or\
-				'Campbell & Bozorgnia (2014)' in gmpe_list:
-				# start = time.process_time_ns()
-				site_rup_dict, station_info = get_PointSource_info_CY2014(source_info, self.site_info)
-				# self.timeGetRuptureInfo += time.process_time_ns() - start
-		elif source_info['Type'] == 'oqSourceXML':
-			if 'Chiou & Youngs (2014)' in gmpe_list or 'Abrahamson, Silva & Kamai (2014)' in gmpe_list or\
-				'Boore, Stewart, Seyhan & Atkinson (2014)' in gmpe_list or\
-				'Campbell & Bozorgnia (2014)' in gmpe_list:
-				# start = time.process_time_ns()
-				site_rup_dict, station_info = get_site_rup_info_oq(source_info, self.site_info)
-				# self.timeGetRuptureInfo += time.process_time_ns() - start
-		self.site_rup_dict = site_rup_dict
-		self.site_info = station_info
-
-	def set_im_gmpe(self, im_dict, gmpe_dict, gmpe_weights_dict):
-		# set im and gmpe information
-		self.im_dict = im_dict.copy()
-		self.gmpe_dict = gmpe_dict.copy()
-		self.gmpe_weights_dict = gmpe_weights_dict.copy()
-
-	def set_im_type(self, im_type):
-		# set im type
-		if im_type is None:
-			self.im_type = None
-		elif list(self.im_dict.keys()) and (im_type not in list(self.im_dict.keys())):
-			print('IM_Calculator.set_im_type: warning - {} is not in the defined IM lists.'.format(im_type))
-			self.im_type = None
-		else:
-			self.im_type = im_type
-			
-	def set_sites(self, site_info):
-		# set sites
-		self.site_info = site_info
-
-	def calculate_im(self):
-		# set up intensity measure calculations
-		# current im type
-		im_type = self.im_type
-		if im_type is None:
-			print('IM_Calculator.calculate_im: error - no IM type found.')
-			return
-		# get current im dict
-		cur_im_dict = self.im_dict.get(im_type)
-		# get gmpe list
-		gmpe_list = self.gmpe_dict.get(im_type, None)
-		if gmpe_list is None:
-			print('IM_Calculator.calculate_im: error - no GMPE list found for {}.'.format(im_type))
-			return
-		# get gmpe weights
-		gmpe_weights_list = self.gmpe_weights_dict.get(im_type, None)
-		# parse the gmpe list (split the list to two - local and opensha)
-		gmpe_list_local = []
-		gmpe_weigts_list_local = []
-		gmpe_list_opensha = []
-		gmpe_weigts_list_opensha = []
-		for i, cur_gmpe in enumerate(gmpe_list):
-			if cur_gmpe in LOCAL_IM_GMPE.get(im_type, []):
-				gmpe_list_local.append(cur_gmpe)
-				if gmpe_weights_list is not None:
-					gmpe_weigts_list_local.append(gmpe_weights_list[i])
-				else:
-					gmpe_weights_list_local = None
-			elif cur_gmpe in OPENSHA_IM_GMPE.get(im_type, []):
-				gmpe_list_opensha.append(cur_gmpe)
-				if gmpe_weights_list is not None:
-					gmpe_weigts_list_opensha.append(gmpe_weights_list[i])
-				else:
-					gmpe_weights_list_opensha = None
-			else:
-				print('IM_Calculator.calculate_im: error - {} is not supported.'.format(cur_gmpe))
-				return
-		# now compute im values
-		if len(gmpe_list_local) > 0:
-			res_local = self.get_im_from_local(self.source_info, gmpe_list_local, im_type, cur_im_dict, gmpe_weights=gmpe_weights_list_local)
-		else:
-			res_local = dict()
-		if len(gmpe_list_opensha) > 0:
-			res_opensha = self.get_im_from_opensha(self.source_info, gmpe_list_opensha, self.gmpe_dict.get('Parameters'), self.erf, 
-			                                       self.site_info, im_type, cur_im_dict, gmpe_weights=gmpe_weights_list_opensha)
-		else:
-			res_opensha = dict()
-		
-		# collect/combine im results
-		if len(res_local)+len(res_opensha) == 0:
-			print('IM_Calculator.calculate_im: error - no results available... please check GMPE availability')
-			return dict()
-		if len(res_local) == 0:
-			res = res_opensha
-		elif len(res_opensha) == 0:
-			res = res_local
-		else:
-			res = compute_weighted_res([res_local, res_opensha], 
-			                           [np.sum(gmpe_weights_list_local, np.sum(gmpe_weights_list_opensha))])
-
-		# return
-		return res
-	def get_im_from_opensha(self, source_info, gmpe_list, gmpe_para, erf, station_info, im_type, im_info, gmpe_weights=None):
-
-		# Computing IM
-		res_list = []
-		res = dict()
-		curgmpe_info = {}
-		station_list = station_info.get('SiteList')
-		im_info.update({"Type": im_type})
-		for cur_gmpe in gmpe_list:
-			# set up site properties
-			siteSpec, sites, site_prop = get_site_prop(cur_gmpe, station_list)
-			curgmpe_info['Type'] = cur_gmpe
-			curgmpe_info['Parameters'] = gmpe_para
-			cur_res, station_info = get_IM(curgmpe_info, erf, sites, siteSpec, site_prop, source_info, station_info, im_info)
-			cur_res.update({'IM': im_type})
-			res_list.append(cur_res)
-		# weighting if any
-		if gmpe_weights is not None:
-			res = compute_weighted_res(res_list, gmpe_weights)
-		else:
-			res = res_list[0]
-		# return
-		return res
-
-	def get_im_from_local(self, source_info, gmpe_list, im_type, im_info, gmpe_weights=None):
-		# initiate
-		res_list = []
-		res = dict()
-		# check IM type
-		if im_type not in list(LOCAL_IM_GMPE.keys()):
-			print('ComputeIntensityMeasure.get_im_from_local: error - IM type {} not supported'.format(im_type))
-			return res
-		# get availabel gmpe list
-		avail_gmpe = LOCAL_IM_GMPE.get(im_type)
-		# back compatibility for now (useful if other local GMPEs for SA is included)
-		cur_T = im_info.get('Periods', None)
-		# source and rupture
-		if source_info['Type'] == 'PointSource':
-			# magnitude
-			eq_magnitude = source_info['Magnitude']
-			eq_loc = [source_info['Location']['Latitude'],
-					source_info['Location']['Longitude'],
-					source_info['Location']['Depth']]
-			# maf
-			meanAnnualRate = None
-		elif source_info['Type'] == 'ERF':
-			source_index = source_info.get('SourceIndex', None)
-			rupture_index = source_info.get('RuptureIndex', None)
-			if None in [source_index, rupture_index]:
-				print('ComputeIntensityMeasure.get_im_from_local: error - source/rupture index not given.')
-				return res
-			# magnitude
-			# eq_magnitude = erf.getSource(source_index).getRupture(rupture_index).getMag()
-			eq_magnitude = source_info["Magnitude"]
-			# maf
-			# timeSpan = erf.getTimeSpan()
-			# meanAnnualRate = erf.getSource(source_index).getRupture(rupture_index).getMeanAnnualRate(timeSpan.getDuration())
-			meanAnnualRate = source_info["MeanAnnualRate"]
-		elif source_info['Type'] == 'oqSourceXML':
-			source_index = source_info.get('SourceIndex', None)
-			rupture_index = source_info.get('RuptureIndex', None)
-			if None in [source_index, rupture_index]:
-				print('ComputeIntensityMeasure.get_im_from_local: error - source/rupture index not given.')
-				return res
-			# magnitude
-			eq_magnitude = source_info["Magnitude"]
-			# maf
-			meanAnnualRate = source_info["MeanAnnualRate"]
-		else:
-			print('ComputeIntensityMeasure.get_im_from_local: error - source type {} not supported'.format(source_info['Type']))
-			return res
-		for cur_gmpe in gmpe_list:
-			gm_collector = []
-			if cur_gmpe not in avail_gmpe:
-				print('ComputeIntensityMeasure.get_im_from_local: warning - {} is not available.'.format(cur_gmpe))
-				continue
-			for cur_site in self.site_info:
-				# current site-rupture distance
-				cur_dist = cur_site["rRup"]
-				cur_vs30 = cur_site['vs30']
-				tmpResult = {'Mean': [],
-				             'TotalStdDev': [],
-							 'InterEvStdDev': [],
-							 'IntraEvStdDev': []}
-				if cur_gmpe == 'Bommer, Stafford & Alarcon (2009)':
-					mean, stdDev, interEvStdDev, intraEvStdDev = SignificantDurationModel.bommer_stafford_alarcon_ds_2009(magnitude=eq_magnitude, 
-						distance=cur_dist, vs30=cur_vs30,duration_type=im_type)
-					tmpResult['Mean'].append(float(mean))
-					tmpResult['TotalStdDev'].append(float(stdDev))
-					tmpResult['InterEvStdDev'].append(float(interEvStdDev))
-					tmpResult['IntraEvStdDev'].append(float(intraEvStdDev))
-				elif cur_gmpe == 'Afshari & Stewart (2016)':
-					mean, stdDev, interEvStdDev, intraEvStdDev = SignificantDurationModel.afshari_stewart_ds_2016(magnitude=eq_magnitude, 
-						distance=cur_dist, vs30=cur_vs30, duration_type=im_type)
-					tmpResult['Mean'].append(float(mean))
-					tmpResult['TotalStdDev'].append(float(stdDev))
-					tmpResult['InterEvStdDev'].append(float(interEvStdDev))
-					tmpResult['IntraEvStdDev'].append(float(intraEvStdDev))
-				elif cur_gmpe == 'Chiou & Youngs (2014)':
-					# start = time.process_time_ns()
-					tmpResult = self.CY.get_IM(eq_magnitude, self.site_rup_dict, cur_site, im_info)
-					# self.timeGetIM += time.process_time_ns() - start
-				elif cur_gmpe == 'Abrahamson, Silva & Kamai (2014)':
-					# start = time.process_time_ns()
-					tmpResult = self.ASK.get_IM(eq_magnitude, self.site_rup_dict, cur_site, im_info)
-					# self.timeGetIM += time.process_time_ns() - start
-				elif cur_gmpe == 'Boore, Stewart, Seyhan & Atkinson (2014)':
-					# start = time.process_time_ns()
-					tmpResult = self.BSSA.get_IM(eq_magnitude, self.site_rup_dict, cur_site, im_info)
-					# self.timeGetIM += time.process_time_ns() - start
-				elif cur_gmpe == 'Campbell & Bozorgnia (2014)':
-					# start = time.process_time_ns()
-					tmpResult = self.CB.get_IM(eq_magnitude, self.site_rup_dict, cur_site, im_info)
-					# self.timeGetIM += time.process_time_ns() - start
-				else:
-					print('ComputeIntensityMeasure.get_im_from_local: gmpe_name {} is not supported.'.format(cur_gmpe))
-				# collect sites
-				# gm_collector.append({
-				# 	"Location": {'Latitude':cur_site['lat'], 'Longitude':cur_site['lon']},
-				#              "SiteData": {key: cur_site[key] for key in cur_site if key not in ['lat','lon']},
-				# 			 'ln'+im_type: tmpResult
-				# 			 })
-				gm_collector.append({
-							 'ln'+im_type: tmpResult
-							 })
-
-			# Final results
-			cur_res = {'Magnitude': eq_magnitude,
-			           'MeanAnnualRate': meanAnnualRate,
-					   'SiteSourceDistance': source_info.get('SiteSourceDistance',None),
-					   'SiteRuptureDistance': source_info.get('SiteRuptureDistance',None),
-					   'Periods': cur_T,
-					   'IM': im_type,
-					   'GroundMotions': gm_collector}
-			# collect gmpes
-			res_list.append(cur_res)
-
-		# weighting if any 
-		if gmpe_weights is not None:
-			res = compute_weighted_res(res_list, gmpe_weights)
-		else:
-			res = res_list[0]
-		# return
-		return res
-
-def collect_multi_im_res(res_dict):
-	res_list = []
-	if 'PGA' in res_dict.keys():
-		res_list.append(res_dict['PGA'])
-	if 'SA' in res_dict.keys():
-		res_list.append(res_dict['SA'])
-	if 'PGV' in res_dict.keys():
-		res_list.append(res_dict['PGV'])
-	res = dict()
-	num_res = len(res_list)
-	if num_res == 0:
-		print('IM_Calculator._collect_res: error - the res_list is empty')
-		return res
-	for i, cur_res in enumerate(res_list):
-		if i == 0:
-			res = cur_res
-			res['IM'] = [cur_res['IM']]
-			if cur_res.get('Periods', None) is None:
-				res['Periods'] = [None]
-			elif type(cur_res.get('Periods')) in [float, int]:
-				res['Periods'] = [cur_res.get('Periods')]
-			else:
-				res['Periods'] = cur_res.get('Periods')
-		else:
-			res['IM'].append(cur_res['IM'])
-			if cur_res.get('Periods', None) is None:
-				res['Periods'] = res['Periods']+[None]
-			elif type(cur_res.get('Periods')) in [float, int]:
-				res['Periods'] = res['Periods']+[cur_res.get('Periods')]
-			else:
-				res['Periods'] = res['Periods']+cur_res.get('Periods')
-			# combine ground motion characteristics
-			for j in range(len(cur_res['GroundMotions'])):
-				tmp_res = cur_res['GroundMotions'][j].get('ln{}'.format(cur_res['IM']))
-				res['GroundMotions'][j].update({'ln{}'.format(cur_res['IM']): tmp_res})
-
-	# return
-	return res
-
-def collect_multi_im_res_hdf5(res_list, im_list):
-	res = dict()
-	num_res = len(res_list)
-	if num_res == 0:
-		print('IM_Calculator._collect_res: error - the res_list is empty')
-		return res
-	num_sites = len(res_list[list(res_list.keys())[0]]['GroundMotions'])
-	collected_mean = np.zeros([num_sites, len(im_list)])
-	collected_intraStd = np.zeros([num_sites, len(im_list)])
-	collected_interStd = np.zeros([num_sites, len(im_list)])
-	for i, im in enumerate(im_list):
-		if im.startswith('PGA'):
-			collected_mean[:,i] = np.array([x['lnPGA']['Mean'][0] for x in res_list['PGA']['GroundMotions']])
-			collected_interStd[:,i] = np.array([x['lnPGA']['InterEvStdDev'][0] for x in res_list['PGA']['GroundMotions']])
-			collected_intraStd[:,i] = np.array([x['lnPGA']['IntraEvStdDev'][0] for x in res_list['PGA']['GroundMotions']])
-		if im.startswith('SA'):
-			period = float(re.search(r'\((.*?)\)', im).group(1))
-			period_i = res_list['SA']['Periods'].index(period)
-			collected_mean[:,i] = np.array([x['lnSA']['Mean'][period_i] for x in res_list['SA']['GroundMotions']])
-			collected_interStd[:,i] = np.array([x['lnSA']['InterEvStdDev'][period_i] for x in res_list['SA']['GroundMotions']])
-			collected_intraStd[:,i] = np.array([x['lnSA']['IntraEvStdDev'][period_i] for x in res_list['SA']['GroundMotions']])
-		if im.startswith('PGV'):
-			collected_mean[:,i] = np.array([x['lnPGV']['Mean'][0] for x in res_list['PGV']['GroundMotions']])
-			collected_interStd[:,i] = np.array([x['lnPGV']['InterEvStdDev'][0] for x in res_list['PGV']['GroundMotions']])
-			collected_intraStd[:,i] = np.array([x['lnPGV']['IntraEvStdDev'][0] for x in res_list['PGV']['GroundMotions']])
-	res.update({'Mean':collected_mean})
-	res.update({'InterEvStdDev':collected_interStd})
-	res.update({'IntraEvStdDev':collected_intraStd})
-	# return
-	return res
-
-
-def get_im_dict(im_info):
-	if im_info.get("Type", None) == "Vector":
-		im_dict = im_info.copy()
-		im_dict.pop('Type')
-		if ("PGV" in im_dict.keys()):
-			PGV_dict = im_dict.pop('PGV')
-			im_dict.update({'PGV':PGV_dict})
-	else:
-		# back compatibility
-		im_dict = {im_info.get("Type"): im_info.copy()}
-
-	# return
-	return im_dict
-
-
-def get_gmpe_from_im_vector(im_info, gmpe_info):
-
-	gmpe_dict = dict()
-	gmpe_weights_dict = dict()
-	# check IM info type
-	if not (im_info.get("Type", None) == "Vector"):
-		print('ComputeIntensityMeasure.get_gmpe_from_im_vector: error: IntensityMeasure Type should be Vector.')
-		return gmpe_dict, gmpe_weights_dict
-	else:
-		im_keys = list(im_info.keys())
-		im_keys.remove('Type')
-		for cur_im in im_keys:
-			cur_gmpe = im_info[cur_im].get("GMPE", None)
-			cur_weights = im_info[cur_im].get("GMPEWeights", None)
-			if cur_gmpe is None:
-				print('ComputeIntensityMeasure.get_gmpe_from_im_vector: warning: GMPE not found for {}'.format(cur_im))
-			else:
-				# back compatibility
-				if type(cur_gmpe) == str:
-					if cur_gmpe == 'NGAWest2 2014 Averaged':
-						cur_gmpe = ["Abrahamson, Silva & Kamai (2014)", "Boore, Stewart, Seyhan & Atkinson (2014)", 
-						            "Campbell & Bozorgnia (2014)", "Chiou & Youngs (2014)"]
-						cur_weights = [0.25, 0.25, 0.25, 0.25]
-					else:
-						cur_gmpe = [cur_gmpe]
-						cur_weights = None
-			gmpe_dict.update({cur_im: cur_gmpe})
-			gmpe_weights_dict.update({cur_im: cur_weights})
-	# global parameters if any
-	gmpe_dict.update({'Parameters': gmpe_info.get('Parameters',dict())})	
-	# return
-	return gmpe_dict, gmpe_weights_dict
-
-
-def get_gmpe_from_im_legency(im_info, gmpe_info, gmpe_weights=None):
-
-	# back compatibility for getting ims and gmpes
-	gmpe_dict = dict()
-	gmpe_weights_dict = dict()
-	if gmpe_info['Type'] == 'NGAWest2 2014 Averaged':
-		gmpe_list = ["Abrahamson, Silva & Kamai (2014)", "Boore, Stewart, Seyhan & Atkinson (2014)", 
-					 "Campbell & Bozorgnia (2014)", "Chiou & Youngs (2014)"]
-		if gmpe_weights is None:
-			gmpe_weights = [0.25, 0.25, 0.25, 0.25]
-		im_type = im_info.get('Type')
-		gmpe_dict = {im_type: gmpe_list}
-	else:
-		gmpe_list = [gmpe_info['Type']]
-		gmpe_weights = None
-		im_type = im_info.get('Type')
-		# for im_type in im_types:
-		gmpe_dict.update({im_type: gmpe_list})
-		gmpe_weights_dict = {im_type: gmpe_weights}
-	# global parameters if any
-	gmpe_dict.update({'Parameters': gmpe_info.get('Parameters',dict())})
-	# return
-	return gmpe_dict, gmpe_weights_dict
-
-
-def compute_im(scenarios, stations, EqRupture_info, gmpe_info, im_info, generator_info, output_dir, filename='IntensityMeasureMeanStd.hdf5', mth_flag=True):
-
-	# Calling OpenSHA to compute median PSA
-	if len(scenarios) < 10:
-		filename = 'IntensityMeasureMeanStd.json'
-		saveInJson = True
-		im_raw = {}
-	else:
-		saveInJson = False
-	filename = os.path.join(output_dir, filename)
-	im_list = []
-	if 'PGA' in im_info.keys():
-		im_list.append('PGA')
-	if 'SA' in im_info.keys():
-		for cur_period in im_info['SA']['Periods']:
-			im_list.append('SA({})'.format(str(cur_period)))
-	if 'PGV' in im_info.keys():
-		im_list.append('PGV')
-	# Stations
-	station_list = [{
-		'Location': {
-			'Latitude': stations[j]['lat'],
-			'Longitude': stations[j]['lon']
-		}
-	} for j in range(len(stations))]
-	for j in range(len(stations)):
-		if stations[j].get('vs30'):
-			station_list[j].update({'Vs30': int(stations[j]['vs30'])})
-	station_info = {'Type': 'SiteList',
-					'SiteList': station_list}
-	# hazard occurrent model
-	if generator_info['method']=='Subsampling':
-		# check if the period in the hazard curve is in the period list in the intensity measure
-		if generator_info['Parameters'].get('IntensityMeasure')=='SA':
-			ho_period = generator_info['Parameters'].get('Period')
-			if im_info['Type'] == 'Vector':
-				if im_info.get('SA') is None:
-					sys.exit('SA is used in hazard downsampling but not defined in the intensity measure tab')
-				else:
-					if ho_period in im_info['SA'].get('Periods'):
-						pass
-					else:
-						tmp_periods = im_info['SA']['Periods']+[ho_period]
-						tmp_periods.sort()
-						im_info['SA']['Periods'] = tmp_periods
-			else:
-				if ho_period in im_info['SA'].get('Periods'):
-						pass
-				else:
-					tmp_periods = im_info['SA']['Periods']+[ho_period]
-					tmp_periods.sort()
-					im_info['SA']['Periods'] = tmp_periods
-	# prepare gmpe list for intensity measure
-	if gmpe_info['Type'] in ['Vector']:
-		gmpe_dict, gmpe_weights_dict = get_gmpe_from_im_vector(im_info, gmpe_info)
-	else:
-		gmpe_dict, gmpe_weights_dict = get_gmpe_from_im_legency(im_info, gmpe_info)
-	# prepare intensity measure dict
-	im_dict = get_im_dict(im_info)
-	
-	t_start = time.time()
-	# Loop over scenarios
-	if mth_flag is False:
-		# create a IM calculator
-		im_calculator = IM_Calculator(im_dict=im_dict, gmpe_dict=gmpe_dict, 
-									gmpe_weights_dict=gmpe_weights_dict, site_info=stations)
-		if EqRupture_info['EqRupture']['Type'] in ['ERF']:
-			im_calculator.erf = getERF(EqRupture_info)
-		else:
-			im_calculator.erf = None
-		gmpe_set = set()
-		for _, item in gmpe_dict.items():
-			gmpe_set = gmpe_set.union(set(item))
-		for gmpe in gmpe_set:
-			if gmpe == "Chiou & Youngs (2014)":
-				im_calculator.CY = openSHAGMPE.chiou_youngs_2013()
-			if gmpe == 'Abrahamson, Silva & Kamai (2014)':
-				im_calculator.ASK = openSHAGMPE.abrahamson_silva_kamai_2014()
-			if gmpe == 'Boore, Stewart, Seyhan & Atkinson (2014)':
-				im_calculator.BSSA = openSHAGMPE.boore_etal_2014()
-			if gmpe == 'Campbell & Bozorgnia (2014)':
-				im_calculator.CB = openSHAGMPE.campbell_bozorgnia_2014()
-		# for i in tqdm(range(len(scenarios.keys())), desc=f"Evaluate GMPEs for {len(scenarios.keys())} scenarios"):
-		# Initialize an hdf5 file for IMmeanStd
-		if os.path.exists(filename):
-			os.remove(filename)
-		for i in tqdm(range(len(scenarios.keys())), desc=f"Evaluate GMPEs for {len(scenarios.keys())} scenarios"):
-		# for i, key in enumerate(scenarios.keys()):
-			# print('ComputeIntensityMeasure: Scenario #{}/{}'.format(i+1,len(scenarios)))
-			# Rupture
-			key = int(list(scenarios.keys())[i])
-			source_info = scenarios[key]
-			im_calculator.set_source(source_info)
-			# Computing IM
-			res_list = dict()
-			for cur_im_type in list(im_dict.keys()):
-				im_calculator.set_im_type(cur_im_type)
-				res_list.update({cur_im_type:im_calculator.calculate_im()})
-			# Collecting outputs
-			# collectedResult.update({'SourceIndex':source_info['SourceIndex'], 'RuptureIndex':source_info['RuptureIndex']})
-			if saveInJson:
-				collectedResult = collect_multi_im_res(res_list)
-				im_raw.update({key:collectedResult})
-			else:
-				collectedResult = collect_multi_im_res_hdf5(res_list, im_list)
-				with h5py.File(filename, 'a') as f:
-					# Add a group named by the scenario index and has four dataset 
-   					# mean, totalSTd, interStd,itrastd
-					grp = f.create_group(str(i))
-					grp.create_dataset("Mean", data=collectedResult['Mean'])
-					grp.create_dataset("InterEvStdDev", data=collectedResult['InterEvStdDev'])
-					grp.create_dataset("IntraEvStdDev", data=collectedResult['IntraEvStdDev'])
-			# if (i % 250 == 0):
-			# 	if saveInJson:
-			# 		print(f"Size of im_raw for {i} scenario is {sys.getsizeof(im_raw)}")
-			# 	else:
-			# 		print(f"Another 250 scenarios computed")
-			
-	if mth_flag:
-		res_dict = {}
-		sub_ths = []
-		num_bins = 200
-		bin_size = int(np.ceil(len(scenarios)/num_bins))
-		ids_list = []
-		scen_list = []
-		for k in range(0, len(scenarios), bin_size):
-			ids_list.append(list(scenarios.keys())[k:k+bin_size])
-			scen_list.append([scenarios[x] for x in list(scenarios.keys())[k:k+bin_size]])
-		#print(ids_list)
-		for i in range(len(ids_list)):
-			th = threading.Thread(target=compute_im_para, args=(ids_list[i], scen_list[i], im_dict, gmpe_dict, gmpe_weights_dict, station_info, res_dict))
-			sub_ths.append(th)
-			th.start()
-
-		for th in sub_ths:
-			th.join()
-
-		# order the res_dict by id
-		res_ordered = collections.OrderedDict(sorted(res_dict.items()))
-		for i, cur_res in res_ordered.items():
-			im_raw.append(cur_res)
-
-	print('ComputeIntensityMeasure: mean and standard deviation of intensity measures {0} sec'.format(time.time() - t_start))
-
-	if saveInJson:
-		with open(filename, "w") as f:
-			ujson.dump(im_raw, f, indent=1)
-	# return
-	return filename, im_list
-
-
-def compute_im_para(ids, scenario_infos, im_dict, gmpe_dict, gmpe_weights_dict, station_info, res_dict):
-	
-	for i, id in enumerate(ids):
-		print('ComputeIntensityMeasure: Scenario #{}.'.format(id+1))
-		scenario_info = scenario_infos[i]
-		# create a IM calculator
-		im_calculator = IM_Calculator(im_dict=im_dict, gmpe_dict=gmpe_dict, 
-									gmpe_weights_dict=gmpe_weights_dict, site_info=station_info)
-		# set scenario information
-		im_calculator.set_source(scenario_info)
-		# computing IM
-		res_list = []
-		for cur_im_type in list(im_dict.keys()):
-			im_calculator.set_im_type(cur_im_type)
-			res_list.append(im_calculator.calculate_im())
-		# clean
-		del im_calculator
-		# collect multiple ims
-		res = collect_multi_im_res(res_list)
-		# append res to res_dcit
-		res_dict[id] = res
-	# return
-	return
-
-
-def export_im(stations, im_list, im_data, eq_data, output_dir, filename, csv_flag,\
-			  gf_im_list, scenario_ids):
-	# Rename SA(xxx) to SA_xxx
-	for i, im in enumerate(im_list):
-		if im.startswith('SA'):
-			im_list[i] = im_list[i].split('(')[0] + '_' + im_list[i].split('(')[1][:-1]
-	#try:
-	# Station number
-	num_stations = len(stations)
-	# Scenario number
-	num_scenarios = len(eq_data)
-	eq_data = np.array(eq_data)
-	# Saving large files to HDF while small files to JSON
-	if num_scenarios > 100000:
-		# Pandas DataFrame
-		h_scenarios = ['Scenario-'+str(x) for x in range(1, num_scenarios + 1)]
-		h_eq = ['Latitude', 'Longitude', 'Vs30', 'Magnitude', 'MeanAnnualRate','SiteSourceDistance','SiteRuptureDistance']
-		for x in range(1, im_data[0][0, :, :].shape[1]+1):
-			for y in im_list:
-				h_eq.append('Record-'+str(x)+'-{}'.format(y))
-		index = pd.MultiIndex.from_product([h_scenarios, h_eq])
-		columns = ['Site-'+str(x) for x in range(1, num_stations + 1)]
-		df = pd.DataFrame(index=index, columns=columns, dtype=float)
-		# Data
-		for i in range(num_stations):
-			tmp = []
-			for j in range(num_scenarios):
-				tmp.append(stations[i]['lat'])
-				tmp.append(stations[i]['lon'])
-				tmp.append(int(stations[i]['vs30']))
-				tmp.append(eq_data[j][0])
-				tmp.append(eq_data[j][1])
-				tmp.append(eq_data[j][2])
-				tmp.append(eq_data[j][3])
-				for x in np.ndarray.tolist(im_data[j][i, :, :].T):
-					for y in x:
-						tmp.append(y)
-			df['Site-'+str(i+1)] = tmp
-		# HDF output
-		try:
-			os.remove(os.path.join(output_dir, filename.replace('.json', '.h5')))
-		except:
-			pass
-		hdf = pd.HDFStore(os.path.join(output_dir, filename.replace('.json', '.h5')))
-		hdf.put('SiteIM', df, format='table', complib='zlib')
-		hdf.close()
-	else:
-		res = []
-		for i in range(num_stations):
-			tmp = {'Location': {
-					   'Latitude': stations[i]['lat'],
-					   'Longitude': stations[i]['lon']
-					   },
-				   'Vs30': int(stations[i]['vs30'])
-				  }
-			tmp.update({'IMS': im_list})
-			tmp_im = []
-			for j in range(num_scenarios):
-				tmp_im.append(np.ndarray.tolist(im_data[j][i, :, :]))
-			if len(tmp_im) == 1:
-				# Simplifying the data structure if only one scenario exists
-				tmp_im = tmp_im[0]
-			tmp.update({'lnIM': tmp_im})
-			res.append(tmp)
-		maf_out = []
-		for ind, cur_eq in enumerate(eq_data):
-			if cur_eq[1]:
-				mar = cur_eq[1]
-			else:
-				mar = 'N/A'
-			if cur_eq[2]:
-				ssd = cur_eq[2]
-			else:
-				ssd = 'N/A'
-			if len(cur_eq)>3 and cur_eq[3]:
-				srd = cur_eq[3]
-			else:
-				srd = 'N/A'
-			tmp = {'Magnitude': float(cur_eq[0]),
-				   'MeanAnnualRate': mar,
-				   'SiteSourceDistance': ssd,
-				   'SiteRuputureDistance': srd,
-				   'ScenarioIndex': int(scenario_ids[ind])}
-			maf_out.append(tmp)
-		res = {'Station_lnIM': res,
-			   'Earthquake_MAF': maf_out}
-		# save SiteIM.json
-		with open(os.path.join(output_dir, filename), "w") as f:
-			json.dump(res, f, indent=2)
-	# export the event grid and station csv files
-	if csv_flag:
-		# output EventGrid.csv
-		station_name = ['site'+str(stations[j]['ID'])+'.csv' for\
-				   j in range(len(stations))]
-		lat = [stations[j]['lat'] for j in range(len(stations))]
-		lon = [stations[j]['lon'] for j in range(len(stations))]
-		# vs30 = [stations[j]['vs30'] for j in range(len(stations))]
-		# zTR = [stations[j]['DepthToRock'] for j in range(len(stations))]
-		df = pd.DataFrame({
-			'GP_file': station_name,
-			'Longitude': lon,
-			'Latitude': lat,
-			# 'Vs30': vs30,
-			# 'DepthToRock': zTR
-		})
-		# if cur_eq[2]:
-		# 	df['SiteSourceDistance'] = cur_eq[2]
-		output_dir = os.path.join(os.path.dirname(Path(output_dir)),
-								os.path.basename(Path(output_dir)))
-		# seperate directory for IM
-		output_dir = os.path.join(output_dir, 'IMs')
-		try:
-			os.makedirs(output_dir)
-		except:
-			print('HazardSimulation: output folder already exists.')
-		# save the csv
-		df.to_csv(os.path.join(output_dir, 'EventGrid.csv'), index = False)
-		# output station#.csv
-		# csv header
-		csvHeader = im_list
-		for cur_scen in range(len(im_data)):
-			if len(im_data) > 1:
-				# IMPORTANT: the scenario index starts with 1 in the front end.
-				cur_scen_folder = 'scenario'+str(int(scenario_ids[cur_scen])+1)
-				try:
-					os.mkdir(os.path.join(output_dir, cur_scen_folder))
-				except:
-					pass
-					# print('ComputeIntensityMeasure: scenario folder already exists.')
-				cur_output_dir = os.path.join(output_dir, cur_scen_folder)
-			else:
-				cur_output_dir = output_dir
-			# current IM data
-			cur_im_data = im_data[cur_scen]
-			for i, site_id in enumerate(station_name):
-				df = dict()
-				# Loop over all intensity measures
-				for cur_im_tag in range(len(csvHeader)):
-					if (csvHeader[cur_im_tag].startswith('SA')) or \
-						(csvHeader[cur_im_tag] in ['PGA', 'PGV']):
-						df.update({
-							csvHeader[cur_im_tag]: np.exp(cur_im_data[i, cur_im_tag, :])
-						})
-					else:
-						df.update({
-							csvHeader[cur_im_tag]: cur_im_data[i, cur_im_tag, :]
-						})
-				df = pd.DataFrame(df)
-				# Combine PGD from liquefaction, landslide and fault
-				if 'liq_PGD_h' in df.columns or 'lsd_PGD_h'in df.columns or 'fd_PGD_h' in df.columns:
-					PGD_h = np.zeros(df.shape[0])
-					if 'liq_PGD_h' in df.columns:
-						PGD_h += df['liq_PGD_h'].to_numpy()
-					if 'lsd_PGD_h' in df.columns:
-						PGD_h += df['lsd_PGD_h'].to_numpy()
-					if 'fd_PGD_h' in df.columns:
-						PGD_h += df['fd_PGD_h'].to_numpy()
-					df['PGD_h'] = PGD_h
-				if 'liq_PGD_v' in df.columns or 'lsd_PGD_v'in df.columns or 'fd_PGD_v' in df.columns:
-					PGD_v = np.zeros(df.shape[0])
-					if 'liq_PGD_v' in df.columns:
-						PGD_v += df['liq_PGD_v'].to_numpy()
-					if 'lsd_PGD_v' in df.columns:
-						PGD_v += df['lsd_PGD_v'].to_numpy()
-					if 'fd_PGD_v' in df.columns:
-						PGD_v += df['fd_PGD_v'].to_numpy()
-					df['PGD_v'] = PGD_v
-				colToDrop = []
-				for col in df.columns:
-					if (not col.startswith('SA')) and (col not in ['PGA', 'PGV',\
-						'PGD_h', 'PGD_v']) and (col not in gf_im_list):
-						colToDrop.append(col)
-				df.drop(columns=colToDrop, inplace=True)
-				# if 'liq_prob' in df.columns:
-				# 	df.drop(columns=['liq_prob'], inplace=True)
-				# if 'liq_susc' in df.columns:
-				# 	df.drop(columns=['liq_susc'], inplace=True)
-				df.fillna('NaN', inplace=True)
-				df.to_csv(os.path.join(cur_output_dir, site_id), index = False)
-
-		
-		# output the site#.csv file including all scenarios
-		if len(im_data) > 1:
-			print('ComputeIntensityMeasure: saving all selected scenarios.')
-			# lopp over sites
-			for i, site_id in enumerate(station_name):
-				df = dict()
-				for cur_im_tag in range(len(csvHeader)):
-					tmp_list = []
-					# loop over all scenarios
-					for cur_scen in range(len(im_data)):
-						tmp_list = tmp_list + im_data[cur_scen][i, cur_im_tag, :].tolist()
-					if (csvHeader[cur_im_tag].startswith('SA')) or \
-						(csvHeader[cur_im_tag] in ['PGA', 'PGV']):
-						df.update({
-							csvHeader[cur_im_tag]: np.exp(tmp_list)
-						})
-					else:
-						df.update({
-							csvHeader[cur_im_tag]: tmp_list
-						})
-				df = pd.DataFrame(df)
-				# Combine PGD from liquefaction, landslide and fault
-				if 'liq_PGD_h' in df.columns or 'lsd_PGD_h'in df.columns or 'fd_PGD_h' in df.columns:
-					PGD_h = np.zeros(df.shape[0])
-					if 'liq_PGD_h' in df.columns:
-						PGD_h += df['liq_PGD_h'].to_numpy()
-					if 'lsd_PGD_h' in df.columns:
-						PGD_h += df['lsd_PGD_h'].to_numpy()
-					if 'fd_PGD_h' in df.columns:
-						PGD_h += df['fd_PGD_h'].to_numpy()
-					df['PGD_h'] = PGD_h
-				if 'liq_PGD_v' in df.columns or 'lsd_PGD_v'in df.columns or 'fd_PGD_v' in df.columns:
-					PGD_v = np.zeros(df.shape[0])
-					if 'liq_PGD_v' in df.columns:
-						PGD_v += df['liq_PGD_v'].to_numpy()
-					if 'lsd_PGD_v' in df.columns:
-						PGD_v += df['lsd_PGD_v'].to_numpy()
-					if 'fd_PGD_v' in df.columns:
-						PGD_v += df['fd_PGD_v'].to_numpy()
-					df['PGD_v'] = PGD_v
-				colToDrop = []
-				for col in df.columns:
-					if (not col.startswith('SA')) and (col not in ['PGA', 'PGV',\
-						'PGD_h', 'PGD_v']) and (col not in gf_im_list):
-						colToDrop.append(col)
-				df.drop(columns=colToDrop, inplace=True)
-				df.fillna('NaN', inplace=True)
-				df.to_csv(os.path.join(output_dir, site_id), index = False)
-	# return
-	return 0
-	#except:
-		# return
-		#return 1
-
-
-def compute_weighted_res(res_list, gmpe_weights):
-
-	# compute weighted average of gmpe results
-	# initialize the return res (these three attributes are identical in different gmpe results)
-	res = {'Magnitude': res_list[0]['Magnitude'],
-		   'MeanAnnualRate': res_list[0]['MeanAnnualRate'],
-		   'SiteSourceDistance': res_list[0].get('SiteSourceDistance',None),
-		   'Periods': res_list[0]['Periods'],
-		   'IM': res_list[0]['IM']}
-	# number of gmpe
-	num_gmpe = len(res_list)
-	# check number of weights
-	if not (num_gmpe == len(gmpe_weights)):
-		print('ComputeIntensityMeasure: please check the weights of different GMPEs.')
-		return 1
-	# site number
-	num_site = len(res_list[0]['GroundMotions'])
-	# loop over different sites
-	gm_collector = []
-	for site_tag in range(num_site):
-		# loop over different GMPE
-		tmp_res = {}
-		for i, cur_res in enumerate(res_list):
-			cur_gmResults = cur_res['GroundMotions'][site_tag]
-			# get keys
-			im_keys = list(cur_gmResults.keys())
-			for cur_im in im_keys:
-				if not (cur_im in list(tmp_res.keys())):
-					if cur_im in ['Location','SiteData']:
-						tmp_res.update({cur_im: cur_gmResults[cur_im]})
-					else:
-						tmp_res.update({cur_im: {}})
-				if not (cur_im in ['Location','SiteData']):
-					# get components
-					comp_keys = list(cur_gmResults[cur_im].keys())
-					# loop over differen components
-					for cur_comp in comp_keys:
-						if not (cur_comp in list(tmp_res[cur_im].keys())):
-							tmp_res[cur_im].update({cur_comp: []})
-							for cur_value in cur_gmResults[cur_im][cur_comp]:
-								if 'StdDev' in cur_comp:
-									# standard deviation
-									tmp_res[cur_im][cur_comp].append(np.sqrt(cur_value ** 2.0 * gmpe_weights[i]))
-								else:
-									# mean
-									tmp_res[cur_im][cur_comp].append(cur_value * gmpe_weights[i])
-						else:
-							for j, cur_value in enumerate(cur_gmResults[cur_im][cur_comp]):
-								if 'StdDev' in cur_comp:
-									# standard deviation
-									tmp_res[cur_im][cur_comp][j] = np.sqrt(tmp_res[cur_im][cur_comp][j] ** 2.0 + cur_value ** 2.0 * gmpe_weights[i])
-								else:
-									# mean
-									tmp_res[cur_im][cur_comp][j] = tmp_res[cur_im][cur_comp][j] + cur_value * gmpe_weights[i]
-		# collector
-		gm_collector.append(tmp_res)
-	# res
-	res.update({'GroundMotions': gm_collector})
-	# return
-	return res
-=======
     from FetchOpenQuake import get_site_rup_info_oq
     from FetchOpenSHA import *  # noqa: F403
 import threading  # noqa: E402
@@ -2016,27 +1110,27 @@
                 # Combine PGD from liquefaction, landslide and fault
                 if (
                     'liq_PGD_h' in df.columns
-                    or 'ls_PGD_h' in df.columns
+                    or 'lsd_PGD_h' in df.columns
                     or 'fd_PGD_h' in df.columns
                 ):
                     PGD_h = np.zeros(df.shape[0])  # noqa: N806
                     if 'liq_PGD_h' in df.columns:
                         PGD_h += df['liq_PGD_h'].to_numpy()  # noqa: N806
-                    if 'ls_PGD_h' in df.columns:
-                        PGD_h += df['ls_PGD_h'].to_numpy()  # noqa: N806
+                    if 'lsd_PGD_h' in df.columns:
+                        PGD_h += df['lsd_PGD_h'].to_numpy()  # noqa: N806
                     if 'fd_PGD_h' in df.columns:
                         PGD_h += df['fd_PGD_h'].to_numpy()  # noqa: N806
                     df['PGD_h'] = PGD_h
                 if (
                     'liq_PGD_v' in df.columns
-                    or 'ls_PGD_v' in df.columns
+                    or 'lsd_PGD_v' in df.columns
                     or 'fd_PGD_v' in df.columns
                 ):
                     PGD_v = np.zeros(df.shape[0])  # noqa: N806
                     if 'liq_PGD_v' in df.columns:
                         PGD_v += df['liq_PGD_v'].to_numpy()  # noqa: N806
-                    if 'ls_PGD_v' in df.columns:
-                        PGD_v += df['ls_PGD_v'].to_numpy()  # noqa: N806
+                    if 'lsd_PGD_v' in df.columns:
+                        PGD_v += df['lsd_PGD_v'].to_numpy()  # noqa: N806
                     if 'fd_PGD_v' in df.columns:
                         PGD_v += df['fd_PGD_v'].to_numpy()  # noqa: N806
                     df['PGD_v'] = PGD_v
@@ -2079,27 +1173,27 @@
                 # Combine PGD from liquefaction, landslide and fault
                 if (
                     'liq_PGD_h' in df.columns
-                    or 'ls_PGD_h' in df.columns
+                    or 'lsd_PGD_h' in df.columns
                     or 'fd_PGD_h' in df.columns
                 ):
                     PGD_h = np.zeros(df.shape[0])  # noqa: N806
                     if 'liq_PGD_h' in df.columns:
                         PGD_h += df['liq_PGD_h'].to_numpy()  # noqa: N806
-                    if 'ls_PGD_h' in df.columns:
-                        PGD_h += df['ls_PGD_h'].to_numpy()  # noqa: N806
+                    if 'lsd_PGD_h' in df.columns:
+                        PGD_h += df['lsd_PGD_h'].to_numpy()  # noqa: N806
                     if 'fd_PGD_h' in df.columns:
                         PGD_h += df['fd_PGD_h'].to_numpy()  # noqa: N806
                     df['PGD_h'] = PGD_h
                 if (
                     'liq_PGD_v' in df.columns
-                    or 'ls_PGD_v' in df.columns
+                    or 'lsd_PGD_v' in df.columns
                     or 'fd_PGD_v' in df.columns
                 ):
                     PGD_v = np.zeros(df.shape[0])  # noqa: N806
                     if 'liq_PGD_v' in df.columns:
                         PGD_v += df['liq_PGD_v'].to_numpy()  # noqa: N806
-                    if 'ls_PGD_v' in df.columns:
-                        PGD_v += df['ls_PGD_v'].to_numpy()  # noqa: N806
+                    if 'lsd_PGD_v' in df.columns:
+                        PGD_v += df['lsd_PGD_v'].to_numpy()  # noqa: N806
                     if 'fd_PGD_v' in df.columns:
                         PGD_v += df['fd_PGD_v'].to_numpy()  # noqa: N806
                     df['PGD_v'] = PGD_v
@@ -2195,5 +1289,4 @@
     # res
     res.update({'GroundMotions': gm_collector})
     # return
-    return res
->>>>>>> 7cc86dc9
+    return res