--- conflicted
+++ resolved
@@ -49,27 +49,11 @@
 import json
 import numpy as np
 import pandas as pd
-<<<<<<< HEAD
-from gmpe import CorrelationModel, SignificantDurationModel
-from tqdm import tqdm
-import time
-from pathlib import Path
-import copy
-import socket
-if 'stampede2' not in socket.gethostname():
-	from FetchOpenSHA import *
-
-class IM_Calculator:
-
-	def __init__(self, source_info=dict(), im_dict=dict(), gmpe_dict=dict(), 
-	             gmpe_weights_dict=dict(), im_type=None, site_info=dict()):
-=======
 from gmpe import CorrelationModel
 from FetchOpenSHA import *
 from tqdm import tqdm
 import time
 from pathlib import Path
->>>>>>> b15a17bb
 
 def compute_spectra(scenarios, stations, gmpe_info, im_info):
 
@@ -170,36 +154,12 @@
 						CorrelationModel.jayaram_baker_correlation_2009(periods[k],
 							stn_dist, flag_clustering = False)
 		# Simulating residuals
-<<<<<<< HEAD
-		residuals = np.random.multivariate_normal(np.zeros(self.num_im), rho, self.num_simu).T
-		# return
-		return residuals
-
-	def compute_intra_event_residual(self):
-
-		if self.intra_cm == 'Jayaram & Baker (2009)':
-			rho = np.zeros((self.num_sites, self.num_sites, self.num_im))
-			for i in range(self.num_sites):
-				for j in range(self.num_sites):
-					cur_stn_dist = self.stn_dist[i, j]
-					for k in range(self.num_im):
-						rho[i, j, k] = CorrelationModel.jayaram_baker_correlation_2009(self.im_name_list[k], cur_stn_dist, 
-						                                                               flag_clustering = False)
-			# Simulating residuals
-			residuals = np.zeros((self.num_sites, self.num_im, self.num_simu))
-			for k in range(self.num_im):
-				residuals[:, k, :] = np.random.multivariate_normal(np.zeros(self.num_sites), rho[:, :, k], self.num_simu).T
-
-		elif self.intra_cm == 'Loth & Baker (2013)':
-			residuals = CorrelationModel.loth_baker_correlation_2013(self.sites, self.im_name_list, self.num_simu)
-=======
 		residuals = np.zeros((num_stations, num_periods, num_simu))
 		for k in range(num_periods):
 			residuals[:, k, :] = np.random.multivariate_normal(np.zeros(num_stations),
 															   rho[:, :, k], num_simu).T
 	elif sa_intra_cm == 'Loth & Baker (2013)':
 		residuals = CorrelationModel.loth_baker_correlation_2013(station_data, periods, num_simu)
->>>>>>> b15a17bb
 
 	elif sa_intra_cm == 'Markhvida et al. (2017)':
 		num_pc = 19
