--- conflicted
+++ resolved
@@ -61,11 +61,6 @@
     """
 
     # Parse periods from im1 and im2
-<<<<<<< HEAD
-    if im1.startswith('SA') and im2.startswith('SA'):
-        T1 = float(im1[3:-1])
-        T2 = float(im2[3:-1])
-=======
     if im1.startswith('SA'):
         T1 = float(im1[3:-1])
     elif im1.startswith('PGA'):
@@ -76,7 +71,6 @@
         T2 = float(im2[3:-1])
     elif im2.startswith('PGA'):
         T2 = 0.0
->>>>>>> 95d79c65
     else:
         return 0.0
 
@@ -213,14 +207,10 @@
     # parse period form im
     try:
         # for Sa
-<<<<<<< HEAD
-        T = float(im[3:-1])
-=======
         if im.startswith('SA'):
             T = float(im[3:-1])
         elif im.startswith('PGA'):
             T = 0.0
->>>>>>> 95d79c65
     except ValueError:
         print('CorrelationModel.jayaram_baker_correlation_2009: error - cannot handle {}'.format(im))
 
@@ -307,14 +297,10 @@
     periods = []
     for cur_im in im_name_list:
         try:
-<<<<<<< HEAD
-            periods.append(float(cur_im[3:-1]))
-=======
             if cur_im.startswith('SA'):
                 periods.append(float(cur_im[3:-1]))
             elif cur_im.startswith('PGA'):
                 periods.append(0.0)
->>>>>>> 95d79c65
         except ValueError:
             print('CorrelationModel.loth_baker_correlation_2013: error - cannot handle {}'.format(cur_im))
     # Loading modeling coefficients
@@ -397,14 +383,10 @@
     periods = []
     for cur_im in im_name_list:
         try:
-<<<<<<< HEAD
-            periods.append(float(cur_im[3:-1]))
-=======
             if cur_im.startswith('SA'):
                 periods.append(float(cur_im[3:-1]))
             elif cur_im.startswith('PGA'):
                 periods.append(0.0)
->>>>>>> 95d79c65
         except ValueError:
             print('CorrelationModel.loth_baker_correlation_2013: error - cannot handle {}'.format(cur_im))
     # Loading factors
