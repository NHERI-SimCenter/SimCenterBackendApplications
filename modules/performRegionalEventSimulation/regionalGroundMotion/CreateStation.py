--- conflicted
+++ resolved
@@ -533,12 +533,6 @@
             #     " and the 'vsInferred' defined in the Vs30 model pane is overwritten.")
             tmp.update({'vsInferred': stn.get('vsInferred')})
         else:
-<<<<<<< HEAD
-            tmp.update({'vsInferred': (1 if vs30Config['Parameters']['vsInferred'] else 0) })
-        for key in ['liqSusc', 'gwDepth', 'distWater', 'distCoast', 'distRiver',\
-                    'precipitation', 'slope', 'slopeThickness', 'gammaSoil', 'phiSoil',\
-                        'cohesionSoil']:
-=======
             tmp.update(
                 {'vsInferred': (1 if vs30Config['Parameters']['vsInferred'] else 0)}
             )
@@ -549,8 +543,12 @@
             'distCoast',
             'distRiver',
             'precipitation',
+            'slope',
+            'slopeThickness',
+            'gammaSoil',
+            'phiSoil',
+            'cohesionSoil'
         ]:
->>>>>>> 7cc86dc9
             if stn.get(key, None) is not None:
                 tmp.update({key: stn.get(key)})
                 ground_failure_input_keys.add(key)
