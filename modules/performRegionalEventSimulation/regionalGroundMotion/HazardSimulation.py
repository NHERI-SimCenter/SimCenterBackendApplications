--- conflicted
+++ resolved
@@ -56,38 +56,6 @@
     else:
         packages = ['JPype1', 'selenium', 'tqdm', 'psutil']
     for p in packages:
-<<<<<<< HEAD
-        if importlib.util.find_spec(p) is None:
-            subprocess.check_call([sys.executable, "-m", "pip", "install", p])
-
-    # set up environment
-    import socket
-    if 'stampede2' not in socket.gethostname():
-        if importlib.util.find_spec('jpype') is None:
-            subprocess.check_call([sys.executable, "-m", "pip", "install", "JPype1"])
-        import jpype
-        from jpype import imports
-        from jpype.types import *
-        jpype.addClassPath('./lib/OpenSHA-1.5.2.jar')
-        jpype.startJVM("-Xmx8G", convertStrings=False)
-    if oq_flag:
-        # clear up old db.sqlite3 if any
-        if os.path.isfile(os.path.expanduser('~/oqdata/db.sqlite3')):
-            new_db_sqlite3 = True
-            try:
-                os.remove(os.path.expanduser('~/oqdata/db.sqlite3'))
-            except:
-                new_db_sqlite3 = False
-        # data dir
-        os.environ['OQ_DATADIR'] = os.path.join(os.path.abspath(output_dir), 'oqdata')
-        print('HazardSimulation: local OQ_DATADIR = '+os.environ.get('OQ_DATADIR'))
-        if os.path.exists(os.environ.get('OQ_DATADIR')):
-            print('HazardSimulation: local OQ folder already exists, overwiting it now...')
-            shutil.rmtree(os.environ.get('OQ_DATADIR'))
-        os.makedirs(f"{os.environ.get('OQ_DATADIR')}")    
-    
-    # import modules
-=======
         subprocess.check_call([sys.executable, "-m", "pip", "install", p])
     
     import jpype
@@ -96,7 +64,6 @@
     jpype.addClassPath('./lib/OpenSHA-1.5.2.jar')
     jpype.startJVM("-Xmx8G", convertStrings=False)
     import psutil
->>>>>>> b15a17bb
     from CreateStation import *
     from CreateScenario import *
     from ComputeIntensityMeasure import *
@@ -228,13 +195,8 @@
         # Updating station information
         stations['Stations'] = stn_new
         print('HazardSimulation: uncorrelated response spectra computed.')
-<<<<<<< HEAD
-        #print(im_raw)
-        if not scenario_info['EqRupture']['Type'] in ['OpenQuakeClassicalPSHA','OpenQuakeUserConfig','OpenQuakeClassicalPSHA-User']:
-=======
         #print(psa_raw)
         if not scenario_info['EqRupture']['Type'] == 'OpenQuakeClassicalPSHA':
->>>>>>> b15a17bb
             # Computing correlated IMs
             ln_psa_mr, mag_maf = simulate_ground_motion(stations['Stations'], psa_raw,
                                                         event_info['NumberPerSite'],
