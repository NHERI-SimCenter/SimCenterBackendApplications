# -*- coding: utf-8 -*-
#
# Copyright (c) 2022 Leland Stanford Junior University
# Copyright (c) 2022 The Regents of the University of California
#
# This file is part of the SimCenter Backend Applications
#
# Redistribution and use in source and binary forms, with or without
# modification, are permitted provided that the following conditions are met:
#
# 1. Redistributions of source code must retain the above copyright notice,
# this list of conditions and the following disclaimer.
#
# 2. Redistributions in binary form must reproduce the above copyright notice,
# this list of conditions and the following disclaimer in the documentation
# and/or other materials provided with the distribution.
#
# 3. Neither the name of the copyright holder nor the names of its contributors
# may be used to endorse or promote products derived from this software without
# specific prior written permission.
#
# THIS SOFTWARE IS PROVIDED BY THE COPYRIGHT HOLDERS AND CONTRIBUTORS "AS IS"
# AND ANY EXPRESS OR IMPLIED WARRANTIES, INCLUDING, BUT NOT LIMITED TO, THE
# IMPLIED WARRANTIES OF MERCHANTABILITY AND FITNESS FOR A PARTICULAR PURPOSE
# ARE DISCLAIMED. IN NO EVENT SHALL THE COPYRIGHT HOLDER OR CONTRIBUTORS BE
# LIABLE FOR ANY DIRECT, INDIRECT, INCIDENTAL, SPECIAL, EXEMPLARY, OR
# CONSEQUENTIAL DAMAGES (INCLUDING, BUT NOT LIMITED TO, PROCUREMENT OF
# SUBSTITUTE GOODS OR SERVICES; LOSS OF USE, DATA, OR PROFITS; OR BUSINESS
# INTERRUPTION) HOWEVER CAUSED AND ON ANY THEORY OF LIABILITY, WHETHER IN
# CONTRACT, STRICT LIABILITY, OR TORT (INCLUDING NEGLIGENCE OR OTHERWISE)
# ARISING IN ANY WAY OUT OF THE USE OF THIS SOFTWARE, EVEN IF ADVISED OF THE
# POSSIBILITY OF SUCH DAMAGE.
#
# You should have received a copy of the BSD 3-Clause License along with
# this file. If not, see <http://www.opensource.org/licenses/>.
#
# Contributors:
# Kuanshi Zhong
#

import os, shutil, psutil
import sys
import subprocess
import argparse, posixpath, json
import numpy as np
import pandas as pd
import time
import importlib

R2D = True

def hazard_job(hazard_info):
<<<<<<< HEAD
    # Read Site .csv
    site_file = hazard_info['Site']["siteFile"]
    try:
        stations = pd.read_csv(site_file).to_dict(orient='records')
        print('HazardSimulation: stations loaded.')
    except:
        print('HazardSimulation: please check the station file {}'.format(site_file))
=======

    # Sites and stations
    print('HazardSimulation: creating stations.')
    site_info = hazard_info['Site']
    if site_info['Type'] == 'From_CSV':
        input_file = os.path.join(input_dir,site_info['input_file'])
        output_file = site_info.get('output_file',False)
        if output_file:
            output_file = os.path.join(input_dir, output_file)
        min_ID = site_info.get('min_ID',None)
        max_ID = site_info.get('max_ID',None)
        filterIDs = site_info.get('filterIDs',None)
        # backward compability. Deleter after new frontend releases
        if min_ID is not None and max_ID is not None:
            filterIDs = str(min_ID)+"-"+str(max_ID)
        # Creating stations from the csv input file
        z1_tag = 0
        z25_tag = 0
        if 'OpenQuake' in hazard_info['Scenario']['EqRupture']['Type']:
            z1_tag = 1
            z25_tag = 1
        if 'Global Vs30' in site_info['Vs30']['Type']:
            vs30_tag = 1
        elif 'Thompson' in site_info['Vs30']['Type']:
            vs30_tag = 2
        elif 'NCM' in site_info['Vs30']['Type']:
            vs30_tag = 3
        else:
            vs30_tag = 0
        # Creating stations from the csv input file
        stations = create_stations(input_file, output_file, filterIDs, vs30_tag, z1_tag, z25_tag)
    if stations:
        print('HazardSimulation: stations created.')
    else:
        print('HazardSimulation: please check the "Input" directory in the configuration json file.')
>>>>>>> 656921c5
        exit()
    #print(stations)

    # Scenarios
    print('HazardSimulation: loading scenarios.')
    scenario_info = hazard_info['Scenario']
    if scenario_info['Type'] == 'Earthquake':
        # KZ-10/31/2022: checking user-provided scenarios
        rupFile = scenario_info['sourceFile']
        scenarios = load_earthquake_rupFile(scenario_info, rupFile)
    elif scenario_info['Type'] == 'Wind':
        # Creating wind scenarios
        scenarios = create_wind_scenarios(scenario_info, stations, input_dir)
    else:
        # TODO: extending this to other hazards
        print('HazardSimulation: currently only supports EQ and Wind simulations.')
    #print(scenarios)
    print('HazardSimulation: scenarios loaded.')

    # Computing intensity measures
    print('HazardSimulation: computing intensity measures.')
    if scenario_info['Type'] == 'Earthquake':
        # Computing uncorrelated Sa
        event_info = hazard_info['Event']
        if opensha_flag:
            im_raw, im_info = compute_im(scenarios, stations, scenario_info,
                                event_info['GMPE'], event_info['IntensityMeasure'],
                                scenario_info['Generator'], output_dir, mth_flag=False)
            # update the im_info
            event_info['IntensityMeasure'] = im_info
        elif oq_flag:
            # Preparing config ini for OpenQuake
            filePath_ini, oq_ver_loaded, event_info = openquake_config(site_info, scenario_info, event_info, dir_info)
            if not filePath_ini:
                # Error in ini file
                sys.exit('HazardSimulation: errors in preparing the OpenQuake configuration file.') 
            if scenario_info['EqRupture']['Type'] in ['OpenQuakeClassicalPSHA','OpenQuakeUserConfig', 'OpenQuakeClassicalPSHA-User']:
                # Calling openquake to run classical PSHA
                #oq_version = scenario_info['EqRupture'].get('OQVersion',default_oq_version)
                oq_run_flag = oq_run_classical_psha(filePath_ini, exports='csv', oq_version=oq_ver_loaded, dir_info=dir_info)
                if oq_run_flag:
                    err_msg = 'HazardSimulation: OpenQuake Classical PSHA failed.'
                    if not new_db_sqlite3:
                        err_msg = err_msg + ' Please see if there is leaked python threads in background still occupying {}.'.format(os.path.expanduser('~/oqdata/db.sqlite3'))
                    print(err_msg)
                    sys.exit(err_msg)
                else:
                    print('HazardSimulation: OpenQuake Classical PSHA completed.')
                if scenario_info['EqRupture'].get('UHS', False):
                    ln_im_mr, mag_maf, im_list = oq_read_uhs_classical_psha(scenario_info, event_info, dir_info)
                else:
                    ln_im_mr = []
                    mag_maf = []
                    im_list = []
                #stn_new = stations['Stations']

            elif scenario_info['EqRupture']['Type'] == 'OpenQuakeScenario':
                # Creating and conducting OpenQuake calculations
                oq_calc = OpenQuakeHazardCalc(filePath_ini, event_info, oq_ver_loaded, dir_info=dir_info)
                oq_calc.run_calc()
                im_raw = [oq_calc.eval_calc()]
                #stn_new = stations['Stations']
                print('HazardSimulation: OpenQuake Scenario calculation completed.')

            else:                
                sys.exit('HazardSimulation: OpenQuakeClassicalPSHA, OpenQuakeUserConfig and OpenQuakeScenario are supported.')
            
        # KZ-08/23/22: adding method to do hazard occurrence model
        #im_type = 'SA'
        #period = 1.0
        #im_level = 0.2*np.ones((len(im_raw[0].get('GroundMotions')),1))
        occurrence_sampling = scenario_info['Generator']["method"]=='Subsampling'
        if occurrence_sampling:
            # read all configurations
            occurrence_info = scenario_info['Generator']['Parameters']
            reweight_only = occurrence_info.get('ReweightOnly',False)
            # KZ-10/31/22: adding a flag for whether to re-sample ground motion maps or just monte-carlo
            sampling_gmms = occurrence_info.get('SamplingGMMs', True)
            occ_dict = configure_hazard_occurrence(input_dir, output_dir, hzo_config=occurrence_info, site_config=stations)
            model_type = occ_dict.get('Model')
            num_target_eqs = occ_dict.get('NumTargetEQs')
            num_target_gmms = occ_dict.get('NumTargetGMMs')
            num_per_eq_avg = int(np.ceil(num_target_gmms/num_target_eqs))
            return_periods = occ_dict.get('ReturnPeriods')
            im_type = occ_dict.get('IntensityMeasure')
            period = occ_dict.get('Period')
            hc_curves = occ_dict.get('HazardCurves')
            # get im exceedance probabilities
            im_exceedance_prob = get_im_exceedance_probility(im_raw, im_type, period, hc_curves)
            # sample the earthquake scenario occurrence
            if reweight_only:
                occurrence_rate_origin = [scenarios[i].get('MeanAnnualRate') for i in range(len(scenarios))]
            else:
                occurrence_rate_origin = None
            occurrence_model = sample_earthquake_occurrence(model_type,num_target_eqs,return_periods,im_exceedance_prob,reweight_only,occurrence_rate_origin)
            #print(occurrence_model)
            P, Z = occurrence_model.get_selected_earthquake()
            # now update the im_raw with selected eqs with Z > 0
            id_selected_eqs = []
            for i in range(len(Z)):
                if P[i] > 0:
                    id_selected_eqs.append(i)
            im_raw_sampled = [im_raw[i] for i in id_selected_eqs]
            im_raw = im_raw_sampled
            num_per_eq_avg = int(np.ceil(num_target_gmms/len(id_selected_eqs)))
            # export sampled earthquakes
            _ = export_sampled_earthquakes(id_selected_eqs, scenarios, P, output_dir)
        
        # Updating station information
        #stations['Stations'] = stn_new
        print('HazardSimulation: uncorrelated response spectra computed.')
        #print(im_raw)
        # KZ-08/23/22: adding method to do hazard occurrence model
        if occurrence_sampling and sampling_gmms:
            num_gm_per_site = num_per_eq_avg
        else:
            num_gm_per_site = event_info['NumberPerSite']
        print('num_gm_per_site = ',num_gm_per_site)
        if not scenario_info['EqRupture']['Type'] in ['OpenQuakeClassicalPSHA','OpenQuakeUserConfig','OpenQuakeClassicalPSHA-User']:
            # Computing correlated IMs
            ln_im_mr, mag_maf, im_list = simulate_ground_motion(stations, im_raw,
                                                                num_gm_per_site,
                                                                event_info['CorrelationModel'],
                                                                event_info['IntensityMeasure'])
            print('HazardSimulation: correlated response spectra computed.')
        # KZ-08/23/22: adding method to do hazard occurrence model
        if occurrence_sampling and sampling_gmms:
            # get im exceedance probabilities for individual ground motions
            #print('im_list = ',im_list)
            im_exceedance_prob_gmm = get_im_exceedance_probability_gm(np.exp(ln_im_mr), im_list, im_type, period, hc_curves)
            # sample the earthquake scenario occurrence
            if reweight_only:
                occurrence_rate_origin = [scenarios[i].get('MeanAnnualRate') for i in range(len(scenarios))]
            else:
                occurrence_rate_origin = None
            occurrence_model_gmm = sample_earthquake_occurrence(model_type,num_target_gmms,return_periods,im_exceedance_prob_gmm, reweight_only, occurrence_rate_origin)
            #print(occurrence_model)
            P_gmm, Z_gmm = occurrence_model_gmm.get_selected_earthquake()
            # now update the im_raw with selected eqs with Z > 0
            id_selected_gmms = []
            for i in range(len(Z_gmm)):
                if P_gmm[i] > 0:
                    id_selected_gmms.append(i)
            id_selected_scens = [int(x/num_gm_per_site) for x in id_selected_gmms]
            id_selected_simus = [x%num_gm_per_site for x in id_selected_gmms]
            # export sampled earthquakes
            _ = export_sampled_gmms(id_selected_gmms, id_selected_scens, P_gmm, output_dir)
            num_site = ln_im_mr[0].shape[0]
            num_im = ln_im_mr[0].shape[1]
            sampled_im_gmms = np.zeros((num_site,num_im,len(id_selected_gmms)))
            count = 0
            for i in range(len(id_selected_gmms)):
                sampled_im_gmms[:,:,count]=ln_im_mr[id_selected_scens[i]][:,:,id_selected_simus[i]].tolist()
                count = count+1
            ln_im_mr_sampled = [sampled_im_gmms]
            ln_im_mr = ln_im_mr_sampled
            mag_maf = [[0,0,0,0]]
            
        if event_info['SaveIM'] and ln_im_mr:
            print('HazardSimulation: saving simulated intensity measures.')
            _ = export_im(stations, im_list,
                          ln_im_mr, mag_maf, output_dir, 'SiteIM.json', 1)
            print('HazardSimulation: simulated intensity measures saved.')
        else:
            print('HazardSimulation: IM is not required to saved or no IM is found.')
        #print(np.exp(ln_im_mr[0][0, :, 1]))
        #print(np.exp(ln_im_mr[0][1, :, 1]))
    else:
        # TODO: extending this to other hazards
        print('HazardSimulation currently only supports earthquake simulations.')
    print('HazardSimulation: intensity measures computed.')
    # Selecting ground motion records
    if scenario_info['Type'] == 'Earthquake':
        # Selecting records
        data_source = event_info.get('Database',0)
        if data_source:
            print('HazardSimulation: selecting ground motion records.')
            sf_max = event_info['ScalingFactor']['Maximum']
            sf_min = event_info['ScalingFactor']['Minimum']
            start_time = time.time()
            gm_id, gm_file = select_ground_motion(im_list, ln_im_mr, data_source,
                                                  sf_max, sf_min, output_dir, 'EventGrid.csv',
                                                  stations['Stations'])
            print('HazardSimulation: ground motion records selected  ({0} s).'.format(time.time() - start_time))
            #print(gm_id)
            gm_id = [int(i) for i in np.unique(gm_id)]
            gm_file = [i for i in np.unique(gm_file)]
            runtag = output_all_ground_motion_info(gm_id, gm_file, output_dir, 'RecordsList.csv')
            if runtag:
                print('HazardSimulation: the ground motion list saved.')
            else:
                sys.exit('HazardSimulation: warning - issues with saving the ground motion list.')
            # Downloading records
            user_name = event_info.get('UserName', None)
            user_password = event_info.get('UserPassword', None)
            if (user_name is not None) and (user_password is not None) and (not R2D):
                print('HazardSimulation: downloading ground motion records.')
                raw_dir = download_ground_motion(gm_id, user_name,
                                                 user_password, output_dir)
                if raw_dir:
                    print('HazardSimulation: ground motion records downloaded.')
                    # Parsing records
                    print('HazardSimulation: parsing records.')
                    record_dir = parse_record(gm_file, raw_dir, output_dir,
                                              event_info['Database'],
                                              event_info['OutputFormat'])
                    print('HazardSimulation: records parsed.')
                else:
                    print('HazardSimulation: No records to be parsed.')
        else:
            print('HazardSimulation: ground motion selection is not requested.')


if __name__ == '__main__':

    # parse arguments
    parser = argparse.ArgumentParser()
    parser.add_argument('--hazard_config')
    args = parser.parse_args()

    # read the hazard configuration file
    with open(args.hazard_config) as f:
        hazard_info = json.load(f)

    # directory (back compatibility here)
    work_dir = hazard_info['Directory']
    input_dir = os.path.join(work_dir, "Input")
    output_dir = os.path.join(work_dir, "Output")
    try:
        os.mkdir(f"{output_dir}")
    except:
        print('HazardSimulation: output folder already exists.')

    # parse job type for set up environment and constants
    try:
        opensha_flag = hazard_info['Scenario']['EqRupture']['Type'] in ['PointSource', 'ERF']
    except:
        opensha_flag = False
    try:
        oq_flag = 'OpenQuake' in hazard_info['Scenario']['EqRupture']['Type']
    except:
        oq_flag = False

    # dependencies
    if R2D:
        packages = ['tqdm', 'psutil', 'PuLP', 'requests']
    else:
        packages = ['selenium', 'tqdm', 'psutil', 'PuLP', 'requests']
    for p in packages:
        if importlib.util.find_spec(p) is None:
            subprocess.check_call([sys.executable, "-m", "pip", "install", "-q", p])

    # set up environment
    import socket
    if 'stampede2' not in socket.gethostname():
        if importlib.util.find_spec('jpype') is None:
            subprocess.check_call([sys.executable, "-m", "pip", "install", "JPype1"])
        import jpype
        from jpype import imports
        from jpype.types import *
        memory_total = psutil.virtual_memory().total/(1024.**3)
        memory_request = int(memory_total*0.75)
        jpype.addClassPath('./lib/OpenSHA-1.5.2.jar')
        try:
            jpype.startJVM("-Xmx{}G".format(memory_request), convertStrings=False)
        except:
            print(f"StartJVM of ./lib/OpenSHA-1.5.2.jar with {memory_request} GB Memory fails. Try again after releasing some memory")
    if oq_flag:
        # clear up old db.sqlite3 if any
        if os.path.isfile(os.path.expanduser('~/oqdata/db.sqlite3')):
            new_db_sqlite3 = True
            try:
                os.remove(os.path.expanduser('~/oqdata/db.sqlite3'))
            except:
                new_db_sqlite3 = False
        # data dir
        os.environ['OQ_DATADIR'] = os.path.join(os.path.abspath(output_dir), 'oqdata')
        print('HazardSimulation: local OQ_DATADIR = '+os.environ.get('OQ_DATADIR'))
        if os.path.exists(os.environ.get('OQ_DATADIR')):
            print('HazardSimulation: local OQ folder already exists, overwiting it now...')
            shutil.rmtree(os.environ.get('OQ_DATADIR'))
        os.makedirs(f"{os.environ.get('OQ_DATADIR')}")

    # import modules
    from CreateStation import *
    from CreateScenario import *
    from ComputeIntensityMeasure import *
    from SelectGroundMotion import *
    # KZ-08/23/22: adding hazard occurrence model
    from HazardOccurrence import *
    if oq_flag:
        # import FetchOpenQuake
        from FetchOpenQuake import *

    # untar site databases
    # site_database = ['global_vs30_4km.tar.gz','global_zTR_4km.tar.gz','thompson_vs30_4km.tar.gz']
    # print('HazardSimulation: Extracting site databases.')
    # cwd = os.path.dirname(os.path.realpath(__file__))
    # for cur_database in site_database:
    #     subprocess.run(["tar","-xvzf",cwd+"/database/site/"+cur_database,"-C",cwd+"/database/site/"])

    # Initial process list
    import psutil
    proc_list_init = [p.info for p in psutil.process_iter(attrs=['pid', 'name']) if 'python' in p.info['name']]

    hazard_job(hazard_info)

    # Closing the current process
    sys.exit(0)<|MERGE_RESOLUTION|>--- conflicted
+++ resolved
@@ -50,7 +50,6 @@
 R2D = True
 
 def hazard_job(hazard_info):
-<<<<<<< HEAD
     # Read Site .csv
     site_file = hazard_info['Site']["siteFile"]
     try:
@@ -58,43 +57,6 @@
         print('HazardSimulation: stations loaded.')
     except:
         print('HazardSimulation: please check the station file {}'.format(site_file))
-=======
-
-    # Sites and stations
-    print('HazardSimulation: creating stations.')
-    site_info = hazard_info['Site']
-    if site_info['Type'] == 'From_CSV':
-        input_file = os.path.join(input_dir,site_info['input_file'])
-        output_file = site_info.get('output_file',False)
-        if output_file:
-            output_file = os.path.join(input_dir, output_file)
-        min_ID = site_info.get('min_ID',None)
-        max_ID = site_info.get('max_ID',None)
-        filterIDs = site_info.get('filterIDs',None)
-        # backward compability. Deleter after new frontend releases
-        if min_ID is not None and max_ID is not None:
-            filterIDs = str(min_ID)+"-"+str(max_ID)
-        # Creating stations from the csv input file
-        z1_tag = 0
-        z25_tag = 0
-        if 'OpenQuake' in hazard_info['Scenario']['EqRupture']['Type']:
-            z1_tag = 1
-            z25_tag = 1
-        if 'Global Vs30' in site_info['Vs30']['Type']:
-            vs30_tag = 1
-        elif 'Thompson' in site_info['Vs30']['Type']:
-            vs30_tag = 2
-        elif 'NCM' in site_info['Vs30']['Type']:
-            vs30_tag = 3
-        else:
-            vs30_tag = 0
-        # Creating stations from the csv input file
-        stations = create_stations(input_file, output_file, filterIDs, vs30_tag, z1_tag, z25_tag)
-    if stations:
-        print('HazardSimulation: stations created.')
-    else:
-        print('HazardSimulation: please check the "Input" directory in the configuration json file.')
->>>>>>> 656921c5
         exit()
     #print(stations)
 
