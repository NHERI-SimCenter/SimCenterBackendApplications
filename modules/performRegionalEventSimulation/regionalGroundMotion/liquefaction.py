import os  # noqa: CPY001, D100, INP001
import sys
import warnings
from enum import Enum
from itertools import starmap

import geopandas as gpd
import numpy as np
import pandas  # noqa: ICN001
import rasterio as rio
import shapely
from pyproj import CRS, Transformer
from scipy.interpolate import interp2d
from scipy.spatial import ConvexHull


# Helper functions
def sampleRaster(  # noqa: N802
    raster_file_path,
    raster_crs,
    x,
    y,
    interp_scheme='nearest',
    dtype=None,
):
    """Performs 2D interpolation at (x,y) pairs. Accepted interp_scheme = 'nearest', 'linear', 'cubic', and 'quintic'"""  # noqa: D400, D401
    print(f'Sampling from the Raster File: {os.path.basename(raster_file_path)}...')  # noqa: T201, PTH119
    invalid_value = np.nan
    xy_crs = CRS.from_user_input(4326)
    raster_crs = CRS.from_user_input(raster_crs)
    with rio.open(raster_file_path) as raster_file:
        try:
            raster_data = raster_file.read()
            if raster_data.shape[0] > 1:
                warnings.warn(  # noqa: B028
                    f'More than one band in the file {raster_file_path}, the first band is used.'
                )
        except:  # noqa: E722
            sys.exit(f'Can not read data from {raster_file_path}')
        if xy_crs != raster_crs:
            # make transformer for reprojection
            transformer_xy_to_data = Transformer.from_crs(
                xy_crs, raster_crs, always_xy=True
            )
            # reproject and store
            x_proj, y_proj = transformer_xy_to_data.transform(x, y)
            x = x_proj
            y = y_proj
        n_sample = len(x)
        if interp_scheme == 'nearest':
            sample = np.array(
                [val[0] for val in raster_file.sample(list(zip(x, y)))]
            )
        else:
            # create x and y ticks for grid
            x_tick = np.linspace(
                raster_file.bounds.left,
                raster_file.bounds.right,
                raster_file.width,
                endpoint=False,
            )
            y_tick = np.linspace(
                raster_file.bounds.bottom,
                raster_file.bounds.top,
                raster_file.height,
                endpoint=False,
            )
            # create interp2d function
            interp_function = interp2d(
                x_tick,
                y_tick,
                np.flipud(raster_file.read(1)),
                kind=interp_scheme,
                fill_value=invalid_value,
            )
            # get samples
            sample = np.transpose(
                [interp_function(x[i], y[i]) for i in range(n_sample)]
            )[0]
    # convert to target datatype
    if dtype is not None:
        sample = sample.astype(dtype)
    # clean up invalid values (returned as 1e38 by NumPy)
    sample[abs(sample) > 1e10] = invalid_value  # noqa: PLR2004
    return sample


# Helper functions
def sampleVector(vector_file_path, vector_crs, x, y, dtype=None):  # noqa: ARG001, N802
    """Performs spatial join of vector_file with xy'"""  # noqa: D400, D401
    print(f'Sampling from the Vector File: {os.path.basename(vector_file_path)}...')  # noqa: T201, PTH119
    invalid_value = np.nan  # noqa: F841
    xy_crs = CRS.from_user_input(4326)
    vector_gdf = gpd.read_file(vector_file_path)
<<<<<<< HEAD
    if vector_gdf.crs != vector_crs:
        sys.exit(
            f"The CRS of vector file {vector_file_path} is {vector_gdf.crs}, and doesn't match the input CRS ({xy_crs}) defined for liquefaction triggering models"
        )
=======
    try:
        user_crs_input = CRS.from_user_input(vector_crs).to_epsg()
        if vector_gdf.crs.to_epsg() != user_crs_input:
            sys.exit(f"The CRS of vector file {vector_file_path} is {vector_gdf.crs}, and doesn't match the input CRS ({xy_crs}) defined for liquefaction triggering models")
    except:
        print("The input CRS ({xy_crs}) defined for liquefaction triggering models is invalid. The CRS of vector files are used")
    # if vector_gdf.crs != vector_crs:
    #     sys.exit(f"The CRS of vector file {vector_file_path} is {vector_gdf.crs}, and doesn't match the input CRS ({xy_crs}) defined for liquefaction triggering models")
>>>>>>> 16886412
    if xy_crs != vector_crs:
        # make transformer for reprojection
        transformer_xy_to_data = Transformer.from_crs(
            xy_crs, vector_crs, always_xy=True
        )
        # reproject and store
        x_proj, y_proj = transformer_xy_to_data.transform(x, y)
        x = x_proj
        y = y_proj
    # Create a convex hull containing all sites
    sites = np.array([x, y]).transpose()
    try:
        hull = ConvexHull(sites)
        vertices = hull.vertices
        vertices = sites[np.append(vertices, vertices[0])]
        centroid = np.mean(vertices, axis=0)
        vertices = vertices + 0.05 * (vertices - centroid)  # noqa: PLR6104
        RoI = shapely.geometry.Polygon(vertices)  # noqa: N806
    except:  # noqa: E722
        centroid = shapely.geometry.Point(np.mean(x), np.mean(y))
        points = [shapely.geometry.Point(x[i], y[i]) for i in range(len(x))]
        if len(points) == 1:
            distances = [0.1]  # Degree
        else:
            distances = [point.distance(centroid) for point in points]
        max_distance = max(distances) * 1.2
        angles = np.linspace(0, 2 * np.pi, 36)
        circle_points = [
            (
                centroid.x + max_distance * np.cos(angle),
                centroid.y + max_distance * np.sin(angle),
            )
            for angle in angles
        ]
        RoI = shapely.geometry.Polygon(circle_points)  # noqa: N806
    data = dict()  # noqa: C408
    for col in vector_gdf.columns:
        data.update({col: []})
    for row_index in vector_gdf.index:
        new_geom = RoI.intersection(vector_gdf.loc[row_index, 'geometry'])
        if new_geom.is_empty:
            continue
        columns = list(vector_gdf.columns)
        columns.remove('geometry')
        for col in columns:
            data[col].append(vector_gdf.loc[row_index, col])
        data['geometry'].append(new_geom)
    del vector_gdf
    gdf_roi = gpd.GeoDataFrame(data, geometry='geometry', crs=4326)
    geometry = list(starmap(shapely.geometry.Point, zip(x, y)))
    gdf_sites = gpd.GeoDataFrame(geometry=geometry, crs=4326).reset_index()
    merged = gpd.GeoDataFrame.sjoin(
        gdf_roi, gdf_sites, how='inner', predicate='contains'
    )
    merged = merged.set_index('index_right').sort_index().drop(columns=['geometry'])
    gdf_sites = pandas.merge(gdf_sites, merged, on='index', how='left')
    gdf_sites.drop(columns=['geometry', 'index'], inplace=True)  # noqa: PD002
    return gdf_sites


def find_additional_output_req(liq_info, current_step):  # noqa: D103
    additional_output_keys = []
    if current_step == 'Triggering':
        trigging_parameters = liq_info['Triggering']['Parameters'].keys()  # noqa: F841
        triger_dist_water = liq_info['Triggering']['Parameters'].get(
            'DistWater', None
        )
        if triger_dist_water is None:
            return additional_output_keys
        lat_dist_water = liq_info['LateralSpreading']['Parameters'].get(
            'DistWater', None
        )
        if 'LateralSpreading' in liq_info.keys():  # noqa: SIM118
            lat_dist_water = liq_info['LateralSpreading']['Parameters'].get(
                'DistWater', None
            )
            if (liq_info['LateralSpreading']['Model'] == 'Hazus2020') and (
                lat_dist_water == triger_dist_water
            ):
                additional_output_keys.append('dist_to_water')
    return additional_output_keys


class liq_susc_enum(Enum):  # noqa: D101
    very_high = 5
    high = 4
    moderate = 3
    low = 2
    very_low = 1
    none = 0


# Triggering:
class Liquefaction:  # noqa: D101
    def __init__(self) -> None:
        pass


# -----------------------------------------------------------
class ZhuEtal2017(Liquefaction):
    """A map-based procedure to quantify liquefaction at a given location using logistic models by Zhu et al. (2017). Two models are provided:

    1. For distance to coast < cutoff, **prob_liq** = f(**pgv**, **vs30**, **precip**, **dist_coast**, **dist_river**)
    2. For distance to coast >= cutoff, **prob_liq** = f(**pgv**, **vs30**, **precip**, **dist_coast**, **dist_river**, **gw_depth**)

    Parameters
    ----------
    From upstream PBEE:
    pgv: float, np.ndarray or list
        [cm/s] peak ground velocity
    mag: float, np.ndarray or list
        moment magnitude
    pga: float, np.ndarray or list
        [g] peak ground acceleration, only to check threshold where prob_liq(pga<0.1g)=0
    stations: list
        a list of dict containing the site information. Keys in the dict are 'ID',
        'lon', 'lat', 'vs30', 'z1pt0', 'z2pt5', 'vsInferred', 'rRup', 'rJB', 'rX'

    Geotechnical/geologic:
    vs30: float, np.ndarray or list
        [m/s] time-averaged shear wave velocity in the upper 30-meters
    precip: float, np.ndarray or list
        [mm] mean annual precipitation
    dist_coast: float, np.ndarray or list
        [km] distance to nearest coast
    dist_river: float, np.ndarray or list
        [km] distance to nearest river
    dist_water: float, np.ndarray or list
        [km] distance to nearest river, lake, or coast
    gw_depth: float, np.ndarray or list
        [m] groundwater table depth

    Fixed:
    # dist_water_cutoff: float, optional
    #     [km] distance to water cutoff for switching between global and coastal model, default = 20 km

    Returns
    -------
    prob_liq : float, np.ndarray
        probability for liquefaciton
    liq_susc_val : str, np.ndarray
        liquefaction susceptibility category value

    References
    ----------
    .. [1] Zhu, J., Baise, L.G., and Thompson, E.M., 2017, An Updated Geospatial Liquefaction Model for Global Application, Bulletin of the Seismological Society of America, vol. 107, no. 3, pp. 1365-1385.

    """  # noqa: D400

    def __init__(self, parameters, stations) -> None:
        self.stations = stations
        self.parameters = parameters
        self.dist_to_water = None  # (km)
        self.dist_to_river = None  # (km)
        self.dist_to_coast = None  # (km)
        self.gw_depth = None  # (m)
        self.precip = None  # (mm)
        self.vs30 = None  # (m/s)
        self.interpolate_spatial_parameters(parameters)

    def interpolate_spatial_parameters(self, parameters):  # noqa: D102
        # site coordinate in CRS 4326
        lat_station = [site['lat'] for site in self.stations]
        lon_station = [site['lon'] for site in self.stations]
        # dist_to_water
        if parameters['DistWater'] == 'Defined ("distWater") in Site File (.csv)':
            self.dist_to_water = np.array(
                [site['distWater'] for site in self.stations]
            )
        else:
            self.dist_to_water = sampleRaster(
                parameters['DistWater'],
                parameters['inputCRS'],
                lon_station,
                lat_station,
            )
        # dist_to_river
        if parameters['DistRiver'] == 'Defined ("distRiver") in Site File (.csv)':
            self.dist_to_river = np.array(
                [site['distRiver'] for site in self.stations]
            )
        else:
            self.dist_to_river = sampleRaster(
                parameters['DistRiver'],
                parameters['inputCRS'],
                lon_station,
                lat_station,
            )
        # dist_to_coast
        if parameters['DistCoast'] == 'Defined ("distCoast") in Site File (.csv)':
            self.dist_to_coast = np.array(
                [site['distCoast'] for site in self.stations]
            )
        else:
            self.dist_to_coast = sampleRaster(
                parameters['DistCoast'],
                parameters['inputCRS'],
                lon_station,
                lat_station,
            )
        # gw_water
        if parameters['GwDepth'] == 'Defined ("gwDepth") in Site File (.csv)':
            self.gw_depth = np.array([site['gwDepth'] for site in self.stations])
        else:
            self.gw_depth = sampleRaster(
                parameters['GwDepth'],
                parameters['inputCRS'],
                lon_station,
                lat_station,
            )
        # precipitation
        if (
            parameters['Precipitation']
            == 'Defined ("precipitation") in Site File (.csv)'
        ):
            self.precip = np.array([site['precipitation'] for site in self.stations])
        else:
            self.precip = sampleRaster(
                parameters['Precipitation'],
                parameters['inputCRS'],
                lon_station,
                lat_station,
            )
        self.vs30 = np.array([site['vs30'] for site in self.stations])
        print('Sampling finished')  # noqa: T201

    def run(self, ln_im_data, eq_data, im_list, output_keys, additional_output_keys):  # noqa: D102
        if ('PGA' in im_list) and ('PGV' in im_list):
            num_stations = len(self.stations)
            num_scenarios = len(eq_data)
            PGV_col_id = [i for i, x in enumerate(im_list) if x == 'PGV'][0]  # noqa: N806, RUF015
            PGA_col_id = [i for i, x in enumerate(im_list) if x == 'PGA'][0]  # noqa: N806, RUF015
            for scenario_id in range(num_scenarios):
                num_rlzs = ln_im_data[scenario_id].shape[2]
                im_data_scen = np.zeros(
                    [num_stations, len(im_list) + len(output_keys), num_rlzs]
                )
                im_data_scen[:, 0 : len(im_list), :] = ln_im_data[scenario_id]
                for rlz_id in range(num_rlzs):
                    pgv = np.exp(ln_im_data[scenario_id][:, PGV_col_id, rlz_id])
                    pga = np.exp(ln_im_data[scenario_id][:, PGA_col_id, rlz_id])
                    mag = float(eq_data[scenario_id][0])
                    model_output = self.model(pgv, pga, mag)
                    for i, key in enumerate(output_keys):
                        im_data_scen[:, len(im_list) + i, rlz_id] = model_output[key]
                ln_im_data[scenario_id] = im_data_scen
            im_list = im_list + output_keys  # noqa: PLR6104
            additional_output = dict()  # noqa: C408
            for key in additional_output_keys:
                item = getattr(self, key, None)
                if item is None:
                    warnings.warn(  # noqa: B028
                        f"Additional output {key} is not available in the liquefaction trigging model 'ZhuEtal2017'."
                    )
                else:
                    additional_output.update({key: item})
        else:
            sys.exit(
                "At least one of 'PGA' and 'PGV' is missing in the selected intensity measures and the liquefaction trigging model 'ZhuEtal2017' can not be computed."
            )
            # print(f"At least one of 'PGA' and 'PGV' is missing in the selected intensity measures and the liquefaction trigging model 'ZhuEtal2017' can not be computed."\
            #       , file=sys.stderr)
            # sys.stderr.write("test")
            # sys.exit(-1)
        return ln_im_data, eq_data, im_list, additional_output

    def model(self, pgv, pga, mag):
        """Model"""  # noqa: D400
        # zero prob_liq
        zero_prob_liq = 1e-5  # decimal

        # distance cutoff for model
        model_transition = 20  # km

        # initialize arrays
        x_logistic = np.empty(pgv.shape)
        prob_liq = np.empty(pgv.shape)
        liq_susc_val = np.ones(pgv.shape) * -99
        liq_susc = np.empty(pgv.shape, dtype=int)

        # magnitude correction, from Baise & Rashidian (2020) and Allstadt et al. (2022)
        pgv_mag = pgv / (1 + np.exp(-2 * (mag - 6)))
        pga_mag = pga / (10**2.24 / mag**2.56)

        # find where dist_water <= cutoff for model of 20 km
        # coastal model
        ind_coastal = self.dist_to_water <= model_transition
        # global model
        # ind_global = list(set(list(range(pgv.shape[0]))).difference(set(ind_coastal)))
        ind_global = ~(self.dist_to_water <= model_transition)

        # set cap of precip to 1700 mm
        self.precip[self.precip > 1700] = 1700  # noqa: PLR2004

        # x = b0 + b1*var1 + ...
        # if len(ind_global) > 0:
        # liquefaction susceptbility value, disregard pgv term
        liq_susc_val[ind_global] = (
            8.801
            + -1.918 * np.log(self.vs30[ind_global])
            + 5.408e-4 * self.precip[ind_global]
            + -0.2054 * self.dist_to_water[ind_global]
            + -0.0333 * self.gw_depth[ind_global]
        )
        # liquefaction susceptbility value, disregard pgv term
        liq_susc_val[ind_coastal] = (
            12.435
            + -2.615 * np.log(self.vs30[ind_coastal])
            + 5.556e-4 * self.precip[ind_coastal]
            + -0.0287 * np.sqrt(self.dist_to_coast[ind_coastal])
            + 0.0666 * self.dist_to_river[ind_coastal]
            + -0.0369
            * self.dist_to_river[ind_coastal]
            * np.sqrt(self.dist_to_coast[ind_coastal])
        )
        # catch nan values
        liq_susc_val[np.isnan(liq_susc_val)] = -99.0
        # x-term for logistic model = liq susc val + pgv term
        x_logistic[ind_global] = liq_susc_val[ind_global] + 0.334 * np.log(
            pgv_mag[ind_global]
        )
        # x-term for logistic model = liq susc val + pgv term
        x_logistic[ind_coastal] = liq_susc_val[ind_coastal] + 0.301 * np.log(
            pgv_mag[ind_coastal]
        )

        # probability of liquefaction
        prob_liq = 1 / (1 + np.exp(-x_logistic))  # decimal
        prob_liq = np.maximum(
            prob_liq, zero_prob_liq
        )  # set prob to > "0" to avoid 0% in log

        # for pgv_mag < 3 cm/s, set prob to "0"
        prob_liq[pgv_mag < 3] = zero_prob_liq  # noqa: PLR2004
        # for pga_mag < 0.1 g, set prob to "0"
        prob_liq[pga_mag < 0.1] = zero_prob_liq  # noqa: PLR2004
        # for vs30 > 620 m/s, set prob to "0"
        prob_liq[self.vs30 > 620] = zero_prob_liq  # noqa: PLR2004

        # calculate sigma_mu
        sigma_mu = (np.exp(0.25) - 1) * prob_liq  # noqa: F841

        # determine liquefaction susceptibility category
        liq_susc[liq_susc_val > -1.15] = liq_susc_enum['very_high'].value  # noqa: PLR2004
        liq_susc[liq_susc_val <= -1.15] = liq_susc_enum['high'].value  # noqa: PLR2004
        liq_susc[liq_susc_val <= -1.95] = liq_susc_enum['moderate'].value  # noqa: PLR2004
        liq_susc[liq_susc_val <= -3.15] = liq_susc_enum['low'].value  # noqa: PLR2004
        liq_susc[liq_susc_val <= -3.20] = liq_susc_enum['very_low'].value  # noqa: PLR2004
        liq_susc[liq_susc_val <= -38.1] = liq_susc_enum['none'].value  # noqa: PLR2004

        # liq_susc[prob_liq==zero_prob_liq] = 'none'

        return {'liq_prob': prob_liq, 'liq_susc': liq_susc}


# -----------------------------------------------------------
class Hazus2020(Liquefaction):
    """Compute probability of liquefaction at a given location using a simplified method after Liao et al. (1988).
    Also called Youd and Perkins (1978) with Hazus (2020)

    Parameters
    ----------
    From upstream PBEE:
    pga: float, np.ndarray or list
        [g] peak ground acceleration
    mag: float, np.ndarray or list
        moment magnitude

    Geotechnical/geologic:
    gw_depth: float, np.ndarray or list
        [m] groundwater table depth

    Fixed:
    liq_susc: str, np.ndarray or list
        susceptibility category to liquefaction (none, very low, low, moderate, high, very high)

    Returns
    -------
    prob_liq : float, np.ndarray
        probability for liquefaciton

    References
    ----------
    .. [1] Federal Emergency Management Agency (FEMA), 2020, Hazus Earthquake Model - Technical Manual, Hazus 4.2 SP3, 436 pp. https://www.fema.gov/flood-maps/tools-resources/flood-map-products/hazus/user-technical-manuals.
    .. [2] Liao, S.S., Veneziano, D., and Whitman, R.V., 1988, Regression Models for Evaluating Liquefaction Probability, Journal of Geotechnical Engineering, vol. 114, no. 4, pp. 389-411.

    """  # noqa: D205, D400

    def __init__(self, parameters, stations) -> None:
        self.stations = stations
        self.parameters = parameters
        self.gw_depth = None  # (m)
        self.interpolate_spatial_parameters(parameters)

    def interpolate_spatial_parameters(self, parameters):  # noqa: D102
        # site coordinate in CRS 4326
        lat_station = [site['lat'] for site in self.stations]
        lon_station = [site['lon'] for site in self.stations]
        # gw_water
        if parameters['GwDepth'] == 'Defined ("gwDepth") in Site File (.csv)':
            self.gw_depth = np.array([site['gwDepth'] for site in self.stations])
        else:
            self.gw_depth = sampleRaster(
                parameters['GwDepth'],
                parameters['inputCRS'],
                lon_station,
                lat_station,
            )
        # liq_susc
        if parameters['LiqSusc'] == 'Defined ("liqSusc") in Site File (.csv)':
            liq_susc_samples = pandas.DataFrame(
                np.array([site['liqSusc'] for site in self.stations]),
                columns=['liqSusc'],
            )
            SusceptibilityKey = 'liqSusc'  # noqa: N806
        else:
            SusceptibilityFile = parameters['SusceptibilityFile']  # noqa: N806
            liq_susc_samples = sampleVector(
                SusceptibilityFile, parameters['inputCRS'], lon_station, lat_station
            )
            SusceptibilityKey = parameters['SusceptibilityKey']  # noqa: N806
        self.liq_susc = []
        for susc in liq_susc_samples[SusceptibilityKey].unique():
            if susc not in list(liq_susc_enum.__members__.keys()):
                warnings.warn(  # noqa: B028
                    f'Unkown susceptibility "{susc}" defined, and is treated as "none".'
                )
        for row_index in liq_susc_samples.index:
            if pandas.isna(liq_susc_samples.loc[row_index, SusceptibilityKey]):
                self.liq_susc.append(0)
            elif hasattr(
                liq_susc_enum, liq_susc_samples.loc[row_index, SusceptibilityKey]
            ):
                self.liq_susc.append(
                    liq_susc_enum[
                        liq_susc_samples.loc[row_index, SusceptibilityKey]
                    ].value
                )
            else:
                self.liq_susc.append(0)
        self.liq_susc = np.array(self.liq_susc)
        # liq_susc = liq_susc_samples[parameters["SusceptibilityKey"]].fillna("NaN")
        # self.liq_susc = liq_susc.to_numpy()
        print('Sampling finished')  # noqa: T201

    def run(self, ln_im_data, eq_data, im_list, output_keys, additional_output_keys):  # noqa: D102
        if 'PGA' in im_list:
            num_stations = len(self.stations)
            num_scenarios = len(eq_data)
            PGA_col_id = [i for i, x in enumerate(im_list) if x == 'PGA'][0]  # noqa: N806, RUF015
            for scenario_id in range(num_scenarios):
                num_rlzs = ln_im_data[scenario_id].shape[2]
                im_data_scen = np.zeros(
                    [num_stations, len(im_list) + len(output_keys), num_rlzs]
                )
                im_data_scen[:, 0 : len(im_list), :] = ln_im_data[scenario_id]
                for rlz_id in range(num_rlzs):
                    pga = np.exp(ln_im_data[scenario_id][:, PGA_col_id, rlz_id])
                    mag = float(eq_data[scenario_id][0])
                    model_output = self.model(pga, mag, self.gw_depth, self.liq_susc)
                    for i, key in enumerate(output_keys):
                        im_data_scen[:, len(im_list) + i, rlz_id] = model_output[key]
                ln_im_data[scenario_id] = im_data_scen
            im_list = im_list + output_keys  # noqa: PLR6104
            additional_output = dict()  # noqa: C408
            for key in additional_output_keys:
                item = getattr(self, key, None)
                if item is None:
                    warnings.warn(  # noqa: B028
                        f"Additional output {key} is not available in the liquefaction trigging model 'Hazus2020'."
                    )
                else:
                    additional_output.update({key: item})
        else:
            sys.exit(
                "'PGA'is missing in the selected intensity measures and the liquefaction trigging model 'Hazus2020' can not be computed."
            )
        return ln_im_data, eq_data, im_list, additional_output

    @staticmethod
    # @njit
    def model(
        pga,
        mag,  # upstream PBEE RV
        gw_depth,  # geotechnical/geologic
        liq_susc,  # fixed/toggles
        return_inter_params=False,  # to get intermediate params  # noqa: ARG004, FBT002
    ):
        """Model"""  # noqa: D400
        # zero prob_liq
        zero_prob_liq = 1e-5  # decimal

        # initialize arrays
        prob_liq_pga = np.zeros(pga.shape)
        p_ml = np.zeros(pga.shape)

        # if gw_depth is nan
        gw_depth[np.isnan(gw_depth)] = 999

        # correction factor for moment magnitudes other than M=7.5, eq. 4-21
        k_mag = 0.0027 * mag**3 - 0.0267 * mag**2 - 0.2055 * mag + 2.9188
        # correction for groudnwater depths other than 5 feet, eq. 4-22
        k_gw_depth = 0.022 * gw_depth * 3.28 + 0.93

        # get uncorrected p_liq given pga
        prob_liq_pga[liq_susc == liq_susc_enum['very_high'].value] = np.maximum(
            np.minimum(
                9.09 * pga[liq_susc == liq_susc_enum['very_high'].value] - 0.82, 1
            ),
            0,
        )
        prob_liq_pga[liq_susc == liq_susc_enum['high'].value] = np.maximum(
            np.minimum(
                7.67 * pga[liq_susc == liq_susc_enum['high'].value] - 0.92, 1
            ),
            0,
        )
        prob_liq_pga[liq_susc == liq_susc_enum['moderate'].value] = np.maximum(
            np.minimum(
                6.67 * pga[liq_susc == liq_susc_enum['moderate'].value] - 1.00, 1
            ),
            0,
        )
        prob_liq_pga[liq_susc == liq_susc_enum['low'].value] = np.maximum(
            np.minimum(5.57 * pga[liq_susc == liq_susc_enum['low'].value] - 1.18, 1),
            0,
        )
        prob_liq_pga[liq_susc == liq_susc_enum['very_low'].value] = np.maximum(
            np.minimum(
                4.16 * pga[liq_susc == liq_susc_enum['very_low'].value] - 1.08, 1
            ),
            0,
        )
        prob_liq_pga[liq_susc == liq_susc_enum['none'].value] = 0

        # get portion of map unit susceptible to liquefaction
        p_ml[liq_susc == liq_susc_enum['very_high'].value] = 0.25
        p_ml[liq_susc == liq_susc_enum['high'].value] = 0.20
        p_ml[liq_susc == liq_susc_enum['moderate'].value] = 0.10
        p_ml[liq_susc == liq_susc_enum['low'].value] = 0.05
        p_ml[liq_susc == liq_susc_enum['very_low'].value] = 0.02
        p_ml[liq_susc == liq_susc_enum['none'].value] = 0.00

        # liquefaction likelihood, p_liq
        prob_liq = prob_liq_pga / k_mag / k_gw_depth * p_ml  # eq. 4-20
        prob_liq = np.maximum(
            prob_liq, zero_prob_liq
        )  # set prob to > "0" to avoid 0% in log

        # Zhu et al. (2017) boundary constraints
        # for pga_mag < 0.1 g, set prob to "0"
        # magnitude correction, from Baise & Rashidian (2020) and Allstadt et al. (2022)
        pga_mag = pga / (10**2.24 / mag**2.56)
        prob_liq[pga_mag < 0.1] = zero_prob_liq  # noqa: PLR2004

        return {'liq_prob': prob_liq, 'liq_susc': liq_susc}


# -----------------------------------------------------------
class Hazus2020_with_ZhuEtal2017(ZhuEtal2017):
    """Compute probability of liquefaction using Hazus (FEMA, 2020), with liq. susc. category from Zhu et al. (2017).

    Parameters
    ----------
    From upstream PBEE:
    pga: float, np.ndarray or list
        [g] peak ground acceleration
    mag: float, np.ndarray or list
        moment magnitude

    Geotechnical/geologic:
    vs30: float, np.ndarray or list
        [m/s] time-averaged shear wave velocity in the upper 30-meters
    precip: float, np.ndarray or list
        [mm] mean annual precipitation
    dist_coast: float, np.ndarray or list
        [km] distance to nearest coast
    dist_river: float, np.ndarray or list
        [km] distance to nearest river
    dist_water: float, np.ndarray or list
        [km] distance to nearest river, lake, or coast
    gw_depth: float, np.ndarray or list
        [m] groundwater table depth

    Fixed:
    # liq_susc: str, np.ndarray or list
    #     susceptibility category to liquefaction (none, very low, low, moderate, high, very high)

    Returns
    -------
    prob_liq : float, np.ndarray
        probability for liquefaciton

    References
    ----------
    .. [1] Federal Emergency Management Agency (FEMA), 2020, Hazus Earthquake Model - Technical Manual, Hazus 4.2 SP3, 436 pp. https://www.fema.gov/flood-maps/tools-resources/flood-map-products/hazus/user-technical-manuals.
    .. [2] Liao, S.S., Veneziano, D., and Whitman, R.V., 1988, Regression Models for Evaluating Liquefaction Probability, Journal of Geotechnical Engineering, vol. 114, no. 4, pp. 389-411.
    .. [3] Zhu, J., Baise, L.G., and Thompson, E.M., 2017, An Updated Geospatial Liquefaction Model for Global Application, Bulletin of the Seismological Society of America, vol. 107, no. 3, pp. 1365-1385.

    """

    def model(self, pgv, pga, mag):
        """Model"""  # noqa: D400
        # zero prob_liq
        zero_prob_liq = 1e-5  # decimal

        # distance cutoff for model
        model_transition = 20  # km

        # initialize arrays
        prob_liq = np.empty(pgv.shape)
        liq_susc_val = np.ones(pgv.shape) * -99
        liq_susc = np.empty(pgv.shape, dtype=int)

        # find where dist_water <= cutoff for model of 20 km
        # coastal model
        ind_coastal = self.dist_to_water <= model_transition
        # global model
        # ind_global = list(set(list(range(pgv.shape[0]))).difference(set(ind_coastal)))
        ind_global = ~(self.dist_to_water <= model_transition)

        # set cap of precip to 1700 mm
        self.precip[self.precip > 1700] = 1700  # noqa: PLR2004

        # x = b0 + b1*var1 + ...
        # if len(ind_global) > 0:
        # liquefaction susceptbility value, disregard pgv term
        liq_susc_val[ind_global] = (
            8.801
            + -1.918 * np.log(self.vs30[ind_global])
            + 5.408e-4 * self.precip[ind_global]
            + -0.2054 * self.dist_to_water[ind_global]
            + -0.0333 * self.gw_depth[ind_global]
        )
        # liquefaction susceptbility value, disregard pgv term
        liq_susc_val[ind_coastal] = (
            12.435
            + -2.615 * np.log(self.vs30[ind_coastal])
            + 5.556e-4 * self.precip[ind_coastal]
            + -0.0287 * np.sqrt(self.dist_to_coast[ind_coastal])
            + 0.0666 * self.dist_to_river[ind_coastal]
            + -0.0369
            * self.dist_to_river[ind_coastal]
            * np.sqrt(self.dist_to_coast[ind_coastal])
        )
        # catch nan values
        liq_susc_val[np.isnan(liq_susc_val)] = -99.0

        # determine liquefaction susceptibility category
        liq_susc[liq_susc_val > -1.15] = liq_susc_enum['very_high'].value  # noqa: PLR2004
        liq_susc[liq_susc_val <= -1.15] = liq_susc_enum['high'].value  # noqa: PLR2004
        liq_susc[liq_susc_val <= -1.95] = liq_susc_enum['moderate'].value  # noqa: PLR2004
        liq_susc[liq_susc_val <= -3.15] = liq_susc_enum['low'].value  # noqa: PLR2004
        liq_susc[liq_susc_val <= -3.20] = liq_susc_enum['very_low'].value  # noqa: PLR2004
        liq_susc[liq_susc_val <= -38.1] = liq_susc_enum['none'].value  # noqa: PLR2004
        # Below are HAZUS
        # magnitude correction, from Baise & Rashidian (2020) and Allstadt et al. (2022)
        pga_mag = pga / (10**2.24 / mag**2.56)
        # initialize arrays
        prob_liq_pga = np.zeros(pga.shape)
        p_ml = np.zeros(pga.shape)
        # correction factor for moment magnitudes other than M=7.5, eq. 4-21
        k_mag = 0.0027 * mag**3 - 0.0267 * mag**2 - 0.2055 * mag + 2.9188
        # correction for groudnwater depths other than 5 feet, eq. 4-22
        k_gw_depth = 0.022 * self.gw_depth * 3.28 + 0.93
        # get uncorrected p_liq given pga
        prob_liq_pga[liq_susc == liq_susc_enum['very_high'].value] = np.maximum(
            np.minimum(
                9.09 * pga[liq_susc == liq_susc_enum['very_high'].value] - 0.82, 1
            ),
            0,
        )
        prob_liq_pga[liq_susc == liq_susc_enum['high'].value] = np.maximum(
            np.minimum(
                7.67 * pga[liq_susc == liq_susc_enum['high'].value] - 0.92, 1
            ),
            0,
        )
        prob_liq_pga[liq_susc == liq_susc_enum['moderate'].value] = np.maximum(
            np.minimum(
                6.67 * pga[liq_susc == liq_susc_enum['moderate'].value] - 1.00, 1
            ),
            0,
        )
        prob_liq_pga[liq_susc == liq_susc_enum['low'].value] = np.maximum(
            np.minimum(5.57 * pga[liq_susc == liq_susc_enum['low'].value] - 1.18, 1),
            0,
        )
        prob_liq_pga[liq_susc == liq_susc_enum['very_low'].value] = np.maximum(
            np.minimum(
                4.16 * pga[liq_susc == liq_susc_enum['very_low'].value] - 1.08, 1
            ),
            0,
        )
        prob_liq_pga[liq_susc == liq_susc_enum['none'].value] = 0

        # get portion of map unit susceptible to liquefaction
        p_ml[liq_susc == liq_susc_enum['very_high'].value] = 0.25
        p_ml[liq_susc == liq_susc_enum['high'].value] = 0.20
        p_ml[liq_susc == liq_susc_enum['moderate'].value] = 0.10
        p_ml[liq_susc == liq_susc_enum['low'].value] = 0.05
        p_ml[liq_susc == liq_susc_enum['very_low'].value] = 0.02
        p_ml[liq_susc == liq_susc_enum['none'].value] = 0.00

        # liquefaction likelihood, p_liq
        prob_liq = prob_liq_pga / k_mag / k_gw_depth * p_ml  # decimal, eq. 4-20
        prob_liq = np.maximum(
            prob_liq, zero_prob_liq
        )  # set prob to > "0" to avoid 0% in log

        # Zhu et al. (2017) boundary constraints
        # for pga_mag < 0.1 g, set prob to "0"
        prob_liq[pga_mag < 0.1] = zero_prob_liq  # noqa: PLR2004
        # for vs30 > 620 m/s, set prob to "0"
        prob_liq[self.vs30 > 620] = zero_prob_liq  # noqa: PLR2004
        # for precip > 1700 mm, set prob to "0"
        prob_liq[self.precip > 1700] = zero_prob_liq  # noqa: PLR2004

        return {'liq_prob': prob_liq, 'liq_susc': liq_susc}


# Lateral Spreading:
class LateralSpread:  # noqa: D101
    def __init__(self) -> None:
        pass


# -----------------------------------------------------------
class Hazus2020Lateral(LateralSpread):
    """Compute lateral spreading, same methodology as Grant et al. (2016).

    Parameters
    ----------
    From upstream PBEE:
    pga: float, np.ndarray or list
        [g] peak ground acceleration
    mag: float, np.ndarray or list
        moment magnitude

    Geotechnical/geologic:
    prob_liq: float, np.ndarray or list
        probability of liquefaction
    dist_water: float, np.ndarray or list, optional
        [km] distance to nearest river, lake, or coast; site is only susceptible to lateral spread if distance is less than 25 meters

    Fixed:
    liq_susc: str, np.ndarray or list
        susceptibility category to liquefaction (none, very low, low, moderate, high, very high)

    Returns
    -------
    pgdef : float, np.ndarray
        [m] permanent ground deformation
    sigma_pgdef : float, np.ndarray
        aleatory variability for ln(pgdef)

    References
    ----------
    .. [1] Federal Emergency Management Agency (FEMA), 2020, Hazus Earthquake Model - Technical Manual, Hazus 4.2 SP3, 436 pp. https://www.fema.gov/flood-maps/tools-resources/flood-map-products/hazus/user-technical-manuals.

    """

    def __init__(self, stations, parameters):
        super().__init__()
        self.stations = stations
        dist_to_water = parameters.get('DistWater')
        if type(dist_to_water) == np.array:  # noqa: E721
            self.dist_to_water = dist_to_water
        elif dist_to_water == 'Defined ("distWater") in Site File (.csv)':
            self.dist_to_water = np.array(
                [site['distWater'] for site in self.stations]
            )
        elif os.path.exists(os.path.dirname(dist_to_water)):  # noqa: PTH110, PTH120
            lat_station = [site['lat'] for site in self.stations]
            lon_station = [site['lon'] for site in self.stations]
            self.dist_to_water = sampleRaster(
                dist_to_water, parameters['inputCRS'], lon_station, lat_station
            )
        else:
            self.dist_to_water = np.zeros(len(self.stations))

    def run(self, ln_im_data, eq_data, im_list):  # noqa: D102
        output_keys = ['liq_PGD_h']
        if (
            ('PGA' in im_list)
            and ('liq_prob' in im_list)
            and ('liq_susc' in im_list)
        ):
            num_stations = len(self.stations)
            num_scenarios = len(eq_data)
            PGA_col_id = [i for i, x in enumerate(im_list) if x == 'PGA'][0]  # noqa: N806, RUF015
            liq_prob_col_id = [i for i, x in enumerate(im_list) if x == 'liq_prob'][  # noqa: RUF015
                0
            ]
            liq_susc_col_id = [i for i, x in enumerate(im_list) if x == 'liq_susc'][  # noqa: RUF015
                0
            ]
            for scenario_id in range(num_scenarios):
                num_rlzs = ln_im_data[scenario_id].shape[2]
                im_data_scen = np.zeros(
                    [num_stations, len(im_list) + len(output_keys), num_rlzs]
                )
                im_data_scen[:, 0 : len(im_list), :] = ln_im_data[scenario_id]
                for rlz_id in range(num_rlzs):
                    liq_prob = ln_im_data[scenario_id][:, liq_prob_col_id, rlz_id]
                    liq_susc = ln_im_data[scenario_id][:, liq_susc_col_id, rlz_id]
                    pga = np.exp(ln_im_data[scenario_id][:, PGA_col_id, rlz_id])
                    mag = float(eq_data[scenario_id][0])
                    model_output = self.model(
                        pga, mag, liq_prob, self.dist_to_water, liq_susc
                    )
                    for i, key in enumerate(output_keys):
                        im_data_scen[:, len(im_list) + i, rlz_id] = model_output[key]
                ln_im_data[scenario_id] = im_data_scen
            im_list = im_list + output_keys  # noqa: PLR6104
        else:
            sys.exit(
                "At least one of 'PGA' and 'PGV' is missing in the selected intensity measures and the liquefaction trigging model 'ZhuEtal2017' can not be computed."
            )
        return ln_im_data, eq_data, im_list

    @staticmethod
    # @njit
    def model(
        pga,
        mag,  # upstream PBEE RV
        prob_liq,
        dist_water,  # geotechnical/geologic
        liq_susc,  # fixed/toggles
        extrapolate_expected_pgdef=True,  # noqa: FBT002
    ):
        """Model"""  # noqa: D400
        # initialize arrays

        # get threshold pga against liquefaction
        pga_t = np.ones(pga.shape) * np.nan
        pga_t[liq_susc == liq_susc_enum['very_high'].value] = 0.09  # g
        pga_t[liq_susc == liq_susc_enum['high'].value] = 0.12  # g
        pga_t[liq_susc == liq_susc_enum['moderate'].value] = 0.15  # g
        pga_t[liq_susc == liq_susc_enum['low'].value] = 0.21  # g
        pga_t[liq_susc == liq_susc_enum['very_low'].value] = 0.26  # g
        pga_t[liq_susc == liq_susc_enum['none'].value] = 1.0  # g

        # pga factor of safety
        ratio = pga / pga_t
        # get normalized displacement in inches, a, for M=7
        expected_pgdef = np.ones(pga.shape) * np.nan
        expected_pgdef[ratio <= 1] = 1e-3  # above 1e-3 cm, or 1e-5 m
        expected_pgdef[np.logical_and(ratio > 1, ratio <= 2)] = (  # noqa: PLR2004
            12 * ratio[np.logical_and(ratio > 1, ratio <= 2)] - 12  # noqa: PLR2004
        )
        expected_pgdef[np.logical_and(ratio > 2, ratio <= 3)] = (  # noqa: PLR2004
            18 * ratio[np.logical_and(ratio > 2, ratio <= 3)] - 24  # noqa: PLR2004
        )
        if extrapolate_expected_pgdef is True:
            expected_pgdef[ratio > 3] = 70 * ratio[ratio > 3] - 180  # noqa: PLR2004
        else:
            expected_pgdef[np.logical_and(ratio > 3, ratio <= 4)] = (  # noqa: PLR2004
                70 * ratio[np.logical_and(ratio > 3, ratio <= 4)] - 180  # noqa: PLR2004
            )
            expected_pgdef[ratio > 4] = 100  # noqa: PLR2004
        expected_pgdef *= 2.54  # convert from inches to cm

        # magnitude correction
        k_delta = 0.0086 * mag**3 - 0.0914 * mag**2 + 0.4698 * mag - 0.9835

        # susceptibility to lateral spreading only for deposits found near water body (dw < dw_cutoff)
        pgdef = k_delta * expected_pgdef * prob_liq
        pgdef = pgdef / 100  # also convert from cm to m  # noqa: PLR6104
        pgdef[dist_water > 25] = 1e-5  # noqa: PLR2004

        # keep pgdef to minimum of 1e-5 m
        pgdef = np.maximum(pgdef, 1e-5)

        # prepare outputs
        output = {'liq_PGD_h': pgdef}
        # get intermediate values if requested
        # if return_inter_params:
        #     output['k_delta'] = k_delta
        #     output['expected_pgdef'] = expected_pgdef
        #     output['pga_t'] = pga_t
        #     output['ratio'] = ratio

        # return
        return output  # noqa: RET504


# Settlement:
class GroundSettlement:  # noqa: D101
    def __init__(self) -> None:
        pass


class Hazus2020Vertical(GroundSettlement):
    """Compute volumetric settlement at a given location using a simplified deterministic approach (after Tokimatsu and Seed, 1987).

    Parameters
    ----------
    From upstream PBEE:

    Geotechnical/geologic:
    prob_liq: float, np.ndarray or list
        probability of liquefaction

    Fixed:
    liq_susc: str, np.ndarray or list
        susceptibility category to liquefaction (none, very low, low, moderate, high, very high)

    Returns
    -------
    pgdef : float, np.ndarray
        [m] permanent ground deformation
    sigma_pgdef : float, np.ndarray
        aleatory variability for ln(pgdef)

    References
    ----------
    .. [1] Federal Emergency Management Agency (FEMA), 2020, Hazus Earthquake Model - Technical Manual, Hazus 4.2 SP3, 436 pp. https://www.fema.gov/flood-maps/tools-resources/flood-map-products/hazus/user-technical-manuals.
    .. [2] Tokimatsu, K., and Seed, H.B., 1987, Evaluation of Settlements in Sands Due to Earthquake Shaking. Journal of Geotechnical Engineering, vol. 113, no. 8, pp. 861-878.


    """

    @staticmethod
    # @njit
    def model(
        prob_liq,  # geotechnical/geologic
        liq_susc,  # fixed/toggles
        return_inter_params=False,  # to get intermediate params  # noqa: FBT002
    ):
        """Model"""  # noqa: D400
        # initialize arrays
        # get threshold pga against liquefaction, in cm
        pgdef = np.ones(liq_susc.shape) * np.nan
        pgdef[liq_susc == liq_susc_enum['very_high'].value] = 30
        pgdef[liq_susc == liq_susc_enum['high'].value] = 15
        pgdef[liq_susc == liq_susc_enum['moderate'].value] = 5
        pgdef[liq_susc == liq_susc_enum['low'].value] = 2.5
        pgdef[liq_susc == liq_susc_enum['very_low'].value] = 1
        pgdef[liq_susc == liq_susc_enum['none'].value] = 1e-3

        # condition with prob_liq
        pgdef = pgdef * prob_liq  # noqa: PLR6104

        # convert from cm to m
        pgdef = pgdef / 100  # noqa: PLR6104

        # limit deformations to 1e-5
        pgdef = np.maximum(pgdef, 1e-5)

        # prepare outputs
        output = {'liq_PGD_v': pgdef}
        # get intermediate values if requested
        if return_inter_params:
            pass

        # return
        return output

    def run(self, ln_im_data, eq_data, im_list):  # noqa: D102
        output_keys = ['liq_PGD_v']
        if ('liq_susc' in im_list) and ('liq_prob' in im_list):
            num_stations = ln_im_data[0].shape[0]
            num_scenarios = len(eq_data)
            liq_prob_col_id = [i for i, x in enumerate(im_list) if x == 'liq_prob'][  # noqa: RUF015
                0
            ]
            liq_susc_col_id = [i for i, x in enumerate(im_list) if x == 'liq_susc'][  # noqa: RUF015
                0
            ]
            for scenario_id in range(num_scenarios):
                num_rlzs = ln_im_data[scenario_id].shape[2]
                im_data_scen = np.zeros(
                    [num_stations, len(im_list) + len(output_keys), num_rlzs]
                )
                im_data_scen[:, 0 : len(im_list), :] = ln_im_data[scenario_id]
                for rlz_id in range(num_rlzs):
                    liq_prob = ln_im_data[scenario_id][:, liq_prob_col_id, rlz_id]
                    liq_susc = ln_im_data[scenario_id][:, liq_susc_col_id, rlz_id]
                    model_output = self.model(liq_prob, liq_susc)
                    for i, key in enumerate(output_keys):
                        im_data_scen[:, len(im_list) + i, rlz_id] = model_output[key]
                ln_im_data[scenario_id] = im_data_scen
            im_list = im_list + output_keys  # noqa: PLR6104
        else:
            sys.exit(
                "At least one of 'liq_susc' and 'liq_prob' is missing in the selected intensity measures and the liquefaction trigging model 'ZhuEtal2017' can not be computed."
            )
        return ln_im_data, eq_data, im_list<|MERGE_RESOLUTION|>--- conflicted
+++ resolved
@@ -92,12 +92,7 @@
     invalid_value = np.nan  # noqa: F841
     xy_crs = CRS.from_user_input(4326)
     vector_gdf = gpd.read_file(vector_file_path)
-<<<<<<< HEAD
-    if vector_gdf.crs != vector_crs:
-        sys.exit(
-            f"The CRS of vector file {vector_file_path} is {vector_gdf.crs}, and doesn't match the input CRS ({xy_crs}) defined for liquefaction triggering models"
-        )
-=======
+
     try:
         user_crs_input = CRS.from_user_input(vector_crs).to_epsg()
         if vector_gdf.crs.to_epsg() != user_crs_input:
@@ -106,7 +101,7 @@
         print("The input CRS ({xy_crs}) defined for liquefaction triggering models is invalid. The CRS of vector files are used")
     # if vector_gdf.crs != vector_crs:
     #     sys.exit(f"The CRS of vector file {vector_file_path} is {vector_gdf.crs}, and doesn't match the input CRS ({xy_crs}) defined for liquefaction triggering models")
->>>>>>> 16886412
+
     if xy_crs != vector_crs:
         # make transformer for reprojection
         transformer_xy_to_data = Transformer.from_crs(
