--- conflicted
+++ resolved
@@ -101,11 +101,7 @@
             )
     except:  # noqa: E722
         print(  # noqa: T201
-<<<<<<< HEAD
-            'The input CRS ({xy_crs}) defined for liquefaction triggering models is invalid. The CRS of vector files are used'  # noqa: RUF027
-=======
             'The input CRS ({xy_crs}) defined for liquefaction triggering models is invalid. The CRS of vector files are used'
->>>>>>> f8a41d69
         )
     # if vector_gdf.crs != vector_crs:
     #     sys.exit(f"The CRS of vector file {vector_file_path} is {vector_gdf.crs}, and doesn't match the input CRS ({xy_crs}) defined for liquefaction triggering models")
