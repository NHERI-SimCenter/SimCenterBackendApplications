--- conflicted
+++ resolved
@@ -171,15 +171,6 @@
         )
         if triger_dist_water is None:
             return additional_output_keys
-<<<<<<< HEAD
-        if 'LateralSpreading' in liq_info.keys():
-            lat_dist_water = liq_info['LateralSpreading']['Parameters'].get('DistWater', None)
-            if (liq_info['LateralSpreading']['Model'] == 'Hazus2020')\
-                  and (lat_dist_water==triger_dist_water):
-=======
-        lat_dist_water = liq_info['LateralSpreading']['Parameters'].get(
-            'DistWater', None
-        )
         if 'LateralSpreading' in liq_info.keys():  # noqa: SIM118
             lat_dist_water = liq_info['LateralSpreading']['Parameters'].get(
                 'DistWater', None
@@ -187,7 +178,6 @@
             if (liq_info['LateralSpreading']['Model'] == 'Hazus2020') and (
                 lat_dist_water == triger_dist_water
             ):
->>>>>>> 7cc86dc9
                 additional_output_keys.append('dist_to_water')
     return additional_output_keys
 
@@ -333,15 +323,9 @@
                 lat_station,
             )
         self.vs30 = np.array([site['vs30'] for site in self.stations])
-<<<<<<< HEAD
-        print("Initiation finished")
-    
-    def run(self, ln_im_data, eq_data, im_list, output_keys, additional_output_keys):
-=======
         print('Sampling finished')  # noqa: T201
 
     def run(self, ln_im_data, eq_data, im_list, output_keys, additional_output_keys):  # noqa: D102
->>>>>>> 7cc86dc9
         if ('PGA' in im_list) and ('PGV' in im_list):
             num_stations = len(self.stations)
             num_scenarios = len(eq_data)
@@ -558,12 +542,7 @@
         self.liq_susc = np.array(self.liq_susc)
         # liq_susc = liq_susc_samples[parameters["SusceptibilityKey"]].fillna("NaN")
         # self.liq_susc = liq_susc.to_numpy()
-<<<<<<< HEAD
-        print("Initiation finished")
-
-=======
-        print('Sampling finished')  # noqa: T201
->>>>>>> 7cc86dc9
+        print('Initiation finished')  # noqa: T201
 
     def run(self, ln_im_data, eq_data, im_list, output_keys, additional_output_keys):  # noqa: D102
         if 'PGA' in im_list:
