# -*- coding: utf-8 -*-
#
# Copyright (c) 2018 Leland Stanford Junior University
# Copyright (c) 2018 The Regents of the University of California
#
# This file is part of the SimCenter Backend Applications
#
# Redistribution and use in source and binary forms, with or without
# modification, are permitted provided that the following conditions are met:
#
# 1. Redistributions of source code must retain the above copyright notice,
# this list of conditions and the following disclaimer.
#
# 2. Redistributions in binary form must reproduce the above copyright notice,
# this list of conditions and the following disclaimer in the documentation
# and/or other materials provided with the distribution.
#
# 3. Neither the name of the copyright holder nor the names of its contributors
# may be used to endorse or promote products derived from this software without
# specific prior written permission.
#
# THIS SOFTWARE IS PROVIDED BY THE COPYRIGHT HOLDERS AND CONTRIBUTORS "AS IS"
# AND ANY EXPRESS OR IMPLIED WARRANTIES, INCLUDING, BUT NOT LIMITED TO, THE
# IMPLIED WARRANTIES OF MERCHANTABILITY AND FITNESS FOR A PARTICULAR PURPOSE
# ARE DISCLAIMED. IN NO EVENT SHALL THE COPYRIGHT HOLDER OR CONTRIBUTORS BE
# LIABLE FOR ANY DIRECT, INDIRECT, INCIDENTAL, SPECIAL, EXEMPLARY, OR
# CONSEQUENTIAL DAMAGES (INCLUDING, BUT NOT LIMITED TO, PROCUREMENT OF
# SUBSTITUTE GOODS OR SERVICES; LOSS OF USE, DATA, OR PROFITS; OR BUSINESS
# INTERRUPTION) HOWEVER CAUSED AND ON ANY THEORY OF LIABILITY, WHETHER IN
# CONTRACT, STRICT LIABILITY, OR TORT (INCLUDING NEGLIGENCE OR OTHERWISE)
# ARISING IN ANY WAY OUT OF THE USE OF THIS SOFTWARE, EVEN IF ADVISED OF THE
# POSSIBILITY OF SUCH DAMAGE.
#
# You should have received a copy of the BSD 3-Clause License along with
# this file. If not, see <http://www.opensource.org/licenses/>.
#
# Contributors:
# Adam Zsarnóczay
#

import argparse, json, sys, os
import numpy as np
from pathlib import Path

# import the common constants and methods
this_dir = Path(os.path.dirname(os.path.abspath(__file__))).resolve()
main_dir = this_dir.parents[1]

sys.path.insert(0, str(main_dir / 'common'))

from simcenter_common import *


def get_scale_factors(input_units, output_units):
    """
    Determine the scale factor to convert input event to internal event data

    """

    # special case: if the input unit is not specified then do not do any scaling
    if input_units is None:

        scale_factors = {'ALL': 1.0}

    else:

        # parse output units:

        # if no length unit is specified, 'inch' is assumed
        unit_length = output_units.get('length', 'inch')
        f_length = globals().get(unit_length, None)
        if f_length is None:
            raise ValueError(
                f"Specified length unit not recognized: {unit_length}")

        # if no time unit is specified, 'sec' is assumed
        unit_time = output_units.get('time', 'sec')
        f_time = globals().get(unit_time, None)
        if f_time is None:
            raise ValueError(
                f"Specified time unit not recognized: {unit_time}")

        scale_factors = {}

        for input_name, input_unit in input_units.items():

            # exceptions
            if input_name in ['factor', ]:
                f_scale = 1.0

            else:

                # get the scale factor to standard units
                f_in = globals().get(input_unit, None)
                if f_in is None:
                    raise ValueError(
                        f"Input unit for event files not recognized: {input_unit}")

                unit_type = None
                for base_unit_type, unit_set in globals()['unit_types'].items():
                    if input_unit in unit_set:
                        unit_type = base_unit_type

                if unit_type is None:
                    raise ValueError(f"Failed to identify unit type: {input_unit}")

                # the output unit depends on the unit type
                if unit_type == 'acceleration':
                    f_out = f_time ** 2.0 / f_length

                elif unit_type == 'speed':
                    f_out = f_time / f_length

                elif unit_type == 'length':
                    f_out = 1.0 / f_length

                else:
                    raise ValueError(f"Unexpected unit type in workflow: {unit_type}")

                # the scale factor is the product of input and output scaling
                f_scale = f_in * f_out

            scale_factors.update({input_name: f_scale})

    return scale_factors

def write_RV(BIM_file, EVENT_file):

    # load the BIM file to get information about the assigned events
    with open(BIM_file, 'r') as f:
        bim_data = json.load(f)

    input_units = None
    if 'RegionalEvent' in bim_data.keys():
        input_units = bim_data['RegionalEvent'].get('units', None)

    output_units = bim_data.get('units', None)

    # scale the input data to the event unit used internally
    f_scale_units = get_scale_factors(input_units, output_units)

    # get the location of the event input files
<<<<<<< HEAD
    data_dir = Path(bim_data['Events']['EventFolderPath'])

    # get the list of events assigned to this asset
    events = bim_data['Events']['Events']
=======
    # TODO: assuming a single event for now
    aim_event_input = aim_file['Events'][0]
    data_dir = Path(aim_event_input['EventFolderPath'])

    # get the list of events assigned to this asset
    events = aim_event_input['Events']
>>>>>>> 0d5b9fba

    # initialize the dictionary that will become EVENT.json
    event_file = {
        'randomVariables': [],
        'Events': []
    }

    if len(events) > 1:
        # if there is more than one event then we need random variables

        # initialize the randomVariables part of the EVENT file
        event_file['randomVariables'].append({
            'distribution': 'discrete_design_set_string',
            'name': 'eventID',
            'value': 'RV.eventID',
            'elements': []
        })

        # initialize the Events part of the EVENT file
        event_file['Events'].append({
            # 'type': 'Seismic', I am pretty sure we are not using this now
            # or we are using it incorrectly, so I removed it for the time being
            # and replaced it with the information that is actually used
<<<<<<< HEAD
            'type': bim_data['Events']['type'],
=======
            'type': aim_event_input['type'],
>>>>>>> 0d5b9fba
            'event_id': 'RV.eventID',
            'unitScaleFactor': f_scale_units,
            'data_dir': str(data_dir)
            })

        # collect the filenames
        RV_elements = np.array(events).T[0].tolist()
        #for event in events:
        #    #if event['EventClassification'] in ['Earthquake', 'Hurricane',
        #    #                                    'Flood']:
        #    #RV_elements.append(event['fileName'])
        #    RV_elements.append(event[0])

        # and add them to the list of randomVariables
        event_file['randomVariables'][0]['elements'] = RV_elements

    else:

        # if there is only one event, then we do not need random variables

        # initialize the Events part of the EVENT file
        event_file['Events'].append({
            #'type': 'Seismic',
<<<<<<< HEAD
            'type': bim_data['Events']['type'],
=======
            'type': aim_event_input['type'],
>>>>>>> 0d5b9fba
            'event_id': events[0][0],
            'unitScaleFactor': f_scale_units,
            'data_dir': str(data_dir)
            })

    # if time histories are used, then load the first event
    # TODO: this is needed by some other code that should be fixed and this
    #  part should be removed.

<<<<<<< HEAD
    if bim_data['Events']['type'] == 'timeHistory':
=======
    if aim_event_input['type'] == 'timeHistory':
>>>>>>> 0d5b9fba
        event_file['Events'][0].update(
            load_record(events[0][0], data_dir, empty=len(events) > 1))
            #, event_class = event_class))

    # save the EVENT dictionary to a json file
    with open(EVENT_file, 'w') as f:
        json.dump(event_file, f, indent=2)

def load_record(file_name, data_dir, f_scale_user=1.0,
                f_scale_units={'ALL':1.0}, empty=False):
                #event_class=None):

    #just in case
    data_dir = Path(data_dir)

    # extract the file name (the part after "x" is only for bookkeeping)
    file_name = file_name.split('x')[0]

    # open the input event data file
    # (SimCenter json format is assumed here)
    with open(data_dir / '{}.json'.format(file_name), 'r') as f:
        event_data = json.load(f)

    # check if Event File is already in EVENT format
    isEventFile = False
    if event_data.__contains__('Events'):
        event_dic = event_data['Events'][0]
        #event_dic['dT'] = event_data['Events'][0]['dT']
        #event_dic['numSteps'] = event_data['Events'][0]['numSteps']
        #event_dic['timeSeries'] = event_data['Events'][0]['timeSeries']
        #event_dic['pattern'] = event_data['Events'][0]['pattern']
        return event_dic

        isEventFile = True

    else:
        # initialize the internal EVENT file structure
        event_dic = {
           'name': file_name,
           'dT' : event_data['dT'],
           'numSteps': len(event_data['data_x']),
           'timeSeries': [],
           'pattern': []
         }

    if not isEventFile:
        f_scale_units = f_scale_units.get('TH_file',f_scale_units.get('ALL', None))
        if f_scale_units is None:
            raise ValueError("No unit scaling is defined for time history data.")

        f_scale = float(f_scale_units) * float(f_scale_user)

        # generate the event files
        # TODO: add 'z' later
        for i, dir_ in enumerate(['x', 'y']):

            src_label = 'data_'+dir_
            tar_label = src_label

            # if there is data in the given direction in the input file
            if src_label in event_data.keys():

                # then load that data into the output EVENT file and scale it
                event_dic['timeSeries'].append({
                    'name': tar_label,
                    'type': 'Value',
                    'dT': event_data['dT'],
                    'data': list(np.array(event_data[src_label]) * f_scale)
                })

                # (empty is used when generating only random variables in write_RV)
                if empty:
                    event_dic['timeSeries'][-1]['data'] = []

                # TODO: We will need to generalize this as soon as we add
                # different types of time histories
                # Assuming acceleration time history for now.
                event_dic['pattern'].append({
                    'type': 'UniformAcceleration',
                    'timeSeries': tar_label,
                    'dof': i + 1
                })

    return event_dic

def get_records(BIM_file, EVENT_file):
    """
    This function is only called if UQ is part of the workflow. That is, it is
    not called if we are using IMasEDP and skipping the response simulation.

    """

    # load the BIM file
    with open(BIM_file, 'r') as f:
        bim_file = json.load(f)

    # load the EVENT file
    with open(EVENT_file, 'r') as f:
        event_file = json.load(f)

    #event_class = bim_file['Events']['Events'][0]['EventClassification']

    # get the event_id to identify which event to load
    # (the event id might have been randomly generated earlier)
    event_id = event_file['Events'][0]['event_id']

    # get the scale factors to convert input data to the internal event unit
    f_scale_units = event_file['Events'][0]['unitScaleFactor']

    # get the scale factor if a user specified it
    event_data = np.array(bim_file["Events"]["Events"]).T
    event_loc = np.where(event_data == event_id)[1][0]
    f_scale_user = event_data.T[event_loc][1]

    #f_scale_user = dict([(evt['fileName'], evt.get('factor', 1.0))
    #                     for evt in bim_file["Events"]["Events"]])[event_id]

    # get the location of the event data
    data_dir = Path(bim_file['Events']['EventFolderPath'])

    # load the event data and scale it
    event_file['Events'][0].update(
        load_record(event_id, data_dir, f_scale_user, f_scale_units)) #, event_class = event_class))

    # save the updated EVENT file
    with open(EVENT_file, 'w') as f:
        json.dump(event_file, f, indent=2)

if __name__ == '__main__':

    parser = argparse.ArgumentParser(
        "Read event input files (e.g. time history data, intensity measure "
        "fields and convert them to standard SimCenter EVENT.json files",
        allow_abbrev=False
    )

    parser.add_argument('--filenameBIM',
        help = "Name of the BIM file")
    parser.add_argument('--filenameEVENT',
        help = "Name of the EVENT file")
    parser.add_argument('--inputUnit',
        help = "Units of the data in the input file",
        default = None)
    parser.add_argument('--getRV',
        help = "If True, the application prepares on the RandomVariables in "
               "the EVENT file; otherwise it loads the appropriate EVENT data.",
        default=False,
        nargs='?', const=True)

    args = parser.parse_args()

    if args.getRV:
        sys.exit(write_RV(args.filenameBIM, args.filenameEVENT))
    else:
        sys.exit(get_records(args.filenameBIM, args.filenameEVENT))<|MERGE_RESOLUTION|>--- conflicted
+++ resolved
@@ -124,35 +124,28 @@
 
     return scale_factors
 
-def write_RV(BIM_file, EVENT_file):
-
-    # load the BIM file to get information about the assigned events
-    with open(BIM_file, 'r') as f:
-        bim_data = json.load(f)
+def write_RV(AIM_file, EVENT_file):
+
+    # load the AIM file to get information about the assigned events
+    with open(AIM_file, 'r') as f:
+        aim_file = json.load(f)
 
     input_units = None
-    if 'RegionalEvent' in bim_data.keys():
-        input_units = bim_data['RegionalEvent'].get('units', None)
-
-    output_units = bim_data.get('units', None)
+    if 'RegionalEvent' in aim_file.keys():
+        input_units = aim_file['RegionalEvent'].get('units', None)
+
+    output_units = aim_file.get('units', None)
 
     # scale the input data to the event unit used internally
     f_scale_units = get_scale_factors(input_units, output_units)
 
     # get the location of the event input files
-<<<<<<< HEAD
-    data_dir = Path(bim_data['Events']['EventFolderPath'])
-
-    # get the list of events assigned to this asset
-    events = bim_data['Events']['Events']
-=======
     # TODO: assuming a single event for now
     aim_event_input = aim_file['Events'][0]
     data_dir = Path(aim_event_input['EventFolderPath'])
 
     # get the list of events assigned to this asset
     events = aim_event_input['Events']
->>>>>>> 0d5b9fba
 
     # initialize the dictionary that will become EVENT.json
     event_file = {
@@ -176,11 +169,7 @@
             # 'type': 'Seismic', I am pretty sure we are not using this now
             # or we are using it incorrectly, so I removed it for the time being
             # and replaced it with the information that is actually used
-<<<<<<< HEAD
-            'type': bim_data['Events']['type'],
-=======
             'type': aim_event_input['type'],
->>>>>>> 0d5b9fba
             'event_id': 'RV.eventID',
             'unitScaleFactor': f_scale_units,
             'data_dir': str(data_dir)
@@ -204,11 +193,7 @@
         # initialize the Events part of the EVENT file
         event_file['Events'].append({
             #'type': 'Seismic',
-<<<<<<< HEAD
-            'type': bim_data['Events']['type'],
-=======
             'type': aim_event_input['type'],
->>>>>>> 0d5b9fba
             'event_id': events[0][0],
             'unitScaleFactor': f_scale_units,
             'data_dir': str(data_dir)
@@ -218,11 +203,7 @@
     # TODO: this is needed by some other code that should be fixed and this
     #  part should be removed.
 
-<<<<<<< HEAD
-    if bim_data['Events']['type'] == 'timeHistory':
-=======
     if aim_event_input['type'] == 'timeHistory':
->>>>>>> 0d5b9fba
         event_file['Events'][0].update(
             load_record(events[0][0], data_dir, empty=len(events) > 1))
             #, event_class = event_class))
@@ -308,22 +289,22 @@
 
     return event_dic
 
-def get_records(BIM_file, EVENT_file):
+def get_records(AIM_file, EVENT_file):
     """
     This function is only called if UQ is part of the workflow. That is, it is
     not called if we are using IMasEDP and skipping the response simulation.
 
     """
 
-    # load the BIM file
-    with open(BIM_file, 'r') as f:
-        bim_file = json.load(f)
+    # load the AIM file
+    with open(AIM_file, 'r') as f:
+        AIM_file = json.load(f)
 
     # load the EVENT file
     with open(EVENT_file, 'r') as f:
         event_file = json.load(f)
 
-    #event_class = bim_file['Events']['Events'][0]['EventClassification']
+    #event_class = AIM_file['Events']['Events'][0]['EventClassification']
 
     # get the event_id to identify which event to load
     # (the event id might have been randomly generated earlier)
@@ -333,15 +314,15 @@
     f_scale_units = event_file['Events'][0]['unitScaleFactor']
 
     # get the scale factor if a user specified it
-    event_data = np.array(bim_file["Events"]["Events"]).T
+    event_data = np.array(AIM_file["Events"]["Events"]).T
     event_loc = np.where(event_data == event_id)[1][0]
     f_scale_user = event_data.T[event_loc][1]
 
     #f_scale_user = dict([(evt['fileName'], evt.get('factor', 1.0))
-    #                     for evt in bim_file["Events"]["Events"]])[event_id]
+    #                     for evt in AIM_file["Events"]["Events"]])[event_id]
 
     # get the location of the event data
-    data_dir = Path(bim_file['Events']['EventFolderPath'])
+    data_dir = Path(AIM_file['Events']['EventFolderPath'])
 
     # load the event data and scale it
     event_file['Events'][0].update(
@@ -359,8 +340,8 @@
         allow_abbrev=False
     )
 
-    parser.add_argument('--filenameBIM',
-        help = "Name of the BIM file")
+    parser.add_argument('--filenameAIM',
+        help = "Name of the AIM file")
     parser.add_argument('--filenameEVENT',
         help = "Name of the EVENT file")
     parser.add_argument('--inputUnit',
@@ -375,6 +356,6 @@
     args = parser.parse_args()
 
     if args.getRV:
-        sys.exit(write_RV(args.filenameBIM, args.filenameEVENT))
+        sys.exit(write_RV(args.filenameAIM, args.filenameEVENT))
     else:
-        sys.exit(get_records(args.filenameBIM, args.filenameEVENT))+        sys.exit(get_records(args.filenameAIM, args.filenameEVENT))