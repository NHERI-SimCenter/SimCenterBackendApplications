--- conflicted
+++ resolved
@@ -322,10 +322,7 @@
   output_file = open(write_file_name, "w+")
   for line in dict_lines:
       output_file.write(line)
-<<<<<<< HEAD
-
-=======
->>>>>>> fb235639
+
   output_file.close()
 
 def write_snappy_hex_mesh_dict(input_json_path, template_dict_path, case_path):
@@ -454,10 +451,6 @@
     start_index = foam.find_keyword_line(dict_lines, "locationInMesh")
     dict_lines[start_index] = "    locationInMesh ({:.4f} {:.4f} {:.4f});\n".format(inside_point[0], inside_point[1], inside_point[2])
 
-<<<<<<< HEAD
-=======
-
->>>>>>> fb235639
     #Add refinement edge 
     if add_edge_refinement: 
         start_index = foam.find_keyword_line(dict_lines, "features") + 2 
@@ -1851,46 +1844,48 @@
     norm_type = geom_data['normalizationType']
     building_height = scale*geom_data['buildingHeight']
 
-    wind_profiles =  np.array(boundary_data["inflowProperties"]['windProfiles'])
-
-    bd_path = case_path + "/constant/boundaryData/inlet/"
-
-    #Write points file
-    n_pts = np.shape(wind_profiles)[0]
-    points  = np.zeros((n_pts, 3))
-
-
-    origin = np.array(geom_data['origin'])
-    
-    Ly = geom_data['domainWidth']
-    Lf = geom_data['fetchLength']
-
-    if norm_type=="Relative":
-        Ly *= building_height 
-        Lf *= building_height 
-    
-    x_min = -Lf - origin[0]
-    y_min = -Ly/2.0 - origin[1]
-    y_max = y_min + Ly
-
-    points[:,0] = x_min
-    points[:,1] = (y_min + y_max)/2.0  
-    points[:,2] = wind_profiles[:, 0]
-
-    #Shift the last element of the y coordinate 
-    #a bit to make planer interpolation easier
-    points[-1:, 1] = y_max
-
-    foam.write_foam_field(points, bd_path + "points")
-
-    #Write wind speed file as a scalar field 
-    foam.write_scalar_field(wind_profiles[:, 1], bd_path + "U")
-
-    #Write Reynolds stress profile (6 columns -> it's a symmetric tensor field) 
-    foam.write_foam_field(wind_profiles[:, 2:8], bd_path + "R")
-
-    #Write length scale file (8 columns -> it's a tensor field)
-    foam.write_foam_field(wind_profiles[:, 8:17], bd_path + "L")
+
+    if boundary_data['inletBoundaryCondition']=="TInf":
+        wind_profiles =  np.array(boundary_data["inflowProperties"]['windProfiles'])
+
+        bd_path = case_path + "/constant/boundaryData/inlet/"
+
+        #Write points file
+        n_pts = np.shape(wind_profiles)[0]
+        points  = np.zeros((n_pts, 3))
+
+
+        origin = np.array(geom_data['origin'])
+        
+        Ly = geom_data['domainWidth']
+        Lf = geom_data['fetchLength']
+
+        if norm_type=="Relative":
+            Ly *= building_height 
+            Lf *= building_height 
+        
+        x_min = -Lf - origin[0]
+        y_min = -Ly/2.0 - origin[1]
+        y_max = y_min + Ly
+
+        points[:,0] = x_min
+        points[:,1] = (y_min + y_max)/2.0  
+        points[:,2] = wind_profiles[:, 0]
+
+        #Shift the last element of the y coordinate 
+        #a bit to make planer interpolation easier
+        points[-1:, 1] = y_max
+
+        foam.write_foam_field(points, bd_path + "points")
+
+        #Write wind speed file as a scalar field 
+        foam.write_scalar_field(wind_profiles[:, 1], bd_path + "U")
+
+        #Write Reynolds stress profile (6 columns -> it's a symmetric tensor field) 
+        foam.write_foam_field(wind_profiles[:, 2:8], bd_path + "R")
+
+        #Write length scale file (8 columns -> it's a tensor field)
+        foam.write_foam_field(wind_profiles[:, 8:17], bd_path + "L")
 
 if __name__ == '__main__':    
     
