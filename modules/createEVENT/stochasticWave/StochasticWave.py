--- conflicted
+++ resolved
@@ -1,4 +1,3 @@
-<<<<<<< HEAD
 #!/usr/bin/env python3
 
 """Generate the event file using Stochastic Waves."""
@@ -274,316 +273,4 @@
         writeEVENT(forces, filenameEVENT, floorsCount=floorsCount)
         # writeEVENT(forces, arguments.filenameEVENT)
 
-    sys.exit(main())
-=======
-#!/usr/bin/env python3  # noqa: EXE001, D100
-
-"""
-Notable portions of this code are derived courtesy of the welib python package 
-and the following source:
-
-Copyright 2019 E. Branlard
-Permission is hereby granted, free of charge, to any person obtaining a copy of this software and associated documentation files (the "Software"), to deal in the Software without restriction, including without limitation the rights to use, copy, modify, merge, publish, distribute, sublicense, and/or sell copies of the Software, and to permit persons to whom the Software is furnished to do so, subject to the following conditions:
-The above copyright notice and this permission notice shall be included in all copies or substantial portions of the Software.
-THE SOFTWARE IS PROVIDED "AS IS", WITHOUT WARRANTY OF ANY KIND, EXPRESS OR IMPLIED, INCLUDING BUT NOT LIMITED TO THE WARRANTIES OF MERCHANTABILITY, FITNESS FOR A PARTICULAR PURPOSE AND NONINFRINGEMENT. IN NO EVENT SHALL THE AUTHORS OR COPYRIGHT HOLDERS BE LIABLE FOR ANY CLAIM, DAMAGES OR OTHER LIABILITY, WHETHER IN AN ACTION OF CONTRACT, TORT OR OTHERWISE, ARISING FROM, OUT OF OR IN CONNECTION WITH THE SOFTWARE OR THE USE OR OTHER DEALINGS IN THE SOFTWARE.
-"""
-
-import argparse
-import json
-import re
-
-from welib.tools.figure import defaultRC
-
-defaultRC()
-from welib.hydro.morison import *  # noqa: E402, F403
-from welib.hydro.wavekin import *  # noqa: E402, F403
-
-import Ex1_WaveKinematics
-import Ex2_Jonswap_spectrum
-import Ex3_WaveTimeSeries
-import Ex4_WaveLoads
-
-class FloorForces:  # noqa: D101
-    def __init__(self, recorderID=-1):  # noqa: N803
-        if recorderID < 0:
-            print(  # noqa: T201
-                'No recorder ID, or a negative ID, provided, defaulting to 0 for all forces.'
-            )
-            self.X = [0.0]
-            self.Y = [0.0]
-            self.Z = [0.0]
-        else:
-            self.X = []
-            self.Y = []
-            self.Z = []
-            # prepend zeros to the list to account for the timeSeries transient analysis req in OpenSees
-            prependZero = False  # noqa: N806
-            if prependZero:
-                self.X.append(0.0)
-                self.Y.append(0.0)
-                self.Z.append(0.0)
-
-            # Read in forces.[out or evt] file and add to EVENT.json
-            # now using intermediary forces.evt for output of preceding Python calcs,
-            # prevents confusion with forces.out made by FEM tab
-            with open('forces.evt') as file:  # noqa: PTH123
-                print('Reading forces from forces.evt to EVENT.json')  # noqa: T201
-                lines = file.readlines()
-                j = 0
-                for line in lines:
-                    # Ensure not empty line
-                    strip_line = line.strip()
-                    if not strip_line:
-                        print('Empty line found in forces.evt... skip')  # noqa: T201
-                        continue
-                    # Assume there is no header in the file
-                    # Assume recorder IDs are sequential, starting from 1
-                    if (j + 1) == recorderID:
-                        # Strip away leading / trailing white-space,
-                        # Delimit by regex to capture " ", \s, "  ", tabs, etc.
-                        # Each value should be a number, rep. the force on recorder j at a time-step i
-                        # clean_line = re.split() # default is '\s+', which is any whitespace
-                        clean_line = re.split(r';\s|;|,\s|,|\s+', strip_line)
-                        # clean_line = re.split(r';|,\s', strip_line)
-                        # clean_line = re.split("\s+", strip_line)
-
-                        for k in range(len(clean_line)):
-                            self.X.append(float(clean_line[k]))
-                            self.Y.append(0.0)
-                            self.Z.append(0.0)
-                    j = j + 1
-
-                # must not have empty lists for max and min
-                if len(self.X) == 0:
-                    print(  # noqa: T201
-                        'No forces found in the file for recorder ',
-                        recorderID,
-                        ', defaulting to 0.0 for all forces.',
-                    )
-                    self.X = [0.0]
-                    self.Y = [0.0]
-                    self.Z = [0.0]
-                else:
-                    # for a timeSeries with N elements, we append an element at N+1 to represent the max force of the series
-                    self.X.append(max(self.X))
-                    self.Y.append(max(self.Y))
-                    self.Z.append(max(self.Z))
-
-                    print(  # noqa: T201
-                        'Length: ',
-                        len(self.X),
-                        ', Max force: ',
-                        max(self.X),
-                        max(self.Y),
-                        max(self.Z),
-                        ', Min force: ',
-                        min(self.X),
-                        min(self.Y),
-                        min(self.Z),
-                        ', Last force: ',
-                        self.X[-1],
-                        self.Y[-1],
-                        self.Z[-1],
-                    )
-            file.close()
-
-
-def directionToDof(direction):  # noqa: N802
-    """Converts direction to degree of freedom"""  # noqa: D400, D401
-    directioMap = {'X': 1, 'Y': 2, 'Z': 3}  # noqa: N806
-
-    return directioMap[direction]  # noqa: DOC201, RUF100
-
-
-def addFloorForceToEvent(patternsList, timeSeriesList, force, direction, floor):  # noqa: N802, N803
-    """Add force (one component) time series and pattern in the event file
-    Use of Wind is just a placeholder for now, since its more developed than Hydro
-    """  # noqa: D205, D400
-    seriesName = '1'  # noqa: N806
-    patternName = '1'  # noqa: N806
-    seriesName = 'WindForceSeries_' + str(floor) + direction  # noqa: N806
-    patternName = 'WindForcePattern_' + str(floor) + direction  # noqa: N806
-
-    pattern = {
-        'name': patternName,
-        'timeSeries': seriesName,
-        'numSteps': len(force.X),
-        'dT': 0.01,
-        'type': 'WindFloorLoad',
-        'floor': str(floor),
-        'story': str(floor),
-        'dof': directionToDof(direction),
-        'units': {'force': 'Newton', 'length': 'Meter', 'time': 'Sec'},
-    }
-    sensorData = {  # noqa: N806
-        'name': seriesName,
-        'pattern': patternName,
-        'type': 'Value',
-        'dof': directionToDof(direction),
-        'floor': str(floor),
-        'story': str(floor),
-        'dT': 0.01,
-        'dt': 0.01,
-        'numSteps': len(force.X),
-        'data': force.X,
-    }
-
-    patternsList.append(pattern)
-    timeSeriesList.append(sensorData)
-
-
-def writeEVENT(forces, eventFilePath='EVENT.json', floorsCount=1):  # noqa: N802, N803
-    """This method writes the EVENT.json file"""  # noqa: D400, D401, D404
-    # Adding floor forces
-    patternsArray = []  # noqa: N806
-    timeSeriesArray = []  # noqa: N806
-    # timeSeriesType = "Value" # ? saw in old evt files
-
-    # pressure = [{"pressure": [0.0, 0.0], "story": 1}]
-    pressure = []
-
-    for it in range(floorsCount):
-        floorForces = forces[it]  # noqa: N806
-        addFloorForceToEvent(
-            patternsArray, timeSeriesArray, floorForces, 'X', it + 1
-        )
-
-    # subtype = "StochasticWindModel-KwonKareem2006"
-    eventClassification = 'Hydro'  # noqa: N806
-    eventType = 'StochasticWave'  # noqa: N806
-    eventSubtype = 'StochasticWaveJonswap'  # noqa: N806, F841
-    # subtype = "StochasticWaveJonswap" # ?
-    # timeSeriesName = "HydroForceSeries_1X"
-    # patternName = "HydroForcePattern_1X"
-
-    hydroEventJson = {  # noqa: N806
-        'type': eventClassification,
-        'subtype': eventType,
-        'eventClassification': eventClassification,
-        'pattern': patternsArray,
-        'timeSeries': timeSeriesArray,
-        'pressure': pressure,
-        'numSteps': len(forces[0].X),
-        'dT': 0.01,
-        'dt': 0.01,
-        'units': {'force': 'Newton', 'length': 'Meter', 'time': 'Sec'},
-    }
-
-    # Creating the event dictionary that will be used to export the EVENT json file
-    eventDict = {'randomVariables': [], 'Events': [hydroEventJson]}  # noqa: N806
-
-    filePath = eventFilePath  # noqa: N806
-    with open(filePath, 'w', encoding='utf-8') as file:  # noqa: PTH123
-        json.dump(eventDict, file)
-    file.close()
-
-
-def GetFloorsCount(BIMFilePath):  # noqa: N802, N803, D103
-    filePath = BIMFilePath  # noqa: N806
-    with open(filePath, encoding='utf-8') as file:  # noqa: PTH123
-        bim = json.load(file)
-    file.close  # noqa: B018
-
-    return int(bim['GeneralInformation']['stories'])
-
-
-def main():  # noqa: D103
-    return 0
-    # """
-    # Entry point to generate event file using Stochastic Waves
-    # """
-    # #CLI parser
-    # parser = argparse.ArgumentParser(description="Get sample EVENT file produced by StochasticWave")
-    # parser.add_argument('-b', '--filenameAIM', help="BIM File", required=True)
-    # parser.add_argument('-e', '--filenameEVENT', help= "Event File", required=True)
-    # parser.add_argument('--getRV', help= "getRV", required=False, action='store_true')
-
-    # #parsing arguments
-    # arguments, unknowns = parser.parse_known_args()
-
-    # exec(open("Ex1_WaveKinematics.py").read())
-    # exec(open("Ex2_Jonswap_Spectrum.py").read())
-    # exec(open("Ex3_WaveTimeSeries.py").read())
-    # # exec(open("Ex4_WaveLoads.py").read())
-
-    # # Run Ex4_WaveLoads.py with the given parameters
-    # # result = Ex4_WaveLoads.main(arguments.water_depth, arguments.peak_period, arguments.significant_wave_height, arguments.pile_diameter, arguments.drag_coefficient, arguments.mass_coefficient, arguments.number_of_recorders_z, arguments.time)
-    # import subprocess
-    # result = subprocess.run(["python", "Ex4_WaveLoads.py", "-hw", 30.0, "-Tp", 12.7, "-Hs", 5.0, "-Dp", 1.0, "-Cd", 2.1, "-Cm", 2.1, "-nz", GetFloorsCount(arguments.filenameAIM), "-t", 10.0], stdout=subprocess.PIPE)
-
-    # if arguments.getRV == True:
-    #     #Read the number of floors
-    #     floorsCount = GetFloorsCount(arguments.filenameAIM)
-    #     forces = []
-    #     for i in range(floorsCount):
-    #         forces.append(FloorForces())
-
-    #     #write the event file
-    #     writeEVENT(forces, arguments.filenameEVENT)
-
-
-if __name__ == '__main__':
-    """
-    Entry point to generate event file using Stochastic Waves
-    """
-    # CLI parser
-    parser = argparse.ArgumentParser(
-        description='Get sample EVENT file produced by StochasticWave'
-    )
-    parser.add_argument(
-        '-b', '--filenameAIM', help='BIM File', required=True, default='AIM.json'
-    )
-    parser.add_argument(
-        '-e',
-        '--filenameEVENT',
-        help='Event File',
-        required=True,
-        default='EVENT.json',
-    )
-    parser.add_argument('--getRV', help='getRV', required=False, action='store_true')
-    # parser.add_argument('--filenameSAM', default=None)
-
-    # parsing arguments
-    arguments, unknowns = parser.parse_known_args()
-
-    # Run Ex4_WaveLoads.py with the given parameters
-    # result = Ex4_WaveLoads.main(arguments.water_depth, arguments.peak_period, arguments.significant_wave_height, arguments.pile_diameter, arguments.drag_coefficient, arguments.mass_coefficient, arguments.number_of_recorders_z, arguments.time)
-
-    # import subprocess
-    # result = subprocess.run(["python", f"{os.path.realpath(os.path.dirname(__file__))}"+"/Ex4_WaveLoads.py", "-hw", 30.0, "-Tp", 12.7, "-Hs", 5.0, "-Dp", 1.0, "-Cd", 2.1, "-Cm", 2.1, "-nz", floorsCount, "-t", 10.0], stdout=subprocess.PIPE)
-
-    if arguments.getRV == True:  # noqa: E712
-        print('RVs requested in StochasticWave.py')  # noqa: T201
-        # Read the number of floors
-        floorsCount = GetFloorsCount(arguments.filenameAIM)  # noqa: N816
-        filenameEVENT = arguments.filenameEVENT  # noqa: N816
-
-        # exec(open(f"{os.path.realpath(os.path.dirname(__file__))}"+"/Ex1_WaveKinematics.py").read())
-        # exec(open(f"{os.path.realpath(os.path.dirname(__file__))}"+"/Ex2_Jonswap_spectrum.py").read())
-        # exec(open(f"{os.path.realpath(os.path.dirname(__file__))}"+"/Ex3_WaveTimeSeries.py").read())
-        # exec(open(f"{os.path.realpath(os.path.dirname(__file__))}"+"/Ex4_WaveLoads.py").read())
-
-        forces = []
-        for i in range(floorsCount):
-            forces.append(FloorForces(recorderID=(i + 1)))  # noqa: PERF401
-
-        # write the event file
-        writeEVENT(forces, filenameEVENT, floorsCount)
-
-    else:
-        print('No RVs requested in StochasticWave.py')  # noqa: T201
-        filenameEVENT = arguments.filenameEVENT  # noqa: N816
-        # exec(open(f"{os.path.realpath(os.path.dirname(__file__))}"+"/Ex1_WaveKinematics.py").read())
-        # exec(open(f"{os.path.realpath(os.path.dirname(__file__))}"+"/Ex2_Jonswap_spectrum.py").read())
-        # exec(open(f"{os.path.realpath(os.path.dirname(__file__))}"+"/Ex3_WaveTimeSeries.py").read())
-        # exec(open(f"{os.path.realpath(os.path.dirname(__file__))}"+"/Ex4_WaveLoads.py").read())
-
-        forces = []
-        floorsCount = 1  # noqa: N816
-        for i in range(floorsCount):
-            forces.append(FloorForces(recorderID=(i + 1)))
-
-        # write the event file
-        writeEVENT(forces, filenameEVENT, floorsCount=floorsCount)
-        # writeEVENT(forces, arguments.filenameEVENT)
->>>>>>> 5c086502
+    sys.exit(main())