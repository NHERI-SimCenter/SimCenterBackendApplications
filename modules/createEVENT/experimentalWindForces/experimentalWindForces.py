
import json
import math
import time
import os
try:
    moduleName = "numpy"
    import numpy as np

    moduleName = "scipy"
    from scipy.signal import csd, windows
    from scipy.interpolate import interp1d
    error_tag = False  # global variable
except:
    error_tag = True

from convertWindMat import *

def main(aimName,evtName,getRV):


    # THIS IS PERFORMED ONLY ONCE with open(aimName, 'r', encoding='utf-8') as f:
<<<<<<< HEAD
=======
    with open(aimName,'r') as f:
>>>>>>> a9e5c8b7
        aim_data = json.load(f)

    evt_data = aim_data["Events"][0]

    filename = evt_data["filename"]
    # from UI

    V_H = evt_data["windSpeed"]           # wind speed at full scale (vel)
    T_full = evt_data["fullScaleDuration"]       # Duration of wind load at full scale (time)
    perc_mod = evt_data["modePercent"] # percentage of modes to include in the simulation
    seed = evt_data["seed"]
    # ^ Choose percentage of modes to include in the simulation (%). We suggest between 25% and 30% for higher accuracy

    #
    # Parsing the json file
    #

    if filename.endswith('.mat'):
        mat_filenmae = filename
        base = os.path.splitext(mat_filenmae)[0]
        json_filename = base + ".json"

        if getRV:
            parseWindMatFile(mat_filenmae, json_filename)
            os.remove(mat_filenmae)

        filename = json_filename

    with open(filename,'r', encoding='utf-8') as jsonFile:
        data = json.load(jsonFile)


    if not getRV:

        case = "PODmodes"

    elif evt_data["type"] == "WindForceSpectrum":  # creates {forceSpectra}.json

        if (not ("s_target_real" in data)) or (not ("s_target_imag" in data)):
            raise Exception("Target Spectrum info not found in " + evt_data["filename"] + ".")

        case = "spectra"

    elif evt_data["type"] == "ExperimentalWindForces": # creates {forceTimehistory}.json here and later overwrites it with {forceSpectra}.json 

        if (not ("Fx" in data)) or (not ("Fy" in data)) or (not ("Tz" in data)):
            raise Exception("Force time histories not found in " + evt_data["filename"] + ".")

        case = "timeHistory"

    #elif not getRV:

    #    # read {forceSpectra}.json

    #    case = "spectra"

    else:

        raise Exception("Event type [" + evt_data["type"] + "] not found.")


    D = data["D"]
    H = data["H"]
    B = data["B"]
    fs = data["fs"]
    vRef = data["Vref"]

    #
    # check if model scale is found in the key
    #

    ms = evt_data.get("modelScale",0)           # model scale
    if ms==0: # when mat file is imported, model scale is not precalculated
        print("Model scale not found. Calculating the unified model scale..")
        D_full = aim_data["GeneralInformation"]["depth"]
        H_full = aim_data["GeneralInformation"]["height"]
        B_full = aim_data["GeneralInformation"]["width"]
        ms = H_full/H 
        print("Model scaling factor of {:.2} is used".format(ms))
        if (((not ms == D_full/D ) or (not ms == B_full/B )) and getRV):
            print("Warning: target-data geometry scaling ratio is inconsistent: H={:.2}, B={:.2}, D={:.2}".format(H_full/H,B_full/B,D_full/D))

    if case == "timeHistory":
        #Tw = 4          # duration of window (sec) - user defined - smaller window leads to more smoothing
        #overlap = 0.5   # 50% overlap - user defined
        Tw = evt_data["windowSize"]
        overlap = evt_data["overlapPerc"]/100

        Fx = np.array(data["Fx"])
        Fy = np.array(data["Fy"])
        Tz  = np.array(data["Tz"])

        t = data["t"]
        N = Fx.shape[1]
        nfloors = Fx.shape[0]
        nfloors_GI = aim_data["GeneralInformation"]["NumberOfStories"]

        if not nfloors==nfloors_GI:
            err_exit("Number of floors does not match - input file has {} floors, GI tab defines {} floors".format(nfloors,nfloors_GI))

    elif case == "spectra":

        s_target_real = np.array(data["s_target_real"])
        s_target_imag = np.array(data["s_target_imag"])
        s_target = s_target_real + 1j * s_target_imag
        f_target = np.array(data["f_target"])
        norm_all  = np.array(data["norm_all"])
        comp_CFmean  = np.array(data["comp_CFmean"])

    elif case == "PODmodes":

        V_imag  = np.array(data["V_imag"])
        V_real  = np.array(data["V_real"])
        V = V_real + 1j * V_imag
        D1 = np.array(data["D1"])
        SpeN = data["SpeN"]
        f_target = np.array(data["f_target"])
        norm_all  = np.array(data["norm_all"])
        comp_CFmean  = np.array(data["comp_CFmean"])
    #
    # Below here is fully parameterized
    #

    #
    # Compute the basic quantities
    #

    dtm = 1/fs          # time step model scale
    fc = fs/2           # Nyquist Frequency (Hz)  wind tunnel
    fp = fs/ms          # scaled frequency
    fcut = fc/ms        # scaled Nyquist frequency
    air_dens = 1.225      # (kg/m3) at 15 oC, sea level
    ndir = 3              # number of coordinate axes (X,Y,Z)

    if case == "timeHistory": # Experimental wind forces

        T = N / fs  # duration of simulation in model scale (s)
        ncomp = nfloors*ndir  # total number of force components

    elif case == "spectra" or case == "PODmodes":

        ncomp = comp_CFmean.shape[0]
        nfloors = int(ncomp/ndir)


    #
    # Number of modes to be included
    #

    l_mo = int(np.round(ncomp * ((perc_mod) / 100)+1.e-10)) # small value added to make .5 round up
    if l_mo>100 or l_mo<0:
        msg = 'Error: Number of modes should be equal or less than the number of components'

    print("Number of modes = " + str(l_mo))

    #
    # Scaling building geometry
    #

    B_full = B * ms # full scale
    D_full = D * ms # full scale
    H_full = H * ms # full scale
    MaxD_full = max(D_full, B_full) # full scale

    #
    # Get CPSD
    #

    if case == "timeHistory":
        [s_target, f_target, norm_all, comp_CFmean, Fx_full, Fy_full, Tz_full] = learn_CPSD(Fx, Fy, Tz, ms, air_dens, vRef, H_full, B_full, D_full, MaxD_full, fs, Tw, overlap, fp,V_H, fcut, T_full)



    #
    # Eigen decomposition
    #

    if (case == "timeHistory" ) or (case == "spectra"):
        V, D1, SpeN = perform_POD(s_target, f_target, ncomp, l_mo)
        
        if getRV:
        #    # let us overwrite the json file.
            createPODJson(filename, V, D1, SpeN, f_target, norm_all, D, H, B, fs, vRef,comp_CFmean)

    #
    # Simulation of Gaussian Stochastic wind force coefficients
    #

    f_full = f_target[0:] # don't exclude freq = 0 Hz
    f_vH = (V_H / vRef) * f_full # scaledfreq.(Hz)
    V_vH = V # scaled eigenmodes
    D_vH = (V_H / vRef) ** 3 * D1 # scaled eigenvalues
    theta_vH = np.arctan2(np.imag(V_vH), np.real(V_vH)) # scaled theta
    fcut_sc = (V_H / vRef) * fcut
    f_inc = 1 / T_full # freq.increment(Hz)
    N_f = round(T_full * fcut_sc) + 1 # number of freq.points considered
    dt = 1 / (2 * fcut_sc) # max.time incremen to avoid aliasing(s)
    N_t = round(T_full / dt) # number of time points
    fvec = np.arange(0, f_inc * (N_f),f_inc) # frequency line
    tvec = np.arange(0, dt * (N_t),dt) # time line
    f = f_vH[0:SpeN] # frequencies from the decomposition upto SpeN points(Hz)
    nf_dir = np.arange(ncomp)# vector number of components

    
    #
    #
    #

    Nsim = 1        # Number of realizations to be generated
    seeds = np.arange(seed,Nsim+seed)         # Set seeds for reproducibility
    
    CF_sim0 = np.zeros((len(seeds),ncomp,N_t))
    for seed_num in range(len(seeds)):
        print("Creating Realization # {} among {} ".format(seed_num+1,len(seeds))); 
        t_init=time.time()

        F_jzm = simulation_gaussian(ncomp, N_t, V_vH, D_vH, theta_vH, nf_dir, N_f, f_inc, f, l_mo, tvec, SpeN, V_H, vRef, seeds, seed_num);
        CF_sim0[seed_num,:,:] = F_jzm  # zero-mean force coefficient time series (simulation)

        print(" - Elapsed time: {:.3} seconds.\n".format(time.time() - t_init))

    #
    # Destandardize force coefficients
    #
    #

    CF_sim1 = np.transpose(CF_sim0, (1, 2, 0)) / (V_H/vRef)**3 / np.sqrt(V_H/vRef)  # rescale Force Coefficients

    CF_sim = CF_sim1*np.transpose(norm_all[np.newaxis,np.newaxis], (2, 1, 0))+np.transpose(comp_CFmean[np.newaxis,np.newaxis], (2, 1, 0))    #force coefficients
    #Transform back the Force Coefficients into Forces (N)
    static_pres=np.vstack((np.ones((nfloors,1,1))*(0.5*air_dens*vRef**2*H_full*B_full),
                 np.ones((nfloors,1,1))*(0.5*air_dens*vRef**2*H_full*D_full),
                 np.ones((nfloors,1,1))*(0.5*air_dens*vRef**2*H_full*MaxD_full**2/2)))
    F_sim = (V_H/vRef)**2 * CF_sim * static_pres  # simulated forces at full scale wind speed


    #return F_sim

    #
    # Writing results to an event file
    #

    if getRV:
        F_sim=np.zeros(F_sim.shape)




    evtInfo = {}

    evtInfo["dT"] = tvec[1]-tvec[0]
    evtInfo["numSteps"] = tvec.shape[0]

    patterns = []
    id_timeseries = 0
    ts_dof_info = []
    ts_floor_info = []
    for nd in range(ndir):
        for nf in range(nfloors):
            id_timeseries +=1
            my_pattern = {}
            if nd==0 or nd==1:
                my_pattern["dof"]=nd+1 # x and y dir
            elif nd==2:
                my_pattern["dof"]=6 # moments

            my_pattern["floor"]=str(nf+1)
            my_pattern["name"]=str(id_timeseries)
            my_pattern["staticWindLoad"]=0.0
            my_pattern["timeSeries"]=str(id_timeseries)
            my_pattern["type"]="WindFloorLoad"
            patterns += [my_pattern]
            ts_dof_info += [nd]
            ts_floor_info += [nf]

    evtInfo["pattern"] = patterns
    evtInfo["subtype"] = "ExperimentalWindForces"
    evtInfo["type"] = "Wind"


    timeSeries = []
    for id in range(id_timeseries):
        my_ts = {}
        my_ts["dT"]=tvec[1]-tvec[0]
        my_ts["name"]=str(id+1)
        my_ts["type"]="Value"

        cur_dof = ts_dof_info[id]
        cur_floor = ts_floor_info[id]
        my_ts["data"] = F_sim[(cur_dof)*nfloors + cur_floor , :,0].tolist()

        timeSeries += [my_ts]


    evtInfo["timeSeries"] = timeSeries

    with open(evtName, "w", encoding='utf-8') as fp:
        json.dump({"Events":[evtInfo]} , fp) 


    '''
    # plotting
    import matplotlib.pyplot as plt
    # Plots of time series at different floors

    plt.plot(tvec, F_sim[9 , :, 1] / 1000,lw=1)
    if case == "timeHistory":
        t_sc = t * ms * (vRef / V_H) # scale wind tunnel time series to compare
        plt.plot(t_sc, (V_H / vRef) ** 2 * Fx_full[9 ,: ] / 1000,lw=1)
    plt.xlabel('t(s)')
    plt.ylabel('Fx (kN)')
    plt.title('Force - Floor = 10 - Full Scale')
    plt.show()

    plt.plot(tvec, F_sim[34,:, 1] / 1000)
    if case == "timeHistory":
        plt.plot(t_sc, (V_H / vRef) ** 2 * Fy_full[9,:] / 1000) # scaled wind tunnel record
    plt.xlabel('t(s)')
    plt.ylabel('Fy (kN)')
    plt.title('Force - Floor = 10 - Full Scale')
    plt.show()

    plt.plot(tvec,  F_sim[59,:, 1]/ 1000)
    if case == "timeHistory":
        plt.plot(t_sc, (V_H / vRef) ** 2 * Tz_full[9,:] / 1000)
    plt.xlabel('t(s)')
    plt.ylabel('Tz (kN)')
    plt.title('Force - Floor = 10 - Full Scale')
    plt.show()

    plt.plot(tvec, F_sim[19,:, 1] / 1000)
    if case == "timeHistory":
        plt.plot(t_sc, (V_H / vRef) ** 2 * Fx_full[19,:] / 1000)
    plt.xlabel('t(s)')
    plt.ylabel('Fx (kN)')
    plt.title('Force - Floor = 20 - Full Scale')
    plt.show()

    plt.plot(tvec, F_sim[45,:, 1] / 1000)
    if case == "timeHistory":
        plt.plot(t_sc, (V_H / vRef) ** 2 * Fy_full[19,:] / 1000)  # scaled wind tunnel record
    plt.xlabel('t(s)')
    plt.ylabel('Fx (kN)')
    plt.title('Force - Floor = 20 - Full Scale')
    plt.show()

    plt.plot(tvec, F_sim[69,:, 1] / 1000)
    if case == "timeHistory":
        plt.plot(t_sc, (V_H / vRef) ** 2 * Tz_full[19,:] / 1000)
    plt.xlabel('t(s)')
    plt.ylabel('Tz (kN)')
    plt.title('Force - Floor = 20 - Full Scale')
    plt.show()

    '''

def perform_POD(s_target,f_target, ncomp, l_mo):

    S_F = s_target[:,:,0:] # do not exclude freq = 0 Hz
    f_full = f_target[0:] # do not exclude freq = 0 Hz

    SpeN = f_full.shape[0] # exclude freq = 0 Hz

    Vs = np.zeros((ncomp,ncomp,SpeN), dtype = 'complex_')
    Ds = np.zeros((ncomp,ncomp,SpeN))

    for ii in range(SpeN): # eigen - decomposition at every frequency of CPSD matrix and sort them
        [D_all, V_all] = np.linalg.eig(S_F[:,:, ii])
        ind = np.argsort(D_all)
        Ds[:,:, ii] = np.real(np.diag(D_all[ind]))
        Vs[:,:, ii] = V_all[:, ind]

    # Truncation
    V = np.zeros((ncomp,l_mo,SpeN), dtype = 'complex_')
    D0 = np.zeros((l_mo,l_mo,SpeN))
    for tt in range(l_mo):
        V[:, tt,:]  = Vs[:, ncomp - 1 - tt,:]
        D0[tt, tt,:] = Ds[ncomp - 1 - tt, ncomp - 1 - tt,:]

    D1 = np.zeros((l_mo,1,SpeN))
    for ii  in range(SpeN):
        D1[:,0,ii] = np.diag(D0[:,:,ii])

    return V, D1, SpeN



def learn_CPSD(Fx, Fy, Tz, ms, air_dens, vRef, H_full, B_full, D_full, MaxD_full, fs, Tw, overlap, fp, V_H, fcut, T_full):
    Fx_full = ms ** 2 * Fx # full scale Fx(N)
    Fy_full = ms ** 2 * Fy # full scale  Fy(N)
    Tz_full = ms ** 3 * Tz # full scale Tz(N.m)

    # Force Coefficients (unitless)
    CFx = Fx_full/(0.5*air_dens*vRef**2*H_full*B_full)
    CFy = Fy_full/(0.5*air_dens*vRef**2*H_full*D_full)
    CTz = Tz_full/(0.5*air_dens*vRef**2*H_full*MaxD_full**2/2)

    # Mean Force Coefficients
    CFx_mean = np.mean(CFx,axis=1)
    CFy_mean = np.mean(CFy,axis=1)
    CTz_mean = np.mean(CTz,axis=1)

    comp_CFmean = np.concatenate([CFx_mean,CFy_mean,CTz_mean])

    RF = 3.5    # Reduction Factor


    # Normalization factor
    xnorm = np.std(CFx-CFx_mean[np.newaxis].T,axis=1)*RF
    ynorm= np.std(CFy-CFy_mean[np.newaxis].T,axis=1)*RF
    tornorm = np.std(CTz-CTz_mean[np.newaxis].T,axis=1)*RF
    norm_all = np.concatenate([xnorm,ynorm,tornorm])


    # Standardazation of Forces (force coeff have about the same range)
    CFx_norm = (CFx-np.mean(CFx,axis=1)[np.newaxis].T)/xnorm[np.newaxis].T
    CFy_norm = (CFy-np.mean(CFy,axis=1)[np.newaxis].T)/ynorm[np.newaxis].T
    CTz_norm = (CTz-np.mean(CTz,axis=1)[np.newaxis].T)/tornorm[np.newaxis].T
    Components = np.vstack([CFx_norm,CFy_norm,CTz_norm]).T


    # Smoothed target CPSD
    wind_size = fs*Tw;
    nover = round(overlap*wind_size)

    #nfft = int(wind_size)
    fcut_sc = (V_H / vRef) * fcut
    dt = 1 / (2 * fcut_sc) # max.time incremen to avoid aliasing(s)
    N_t = round(T_full / dt) # number of time points
    nfft = N_t

    t_init=time.time()
    # [s_target,f_target] = cpsd(Components,Components,hanning(wind_size),nover,nfft,fp,'mimo'); 
    s_target, f_target = cpsd_matlab(Components,Components,wind_size,nover,nfft,fp)

    print(" - Elapsed time: {:.3} seconds.\n".format( time.time() - t_init))

    return s_target, f_target, norm_all, comp_CFmean, Fx_full, Fy_full, Tz_full

def cpsd_matlab(Components1,Components2,wind_size,nover,nfft,fp):

    window = windows.hann(int(wind_size))

    ncombs1 = Components1.shape[1]
    ncombs2 = Components2.shape[1]
    nSampPoints = int(nfft/2+1)
    s_target = np.zeros((ncombs1,ncombs2,nSampPoints),dtype = 'complex_')

    print("Training cross power spectrum density.."); 

    for nc2 in range(ncombs2):
        for nc1 in range(ncombs1):
            [f_target,s_tmp] = csd(Components1[:,nc1],Components2[:,nc2],window=window,noverlap = nover,nfft = nfft,fs = fp)
            s_target[nc1,nc2,:] = s_tmp #*4/np.pi

    return s_target, f_target

def simulation_gaussian(ncomp, N_t, V_vH, D_vH, theta_vH, nf_dir,N_f,f_inc,f,l_mo,tvec,SpeN,V_H,vRef,seed,seed_num):

    #
    # Set Seed
    #

    folderName = os.path.basename(os.getcwd()) # Lets get n from workdir.n and add this to the seed
    sampNum = folderName.split(".")[-1]

    if sampNum == "templatedir":
        np.random.seed(seed[seed_num])
    else:
        np.random.seed(seed[seed_num]+int(sampNum))



    F_jzm = np.zeros((ncomp,N_t)) #force coefficients initialize matrix
    f_tmp = np.linspace(0,(N_f-1)*f_inc,N_f)

    for m in range(l_mo):
        mo = m # current        mode  #
        Vmo = V_vH[nf_dir, mo,:] # eigenvector for mode mo
        #Dmo = D_vH[mo, 0,:] # eigenvalue for mode mo
        Dmo = D_vH[mo, 0,:] + 1j * 0 # To avoid nan when calculating VDmo

        thetmo = theta_vH[nf_dir, mo,:] # theta for mode mo
        VDmo = np.sqrt((V_H / vRef) ** 3) * np.abs(Vmo) * (np.ones((ncomp, 1)) * np.sqrt(Dmo)) # product of eigenvector X

        # Generate  random phase  angle for each frequency SpeN
        varth = (2 * np.pi) * np.random.random(size=(1, N_f))

        # Loop over floors
        # g_jm = np.zeros((N_t, ncomp),dtype = 'complex_')
        F_jm = np.zeros((ncomp, N_t))

        coef = np.sqrt(2) * np.sqrt(f_inc) * np.exp(1j * varth)
        coef2 = np.exp(1j*((mo+1)/l_mo*f_inc)*tvec)

        fVDmo = interp1d(f, VDmo, kind='linear', fill_value="extrapolate")
        fthetmo = interp1d(f, thetmo, kind='linear', fill_value="extrapolate")
        fV_interp =  np.abs(fVDmo(f_tmp))
        fthet_interp =  np.exp((1j) * (fthetmo(f_tmp)))

        for j in range(ncomp):
            # l denotes a particular freq. point
            # m denotes a particular mode
            # j denotes a particular floor
            fVDmo = interp1d(f,VDmo[j,:], kind='linear',fill_value="extrapolate")
            fthetmo = interp1d(f,thetmo[j,:], kind='linear',fill_value="extrapolate")

            B_jm = np.zeros((N_t,),dtype = 'complex_')
            B_jm[0:N_f] = coef * fV_interp[j,:] * fthet_interp[j,:]

            g_jm = np.fft.ifft(B_jm)*N_t
            F_jm[j,:] = np.real(g_jm*coef2)

        F_jzm = F_jzm + F_jm # sum up F from different modes (zero - mean)

    return F_jzm


def err_exit(msg):
    print(msg)
    with open("../workflow.err","w") as f:
        f.write(msg)
    exit(-1)

if __name__ == '__main__':
   #parseWindMatFile("Forces_ANG000_phase1.mat", "Forces_ANG000_phase1.json")
   #parseWindMatFile("TargetSpectra_ANG000_phase1.mat", "TargetSpectra_ANG000_phase1.json")

    inputArgs = sys.argv

    # set filenames
    aimName = sys.argv[2]
    evtName = sys.argv[4]

    getRV = False;  
    for myarg in sys.argv:
        if (myarg == "--getRV"):
            getRV = True;


    if error_tag and getRV:
        with open("../workflow.err","w") as f:
            print("Failed to import module " + moduleName)
            f.write("Failed to import module " + moduleName + ". Please check the python path in the preference")
        exit(-1)

    # if getRV:
    #     aimName = aimName + ".sc"

    try:
        main(aimName, evtName, getRV)
    except Exception as err:
        import traceback
        if getRV:
            with open("../workflow.err","w") as f:
                f.write("Failed in wind load generator preprocessor:" + str(err) + "..." + str(traceback.format_exc()))
                print("Failed in wind load generator preprocessor:" + str(err) + "..." + str(traceback.format_exc()))
            exit(-1)
        else:
            with open("../dakota.err","w") as f:
                f.write("Failed to generate wind load: " + str(err) + "..." + str(traceback.format_exc()))
                print("Failed to generate wind load:" + str(err) + "..." + str(traceback.format_exc()))
            exit(-1)<|MERGE_RESOLUTION|>--- conflicted
+++ resolved
@@ -20,10 +20,7 @@
 
 
     # THIS IS PERFORMED ONLY ONCE with open(aimName, 'r', encoding='utf-8') as f:
-<<<<<<< HEAD
-=======
     with open(aimName,'r') as f:
->>>>>>> a9e5c8b7
         aim_data = json.load(f)
 
     evt_data = aim_data["Events"][0]
