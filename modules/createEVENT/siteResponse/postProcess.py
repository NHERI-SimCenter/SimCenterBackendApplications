# This script create evt.j for workflow
import numpy as np
import json
import os
import shutil

def postProcess(evtName):
<<<<<<< HEAD
    acc = np.loadtxt("acceleration.out")
    os.remove("acceleration.out")  # remove acceleration file to save space
    #acc = np.loadtxt("out_tcl/acceleration.out")
    #shutil.rmtree("out_tcl")  # remove output files to save space
=======
    acc = np.loadtxt("out_tcl/acceleration.out")
    os.remove("out_tcl/acceleration.out")  # remove acceleration file to save space
>>>>>>> 7b14e1a2
    time = acc[:,0]
    acc_surf = acc[:,-2] / 9.81
    dT = time[1] - time[0]

    timeSeries = dict(
        name = "accel_X",
        type = "Value",
        dT = dT,
        data = acc_surf.tolist()
    )

    patterns = dict(
        type = "UniformAcceleration",
        timeSeries = "accel_X",
        dof = 1
    )

    evts = dict(
        RandomVariables = [],
        name = "SiteResponseTool",
        type = "Seismic",
        description = "Surface acceleration",
        dT = dT,
        numSteps = len(acc_surf),
        timeSeries = [timeSeries],
        pattern = [patterns]
    )

    dataToWrite = dict(Events = [evts])

    with open(evtName, "w") as outfile:
        json.dump(dataToWrite, outfile, indent=4)

    return 0


if __name__ == "__main__":
    postProcess("EVENT.json")<|MERGE_RESOLUTION|>--- conflicted
+++ resolved
@@ -5,15 +5,10 @@
 import shutil
 
 def postProcess(evtName):
-<<<<<<< HEAD
     acc = np.loadtxt("acceleration.out")
     os.remove("acceleration.out")  # remove acceleration file to save space
     #acc = np.loadtxt("out_tcl/acceleration.out")
     #shutil.rmtree("out_tcl")  # remove output files to save space
-=======
-    acc = np.loadtxt("out_tcl/acceleration.out")
-    os.remove("out_tcl/acceleration.out")  # remove acceleration file to save space
->>>>>>> 7b14e1a2
     time = acc[:,0]
     acc_surf = acc[:,-2] / 9.81
     dT = time[1] - time[0]
