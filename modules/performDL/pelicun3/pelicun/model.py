# -*- coding: utf-8 -*-
#
# Copyright (c) 2018 Leland Stanford Junior University
# Copyright (c) 2018 The Regents of the University of California
#
# This file is part of pelicun.
#
# Redistribution and use in source and binary forms, with or without
# modification, are permitted provided that the following conditions are met:
#
# 1. Redistributions of source code must retain the above copyright notice,
# this list of conditions and the following disclaimer.
#
# 2. Redistributions in binary form must reproduce the above copyright notice,
# this list of conditions and the following disclaimer in the documentation
# and/or other materials provided with the distribution.
#
# 3. Neither the name of the copyright holder nor the names of its contributors
# may be used to endorse or promote products derived from this software without
# specific prior written permission.
#
# THIS SOFTWARE IS PROVIDED BY THE COPYRIGHT HOLDERS AND CONTRIBUTORS "AS IS"
# AND ANY EXPRESS OR IMPLIED WARRANTIES, INCLUDING, BUT NOT LIMITED TO, THE
# IMPLIED WARRANTIES OF MERCHANTABILITY AND FITNESS FOR A PARTICULAR PURPOSE
# ARE DISCLAIMED. IN NO EVENT SHALL THE COPYRIGHT HOLDER OR CONTRIBUTORS BE
# LIABLE FOR ANY DIRECT, INDIRECT, INCIDENTAL, SPECIAL, EXEMPLARY, OR
# CONSEQUENTIAL DAMAGES (INCLUDING, BUT NOT LIMITED TO, PROCUREMENT OF
# SUBSTITUTE GOODS OR SERVICES; LOSS OF USE, DATA, OR PROFITS; OR BUSINESS
# INTERRUPTION) HOWEVER CAUSED AND ON ANY THEORY OF LIABILITY, WHETHER IN
# CONTRACT, STRICT LIABILITY, OR TORT (INCLUDING NEGLIGENCE OR OTHERWISE)
# ARISING IN ANY WAY OUT OF THE USE OF THIS SOFTWARE, EVEN IF ADVISED OF THE
# POSSIBILITY OF SUCH DAMAGE.
#
# You should have received a copy of the BSD 3-Clause License along with
# pelicun. If not, see <http://www.opensource.org/licenses/>.
#
# Contributors:
# Adam Zsarnóczay

"""
This module has classes and methods that define and access the model used for
loss assessment.

.. rubric:: Contents

.. autosummary::

    prep_constant_median_DV
    prep_bounded_multilinear_median_DV

    DemandModel
    AssetModel
    DamageModel
    LossModel
    BldgRepairModel

"""

from copy import deepcopy
import numpy as np
import pandas as pd
from . import base
from . import uq
from .file_io import save_to_csv, load_data


idx = base.idx

class PelicunModel:
    """
    Generic model class to manage methods shared between all models in Pelicun.

    """

    def __init__(self, assessment):

        self._asmnt = assessment

    def convert_marginal_params(self, marginal_params, units, arg_units=None):
        """
        Converts the paremeters of marginal distributions in a model to SI

        Parameters
        ----------
        marginal_params: DataFrame
            Each row corresponds to a marginal distribution with Theta
            parameters and TruncateLower, TruncateUpper truncation limits
            identified in separate columns.
        units: Series
            Identifies the input units of each marginal. The index shall be
            identical to the index of the marginal_params argument. The values
            are strings that correspond to the units listed in base.py.
        arg_units: Series
            Identifies the size of a reference entity for the marginal 
            parameters. For example, when the parameters refer to a component
            repair cost, the reference size is the component block size the 
            repair cost corresponds to. When the parameters refer to a capacity,
            demand, or component quantity, the reference size can be omitted 
            and the default value will ensure that the corresponding scaling is
            skipped. This Series provides the units of the reference entities 
            for each component. Use '1 EA' if you want to skip such scaling for
            select components but provide arg units for others.

        Returns
        -------
        marginal_params: DataFrame
            Same structure as the input DataFrame but with values scaled to
            represent internal Standard International units.
        """

        # preserve the columns in the input marginal_params
        original_cols = marginal_params.columns

        # add extra columns if they are not available in the marginals
        for col_name in ('Family',
                         'Theta_0', 'Theta_1', 'Theta_2',
                         'TruncateLower', 'TruncateUpper'):
            if col_name not in marginal_params.columns:

                marginal_params[col_name] = np.nan

        # get a list of unique units
        unique_units = units.unique()

        # for each unit
        for unit_name in unique_units:

            # get the scale factor for converting from the source unit
            unit_factor = self._asmnt.calc_unit_scale_factor(unit_name)

            # get the variables that use the given unit
            unit_ids = marginal_params.loc[units == unit_name].index

            # for each variable
            for row_id in unit_ids:

                # pull the parameters of the marginal distribution
                family = marginal_params.loc[row_id, 'Family']

                # load the theta values
                theta = marginal_params.loc[
                    row_id, ['Theta_0', 'Theta_1', 'Theta_2']].values

                # if theta_0 is N/A then we have no entry for this row
                if pd.isna(theta[0]):
                    continue

                # for each theta
                args = []
                for t_i, theta_i in enumerate(theta):

<<<<<<< HEAD
                    try:
                        # if theta is a scalar, just store it
                        if theta_i is not None:
                            theta[t_i] = float(theta_i)
=======
                    # if theta_i evaluates to NaN, it is considered undefined
                    if pd.isna(theta_i):
>>>>>>> 0eeec5eb
                        args.append([])
                        continue

                    # otherwise, we first check if it is a single scalar
                    try:                        
                        # if yes, we just store it
                        theta[t_i] = float(theta_i)
                        args.append([])

                    except ValueError:                      

                        # otherwise, we assume it is a string using SimCenter
                        # array notation to identify coordinates of a
                        # multilinear function
                        values = [val.split(',') for val in theta_i.split('|')]

                        # the first set of values defines the ordinates that
                        # need to be passed to the distribution scaling method
                        theta[t_i] = np.array(values[0], dtype=float)

                        # the second set of values defines the abscissae that
                        # we will use after the distribution scaling
                        args.append(np.array(values[1], dtype=float))

                # load the truncation limits
                tr_limits = marginal_params.loc[
                    row_id, ['TruncateLower', 'TruncateUpper']]

                arg_unit_factor = 1.0

                # check if there is a need to scale due to argument units
                if not (arg_units is None):

                    # get the argument unit for the given marginal
                    arg_unit = arg_units.get(row_id)

                    if arg_unit != '1 EA':

                        # get the scale factor
                        arg_unit_factor = self._asmnt.calc_unit_scale_factor(arg_unit)

                        # scale arguments, if needed
                        for a_i, arg in enumerate(args):

                            if isinstance(arg, np.ndarray):
                                args[a_i] = arg * arg_unit_factor

                # convert the distribution parameters to SI
                theta, tr_limits = uq.scale_distribution(
                    unit_factor/arg_unit_factor, family, theta, tr_limits)

                # convert multilinear function parameters back into strings
                for a_i, arg in enumerate(args):

                    if len(arg) > 0:

                        theta[a_i] = '|'.join(
                            [','.join([f'{val:g}' for val in vals])
                             for vals in (theta[a_i], args[a_i])])

                """
                # TODO: remove this after merging with test branch from John
                # for each theta, check if there is a need to scale arguments
                for a_i, arg in enumerate(args):

                    if len(arg) > 0:

                        # we need to scale both ordinates and abscissae for the
                        # given parameter

                        # get the scale factor
                        arg_unit = arg_units.get(row_id)
                        arg_unit_factor = self._asmnt.calc_unit_scale_factor(arg_unit)

                        # perform the scaling
                        theta[a_i] = theta[a_i] / arg_unit_factor
                        args[a_i] = arg * arg_unit_factor

                        # and convert the data back to a string
                        theta[a_i] = '|'.join(
                            [','.join([f'{val:g}' for val in vals])
                             for vals in (theta[a_i], args[a_i])])
                """

                # and update the values in the DF
                marginal_params.loc[
                    row_id, ['Theta_0', 'Theta_1', 'Theta_2']] = theta

                marginal_params.loc[
                    row_id, ['TruncateLower', 'TruncateUpper']] = tr_limits

        # remove the added columns
        marginal_params = marginal_params[original_cols]

        return marginal_params

    def log_msg(self, msg='', prepend_timestamp=True, prepend_blank_space=True):
        self._asmnt.log_msg(msg, prepend_timestamp, prepend_blank_space)

    def log_div(self, prepend_timestamp=False):
        self._asmnt.log_div(prepend_timestamp)


class DemandModel(PelicunModel):
    """
    Manages demand information used in assessments.

    Parameters
    ----------
    marginal_params: DataFrame
        Available after the model has been calibrated or calibration data has
        been imported. Defines the marginal distribution of each demand
        variable.
    correlation: DataFrame
        Available after the model has been calibrated or calibration data has
        been imported. Defines the correlation between the demand variables in
        standard normal space. That is, the variables are sampled in standard
        normal space and then transformed into the space of their respective
        distributions and the correlation matrix corresponds to the space where
        they are sampled.
    empirical_data: DataFrame
        Available after the model has been calibrated or calibration data has
        been imported. It provides an empirical dataset for the demand
        variables that are modeled with an empirical distribution.
    sample: DataFrame
        Available after a sample has been generated. Demand variables are
        listed in columns and each row provides an independent realization of
        the joint demand distribution.
    units: Series
        Available after any demand data has been loaded. The index identifies
        the demand variables and the values provide the unit for each variable.

    """

    def __init__(self, assessment):

        super().__init__(assessment)

        self.marginal_params = None
        self.correlation = None
        self.empirical_data = None
        self.units = None

        self._RVs = None
        self._sample = None

    @property
    def sample(self):

        if self._sample is None:

            sample = pd.DataFrame(self._RVs.RV_sample)
            sample.sort_index(axis=0, inplace=True)
            sample.sort_index(axis=1, inplace=True)

            sample = base.convert_to_MultiIndex(sample, axis=1)['EDP']

            sample.columns.names = ['type', 'loc', 'dir']

            self._sample = sample

        else:
            sample = self._sample

        return sample

    def save_sample(self, filepath=None, save_units=False):
        """
        Save demand sample to a csv file or return it in a DataFrame

        """

        self.log_div()
        if filepath is not None:
            self.log_msg('Saving demand sample...')

        res = save_to_csv(
            self.sample, filepath, units=self.units,
            unit_conversion_factors=self._asmnt.unit_conversion_factors,
            use_simpleindex=filepath is not None)

        if filepath is not None:
            self.log_msg('Demand sample successfully saved.',
                         prepend_timestamp=False)
            return None

        # else:
        units = res.loc["Units"]
        res.drop("Units", inplace=True)

        if save_units:
            return res.astype(float), units

        # else:
        return res.astype(float)

    def load_sample(self, filepath):
        """
        Load demand sample data and parse it.

        Besides parsing the sample, the method also reads and saves the units
        specified for each demand variable. If no units are specified, Standard
        Units are assumed.

        Parameters
        ----------
        filepath: string or DataFrame
            Location of the file with the demand sample.

        """

        def parse_header(raw_header):

            old_MI = raw_header

            # The first number (event_ID) in the demand labels is optional and
            # currently not used. We remove it if it was in the raw data.
            if old_MI.nlevels == 4:

                if self._asmnt.options.verbose:
                    self.log_msg('Removing event_ID from header...',
                                 prepend_timestamp=False)

                new_column_index_array = np.array(
                    [old_MI.get_level_values(i) for i in range(1, 4)])

            else:
                new_column_index_array = np.array(
                    [old_MI.get_level_values(i) for i in range(3)])

            # Remove whitespace to avoid ambiguity

            if self._asmnt.options.verbose:
                self.log_msg('Removing whitespace from header...',
                             prepend_timestamp=False)

            wspace_remove = np.vectorize(lambda name: str(name).replace(' ', ''))

            new_column_index = wspace_remove(new_column_index_array)

            # Creating new, cleaned-up header

            new_MI = pd.MultiIndex.from_arrays(
                new_column_index, names=['type', 'loc', 'dir'])

            return new_MI

        self.log_div()
        self.log_msg('Loading demand data...')

        demand_data, units = load_data(
            filepath, self._asmnt.unit_conversion_factors,
            return_units=True)

        parsed_data = demand_data.copy()

        # start with cleaning up the header

        parsed_data.columns = parse_header(parsed_data.columns)

        # Remove errors, if needed
        if 'ERROR' in parsed_data.columns.get_level_values(0):

            self.log_msg('Removing errors from the raw data...',
                         prepend_timestamp=False)

            error_list = parsed_data.loc[:, idx['ERROR', :, :]].values.astype(bool)

            parsed_data = parsed_data.loc[~error_list, :].copy()
            parsed_data.drop('ERROR', level=0, axis=1, inplace=True)

            self.log_msg("\nBased on the values in the ERROR column, "
                         f"{np.sum(error_list)} demand samples were removed.\n",
                         prepend_timestamp=False)

        self._sample = parsed_data

        self.log_msg('Demand data successfully parsed.', prepend_timestamp=False)

        # parse the index for the units
        units.index = parse_header(units.index)

        self.units = units

        self.log_msg('Demand units successfully parsed.', prepend_timestamp=False)

    def estimate_RID(self, demands, params, method='FEMA P58'):
        """
        Estimate residual drift realizations based on other demands

        Parameters
        ----------
        demands: DataFrame
            Sample of demands required for the method to estimate the RID values
        params: dict
            Parameters required for the method to estimate the RID values
        method: {'FEMA P58'}, default: 'FEMA P58'
            Method to use for the estimation - currently, only one is available.
        """

        if method == 'FEMA P58':

            # method is described in FEMA P-58 Volume 1 Section 5.4 & Appendix C

            # the provided demands shall be PID values at various loc-dir pairs
            PID = demands

            # there's only one parameter needed: the yield drift
            yield_drift = params['yield_drift']

            # three subdomains of demands are identified
            small = PID < yield_drift
            medium = PID < 4 * yield_drift
            large = PID >= 4 * yield_drift

            # convert PID to RID in each subdomain
            RID = PID.copy()
            RID[large] = PID[large] - 3*yield_drift
            RID[medium] = 0.3 * (PID[medium] - yield_drift)
            RID[small] = 0.

            # add extra uncertainty to nonzero values
            rng = self._asmnt.options.rng
            eps = rng.normal(scale=0.2, size=RID.shape)
            RID[RID > 0] = np.exp(np.log(RID[RID > 0]) + eps)

            # finally, make sure the RID values are never larger than the PIDs
            RID = pd.DataFrame(
                np.minimum(PID.values, RID.values),
                columns=pd.DataFrame(
                    1, index=['RID', ],
                    columns=PID.columns).stack(level=[0, 1]).index,
                index=PID.index)

        else:
            RID = None

        # return the generated drift realizations
        return RID

    def calibrate_model(self, config):
        """
        Calibrate a demand model to describe the raw demand data

        The raw data shall be parsed first to ensure that it follows the
        schema expected by this method. The calibration settings define the
        characteristics of the multivariate distribution that is fit to the
        raw data.

        Parameters
        ----------
        config: dict
            A dictionary, typically read from a json file, that specifies the
            distribution family, truncation and censoring limits, and other
            settings for the calibration.

        """

        def parse_settings(settings, demand_type):

            def parse_str_to_float(in_str, context_string):

                try:
                    out_float = float(in_str)

                except ValueError:

                    self.log_msg(f"WARNING: Could not parse {in_str} provided as "
                                 f"{context_string}. Using NaN instead.",
                                 prepend_timestamp=False)

                    out_float = np.nan

                return out_float

            active_d_types = (
                demand_sample.columns.get_level_values('type').unique())

            if demand_type == 'ALL':
                cols = tuple(active_d_types)

            else:
                cols_lst = []

                for d_type in active_d_types:
                    if d_type.split('_')[0] == demand_type:
                        cols_lst.append(d_type)

                cols = tuple(cols_lst)

            # load the distribution family
            cal_df.loc[idx[cols, :, :], 'Family'] = settings['DistributionFamily']

            # load limits
            for lim in ('CensorLower', 'CensorUpper',
                        'TruncateLower', 'TruncateUpper'):

                if lim in settings.keys():
                    val = parse_str_to_float(settings[lim], lim)
                    if not pd.isna(val):
                        cal_df.loc[idx[cols, :, :], lim] = val

            # scale the censor and truncation limits, if needed
            scale_factor = self._asmnt.scale_factor(settings.get('Unit', None))

            rows_to_scale = ['CensorLower', 'CensorUpper',
                             'TruncateLower', 'TruncateUpper']
            cal_df.loc[idx[cols, :, :], rows_to_scale] *= scale_factor

            # load the prescribed additional uncertainty
            if 'AddUncertainty' in settings.keys():

                sig_increase = parse_str_to_float(settings['AddUncertainty'],
                                                  'AddUncertainty')

                # scale the sig value if the target distribution family is normal
                if settings['DistributionFamily'] == 'normal':
                    sig_increase *= scale_factor

                cal_df.loc[idx[cols, :, :], 'SigIncrease'] = sig_increase

        def get_filter_mask(lower_lims, upper_lims):

            demands_of_interest = demand_sample.iloc[:, pd.notna(upper_lims)]
            limits_of_interest = upper_lims[pd.notna(upper_lims)]
            upper_mask = np.all(demands_of_interest < limits_of_interest,
                                axis=1)

            demands_of_interest = demand_sample.iloc[:, pd.notna(lower_lims)]
            limits_of_interest = lower_lims[pd.notna(lower_lims)]
            lower_mask = np.all(demands_of_interest > limits_of_interest,
                                axis=1)

            return np.all([lower_mask, upper_mask], axis=0)

        self.log_div()
        self.log_msg('Calibrating demand model...')

        demand_sample = self.sample

        # initialize a DataFrame that contains calibration information
        cal_df = pd.DataFrame(
            columns=['Family',
                     'CensorLower', 'CensorUpper',
                     'TruncateLower', 'TruncateUpper',
                     'SigIncrease', 'Theta_0', 'Theta_1'],
            index=demand_sample.columns,
            dtype=float
            )

        cal_df['Family'] = cal_df['Family'].astype(str)

        # start by assigning the default option ('ALL') to every demand column
        parse_settings(config['ALL'], 'ALL')

        # then parse the additional settings and make the necessary adjustments
        for demand_type in config.keys():
            if demand_type != 'ALL':
                parse_settings(config[demand_type], demand_type)

        if self._asmnt.options.verbose:
            self.log_msg(
                "\nCalibration settings successfully parsed:\n"+str(cal_df),
                prepend_timestamp=False)
        else:
            self.log_msg(
                "\nCalibration settings successfully parsed:\n",
                prepend_timestamp=False)

        # save the settings
        model_params = cal_df.copy()

        # Remove the samples outside of censoring limits
        # Currently, non-empirical demands are assumed to have some level of
        # correlation, hence, a censored value in any demand triggers the
        # removal of the entire sample from the population.
        upper_lims = cal_df.loc[:, 'CensorUpper'].values
        lower_lims = cal_df.loc[:, 'CensorLower'].values

        if ~np.all(pd.isna(np.array([upper_lims, lower_lims]))):

            censor_mask = get_filter_mask(lower_lims, upper_lims)
            censored_count = np.sum(~censor_mask)

            demand_sample = demand_sample.loc[censor_mask, :]

            self.log_msg("\nBased on the provided censoring limits, "
                         f"{censored_count} samples were censored.",
                         prepend_timestamp=False)
        else:
            censored_count = 0

        # Check if there is any sample outside of truncation limits
        # If yes, that suggests an error either in the samples or the
        # configuration. We handle such errors gracefully: the analysis is not
        # terminated, but we show an error in the log file.
        upper_lims = cal_df.loc[:, 'TruncateUpper'].values
        lower_lims = cal_df.loc[:, 'TruncateLower'].values

        if ~np.all(pd.isna(np.array([upper_lims, lower_lims]))):

            truncate_mask = get_filter_mask(lower_lims, upper_lims)
            truncated_count = np.sum(~truncate_mask)

            if truncated_count > 0:

                demand_sample = demand_sample.loc[truncate_mask, :]

                self.log_msg("\nBased on the provided truncation limits, "
                             f"{truncated_count} samples were removed before demand "
                             "calibration.",
                             prepend_timestamp=False)

        # Separate and save the demands that are kept empirical -> i.e., no
        # fitting. Currently, empirical demands are decoupled from those that
        # have a distribution fit to their samples. The correlation between
        # empirical and other demands is not preserved in the demand model.
        empirical_edps = []
        for edp in cal_df.index:
            if cal_df.loc[edp, 'Family'] == 'empirical':
                empirical_edps.append(edp)

        self.empirical_data = demand_sample.loc[:, empirical_edps].copy()

        # remove the empirical demands from the samples used for calibration
        demand_sample = demand_sample.drop(empirical_edps, axis=1)

        # and the calibration settings
        cal_df = cal_df.drop(empirical_edps, axis=0)

        if self._asmnt.options.verbose:
            self.log_msg("\nDemand data used for calibration:\n"+str(demand_sample),
                         prepend_timestamp=False)

        # fit the joint distribution
        self.log_msg("\nFitting the prescribed joint demand distribution...",
                     prepend_timestamp=False)

        demand_theta, demand_rho = uq.fit_distribution_to_sample(
            raw_samples=demand_sample.values.T,
            distribution=cal_df.loc[:, 'Family'].values,
            censored_count=censored_count,
            detection_limits=cal_df.loc[
                :, ['CensorLower', 'CensorUpper']].values.T,
            truncation_limits=cal_df.loc[
                :, ['TruncateLower', 'TruncateUpper']].values.T,
            multi_fit=False
        )

        # fit the joint distribution
        self.log_msg("\nCalibration successful, processing results...",
                     prepend_timestamp=False)

        # save the calibration results
        model_params.loc[cal_df.index, ['Theta_0', 'Theta_1']] = demand_theta

        # increase the variance of the marginal distributions, if needed
        if ~np.all(pd.isna(model_params.loc[:, 'SigIncrease'].values)):

            self.log_msg("\nIncreasing demand variance...",
                         prepend_timestamp=False)

            sig_inc = np.nan_to_num(model_params.loc[:, 'SigIncrease'].values)
            sig_0 = model_params.loc[:, 'Theta_1'].values

            model_params.loc[:, 'Theta_1'] = (
                np.sqrt(sig_0 ** 2. + sig_inc ** 2.))

        # remove unneeded fields from model_params
        for col in ('SigIncrease', 'CensorLower', 'CensorUpper'):
            model_params = model_params.drop(col, axis=1)

        # reorder the remaining fields for clarity
        model_params = model_params[[
            'Family', 'Theta_0', 'Theta_1', 'TruncateLower', 'TruncateUpper']]

        self.marginal_params = model_params

        self.log_msg("\nCalibrated demand model marginal distributions:\n" +
                     str(model_params),
                     prepend_timestamp=False)

        # save the correlation matrix
        self.correlation = pd.DataFrame(demand_rho,
                                        columns=cal_df.index,
                                        index=cal_df.index)

        self.log_msg("\nCalibrated demand model correlation matrix:\n" +
                     str(self.correlation),
                     prepend_timestamp=False)

    def save_model(self, file_prefix):
        """
        Save parameters of the demand model to a set of csv files

        """

        self.log_div()
        self.log_msg('Saving demand model...')

        # save the correlation and empirical data
        save_to_csv(self.correlation, file_prefix + '_correlation.csv')
        save_to_csv(self.empirical_data, file_prefix + '_empirical.csv',
                    units=self.units,
                    unit_conversion_factors=self._asmnt.unit_conversion_factors)

        # the log standard deviations in the marginal parameters need to be
        # scaled up before feeding to the saving method where they will be
        # scaled back down and end up being saved unscaled to the target file

        marginal_params = self.marginal_params.copy()

        log_rows = marginal_params['Family'] == 'lognormal'
        log_demands = marginal_params.loc[log_rows, :]

        for label in log_demands.index:

            if label in self.units.index:

                unit_factor = self._asmnt.calc_unit_scale_factor(self.units[label])

                marginal_params.loc[label, 'Theta_1'] *= unit_factor

        save_to_csv(marginal_params, file_prefix+'_marginals.csv',
                    units=self.units,
                    unit_conversion_factors=self._asmnt.unit_conversion_factors,
                    orientation=1)

        self.log_msg('Demand model successfully saved.', prepend_timestamp=False)

    def load_model(self, data_source):
        """
        Load the model that describes demands on the asset.

        Parameters
        ----------
        data_source: string or dict
            If string, the data_source is a file prefix (<prefix> in the
            following description) that identifies the following files:
            <prefix>_marginals.csv,  <prefix>_empirical.csv,
            <prefix>_correlation.csv. If dict, the data source is a dictionary
            with the following optional keys: 'marginals', 'empirical', and
            'correlation'. The value under each key shall be a DataFrame.
        """

        self.log_div()
        self.log_msg('Loading demand model...')

        # prepare the marginal data source variable to load the data
        if isinstance(data_source, dict):
            marginal_data_source = data_source.get('marginals')
            empirical_data_source = data_source.get('empirical', None)
            correlation_data_source = data_source.get('correlation', None)
        else:
            marginal_data_source = data_source + '_marginals.csv'
            empirical_data_source = data_source + '_empirical.csv'
            correlation_data_source = data_source + '_correlation.csv'

        if empirical_data_source is not None:
            self.empirical_data = load_data(
                empirical_data_source, self._asmnt.unit_conversion_factors)
            self.empirical_data.columns.set_names(['type', 'loc', 'dir'],
                                                  inplace=True)
        else:
            self.empirical_data = None

        if correlation_data_source is not None:
            self.correlation = load_data(
                correlation_data_source,
                self._asmnt.unit_conversion_factors,
                reindex=False)
            self.correlation.index.set_names(['type', 'loc', 'dir'], inplace=True)
            self.correlation.columns.set_names(['type', 'loc', 'dir'], inplace=True)
        else:
            self.correlation = None

        # the log standard deviations in the marginal parameters need to be
        # adjusted after getting the data from the loading method where they
        # were scaled according to the units of the corresponding variable

        # Note that a data source without marginal information is not valid
        marginal_params, units = load_data(
            marginal_data_source,
            self._asmnt.unit_conversion_factors,
            orientation=1, reindex=False,
            return_units=True,
            convert=[])
        marginal_params.index.set_names(['type', 'loc', 'dir'], inplace=True)

        marginal_params = self.convert_marginal_params(marginal_params.copy(),
                                                       units)

        self.marginal_params = marginal_params
        self.units = units

        self.log_msg('Demand model successfully loaded.', prepend_timestamp=False)

    def _create_RVs(self, preserve_order=False):
        """
        Create a random variable registry for the joint distribution of demands.

        """

        # initialize the registry
        RV_reg = uq.RandomVariableRegistry(self._asmnt.options.rng)

        # add a random variable for each demand variable
        for rv_params in self.marginal_params.itertuples():

            edp = rv_params.Index
            rv_tag = f'EDP-{edp[0]}-{edp[1]}-{edp[2]}'
            family = getattr(rv_params, "Family", np.nan)

            if family == 'empirical':

                if preserve_order:
                    dist_family = 'coupled_empirical'
                else:
                    dist_family = 'empirical'

                # empirical RVs need the data points
                RV_reg.add_RV(uq.RandomVariable(
                    name=rv_tag,
                    distribution=dist_family,
                    raw_samples=self.empirical_data.loc[:, edp].values
                ))

            else:

                # all other RVs need parameters of their distributions
                RV_reg.add_RV(uq.RandomVariable(
                    name=rv_tag,
                    distribution=family,
                    theta=[getattr(rv_params, f"Theta_{t_i}", np.nan)
                           for t_i in range(3)],
                    truncation_limits=[
                        getattr(rv_params, f"Truncate{side}", np.nan)
                        for side in ("Lower", "Upper")],


                ))

        self.log_msg(f"\n{self.marginal_params.shape[0]} random variables created.",
                     prepend_timestamp=False)

        # add an RV set to consider the correlation between demands, if needed
        if self.correlation is not None:
            rv_set_tags = [f'EDP-{edp[0]}-{edp[1]}-{edp[2]}'
                           for edp in self.correlation.index.values]

            RV_reg.add_RV_set(uq.RandomVariableSet(
                'EDP_set', list(RV_reg.RVs(rv_set_tags).values()),
                self.correlation.values))

            self.log_msg(
                f"\nCorrelations between {len(rv_set_tags)} random variables "
                "successfully defined.",
                prepend_timestamp=False)

        self._RVs = RV_reg

    def generate_sample(self, config):

        if self.marginal_params is None:
            raise ValueError('Model parameters have not been specified. Either'
                             'load parameters from a file or calibrate the '
                             'model using raw demand data.')

        self.log_div()
        self.log_msg('Generating sample from demand variables...')

        self._create_RVs(
            preserve_order=config.get('PreserveRawOrder', False))

        sample_size = config['SampleSize']
        self._RVs.generate_sample(
            sample_size=sample_size,
            method=self._asmnt.options.sampling_method)

        # replace the potentially existing raw sample with the generated one
        self._sample = None

        self.log_msg(f"\nSuccessfully generated {sample_size} realizations.",
                     prepend_timestamp=False)


class AssetModel(PelicunModel):
    """
    Manages asset information used in assessments.

    Parameters
    ----------

    """

    def __init__(self, assessment):

        super().__init__(assessment)

        self.cmp_marginal_params = None
        self.cmp_units = None

        self._cmp_RVs = None
        self._cmp_sample = None

    @property
    def cmp_sample(self):

        if self._cmp_sample is None:

            cmp_sample = pd.DataFrame(self._cmp_RVs.RV_sample)
            cmp_sample.sort_index(axis=0, inplace=True)
            cmp_sample.sort_index(axis=1, inplace=True)

            cmp_sample = base.convert_to_MultiIndex(cmp_sample, axis=1)['CMP']

            cmp_sample.columns.names = ['cmp', 'loc', 'dir']

            self._cmp_sample = cmp_sample

        else:
            cmp_sample = self._cmp_sample

        return cmp_sample

    def save_cmp_sample(self, filepath=None):
        """
        Save component quantity sample to a csv file

        """

        self.log_div()
        if filepath is not None:
            self.log_msg('Saving asset components sample...')

        # prepare a units array
        sample = self.cmp_sample

        units = pd.Series(name='Units', index=sample.columns, dtype=object)

        for cmp_id, unit_name in self.cmp_units.items():
            units.loc[cmp_id, :] = unit_name

        res = save_to_csv(
            sample, filepath, units=units,
            unit_conversion_factors=self._asmnt.unit_conversion_factors,
            use_simpleindex=filepath is not None)

        if filepath is not None:
            self.log_msg('Asset components sample successfully saved.',
                         prepend_timestamp=False)
            return None
        # else:
        res.drop("Units", inplace=True)
        return res.astype(float)

    def load_cmp_sample(self, filepath):
        """
        Load component quantity sample from a csv file

        """

        self.log_div()
        self.log_msg('Loading asset components sample...')

        sample, units = load_data(
            filepath, self._asmnt.unit_conversion_factors,
            return_units=True)

        sample.columns.names = ['cmp', 'loc', 'dir']

        self._cmp_sample = sample

        self.cmp_units = units.groupby(level=0).first()

        self.log_msg('Asset components sample successfully loaded.',
                     prepend_timestamp=False)

    def load_cmp_model(self, data_source):
        """
        Load the model that describes component quantities in the asset.

        Parameters
        ----------
        data_source: string or dict
            If string, the data_source is a file prefix (<prefix> in the
            following description) that identifies the following files:
            <prefix>_marginals.csv,  <prefix>_empirical.csv,
            <prefix>_correlation.csv. If dict, the data source is a dictionary
            with the following optional keys: 'marginals', 'empirical', and
            'correlation'. The value under each key shall be a DataFrame.
        """

        def get_locations(loc_str):

            try:
                res = str(int(loc_str))
                return np.array([res, ])

            except ValueError as exc:

                stories = self._asmnt.stories

                if "--" in loc_str:
                    s_low, s_high = loc_str.split('--')
                    s_low = get_locations(s_low)
                    s_high = get_locations(s_high)
                    return np.arange(int(s_low[0]), int(s_high[0]) + 1).astype(str)

                if "," in loc_str:
                    return np.array(loc_str.split(','), dtype=int).astype(str)

                if loc_str == "all":
                    return np.arange(1, stories + 1).astype(str)

                if loc_str == "top":
                    return np.array([stories, ]).astype(str)

                if loc_str == "roof":
                    return np.array([stories+1, ]).astype(str)

                raise ValueError(f"Cannot parse location string: "
                                 f"{loc_str}") from exc

        def get_directions(dir_str):

            if pd.isnull(dir_str):
                return np.ones(1).astype(str)

            # else:
            try:
                res = str(int(dir_str))
                return np.array([res, ])

            except ValueError as exc:

                if "," in dir_str:
                    return np.array(dir_str.split(','), dtype=int).astype(str)

                if "--" in dir_str:
                    d_low, d_high = dir_str.split('--')
                    d_low = get_directions(d_low)
                    d_high = get_directions(d_high)
                    return np.arange(
                        int(d_low[0]), int(d_high[0]) + 1).astype(str)

                # else:
                raise ValueError(f"Cannot parse direction string: "
                                 f"{dir_str}") from exc

        def get_attribute(attribute_str, dtype=float, default=np.nan):

            if pd.isnull(attribute_str):
                return default

            # else:

            try:

                res = dtype(attribute_str)
                return np.array([res, ])

            except ValueError as exc:

                if "," in attribute_str:
                    # a list of weights
                    w = np.array(attribute_str.split(','), dtype=float)

                    # return a normalized vector
                    return w/np.sum(w)

                # else:
                raise ValueError(f"Cannot parse Blocks string: "
                                 f"{attribute_str}") from exc

        self.log_div()
        self.log_msg('Loading component model...')

        # Currently, we assume independent component distributions are defined
        # throughout the building. Correlations may be added afterward or this
        # method can be extended to read correlation matrices too if needed.

        # prepare the marginal data source variable to load the data
        if isinstance(data_source, dict):
            marginal_data_source = data_source['marginals']
        else:
            marginal_data_source = data_source + '_marginals.csv'

        marginal_params, units = load_data(
            marginal_data_source,
            self._asmnt.unit_conversion_factors,
            orientation=1,
            reindex=False,
            return_units=True,
            convert=[])

        # group units by cmp id to avoid redundant entries
        self.cmp_units = units.copy().groupby(level=0).first()

        marginal_params = pd.concat([marginal_params, units], axis=1)

        # First, we need to expand the table to have unique component blocks in
        # each row

        self.log_msg("\nParsing model file to characterize each component block",
                     prepend_timestamp=False)

        # Create a multiindex that identifies individual performance groups
        MI_list = []
        for row in marginal_params.itertuples():
            locs = get_locations(row.Location)
            dirs = get_directions(row.Direction)

            MI_list.append(pd.MultiIndex.from_product(
                [[row.Index, ], locs, dirs], names=['cmp', 'loc', 'dir']))

        MI = MI_list[0].append(MI_list[1:])

        # Create a DataFrame that will hold marginal params for performance groups
        marginal_cols = ['Units', 'Family', 'Theta_0', 'Theta_1', 'Theta_2',
                         'TruncateLower', 'TruncateUpper', 'Blocks']
        cmp_marginal_params = pd.DataFrame(
            columns=marginal_cols,
            index=MI,
            dtype=float
        )
        # prescribe dtypes
        cmp_marginal_params[['Units', 'Family']] = cmp_marginal_params[
            ['Units', 'Family']].astype(object)

        # Fill the DataFrame with information on component quantity variables
        for row in marginal_params.itertuples():

            # create the MI for the component
            MI = pd.MultiIndex.from_product(
                [[row.Index, ],
                 get_locations(row.Location),
                 get_directions(row.Direction)
                 ],
                names=['cmp', 'loc', 'dir'])

            # update the marginal param DF
            cmp_marginal_params.loc[MI, marginal_cols] = np.array([
                row.Units,
                getattr(row, 'Family', np.nan),
                float(row.Theta_0),
                get_attribute(getattr(row, 'Theta_1', np.nan)),
                get_attribute(getattr(row, 'Theta_2', np.nan)),
                get_attribute(getattr(row, 'TruncateLower', np.nan)),
                get_attribute(getattr(row, 'TruncateUpper', np.nan)),
                get_attribute(getattr(row, 'Blocks', np.nan), dtype=int,
                              default=1.0)
            ], dtype=object)

        cmp_marginal_params.dropna(axis=1, how='all', inplace=True)

        self.log_msg("Model parameters successfully parsed. "
                     f"{cmp_marginal_params.shape[0]} performance groups identified",
                     prepend_timestamp=False)

        # Now we can take care of converting the values to SI units
        self.log_msg("Converting model parameters to internal units...",
                     prepend_timestamp=False)

        cmp_marginal_params = self.convert_marginal_params(
            cmp_marginal_params.copy(), cmp_marginal_params['Units']
        ).sort_index(axis=0)

        self.cmp_marginal_params = cmp_marginal_params.drop('Units', axis=1)

        self.log_msg("Model parameters successfully loaded.",
                     prepend_timestamp=False)

        self.log_msg("\nComponent model marginal distributions:\n" +
                     str(cmp_marginal_params),
                     prepend_timestamp=False)

        # the empirical data and correlation files can be added later, if needed

    def _create_cmp_RVs(self):

        # initialize the registry
        RV_reg = uq.RandomVariableRegistry(self._asmnt.options.rng)

        # add a random variable for each component quantity variable
        for rv_params in self.cmp_marginal_params.itertuples():

            cmp = rv_params.Index

            # create a random variable and add it to the registry
            RV_reg.add_RV(uq.RandomVariable(
                name=f'CMP-{cmp[0]}-{cmp[1]}-{cmp[2]}',
                distribution=getattr(rv_params, "Family", np.nan),
                theta=[getattr(rv_params, f"Theta_{t_i}", np.nan)
                       for t_i in range(3)],
                truncation_limits=[getattr(rv_params, f"Truncate{side}", np.nan)
                                   for side in ("Lower", "Upper")],
            ))

        self.log_msg(f"\n{self.cmp_marginal_params.shape[0]} "
                     "random variables created.",
                     prepend_timestamp=False)

        self._cmp_RVs = RV_reg

    def generate_cmp_sample(self, sample_size=None):

        if self.cmp_marginal_params is None:
            raise ValueError('Model parameters have not been specified. Load'
                             'parameters from a file before generating a '
                             'sample.')

        self.log_div()
        self.log_msg('Generating sample from component quantity variables...')

        if sample_size is None:
            sample_size = self._asmnt.demand.sample.shape[0]

        self._create_cmp_RVs()

        self._cmp_RVs.generate_sample(
            sample_size=sample_size,
            method=self._asmnt.options.sampling_method)

        # replace the potentially existing sample with the generated one
        self._cmp_sample = None

        self.log_msg(f"\nSuccessfully generated {sample_size} realizations.",
                     prepend_timestamp=False)


class DamageModel(PelicunModel):
    """
    Manages damage information used in assessments.

    Parameters
    ----------

    """

    def __init__(self, assessment):

        super().__init__(assessment)

        self.damage_params = None

        self._sample = None

    @property
    def sample(self):

        smpl = self._sample

        if smpl is not None:
            smpl.columns.names = ['cmp', 'loc', 'dir', 'ds']

        return self._sample

    def save_sample(self, filepath=None):
        """
        Save damage sample to a csv file

        """
        self.log_div()
        self.log_msg('Saving damage sample...')

        cmp_units = self._asmnt.asset.cmp_units
        qnt_units = pd.Series(index=self.sample.columns, name='Units',
                              dtype='object')
        for cmp in cmp_units.index:
            qnt_units.loc[cmp] = cmp_units.loc[cmp]

        res = save_to_csv(
            self.sample, filepath,
            units=qnt_units,
            unit_conversion_factors=self._asmnt.unit_conversion_factors,
            use_simpleindex=filepath is not None)

        if filepath is not None:
            self.log_msg('Damage sample successfully saved.',
                         prepend_timestamp=False)
            return None

        # else:
        res.drop("Units", inplace=True)
        return res.astype(float)

    def load_sample(self, filepath):
        """
        Load damage state sample data.

        """
        self.log_div()
        self.log_msg('Loading damage sample...')

        self._sample = load_data(
            filepath, self._asmnt.unit_conversion_factors)

        self.log_msg('Damage sample successfully loaded.',
                     prepend_timestamp=False)

    def load_damage_model(self, data_paths):
        """
        Load limit state damage model parameters and damage state assignments

        A damage model can be a single damage function or a set of fragility
        functions.

        Parameters
        ----------
        data_paths: list of string
            List of paths to data files with damage model information. Default
            XY datasets can be accessed as PelicunDefault/XY.
        """

        self.log_div()
        self.log_msg('Loading damage model...')

        # replace default flag with default data path
        for d_i, data_path in enumerate(data_paths):

            if 'PelicunDefault/' in data_path:
                data_paths[d_i] = data_path.replace(
                    'PelicunDefault/', f'{base.pelicun_path}/resources/SimCenterDBDL/')

        data_list = []
        # load the data files one by one
        for data_path in data_paths:

            data = load_data(
                data_path,
                self._asmnt.unit_conversion_factors,
                orientation=1, reindex=False, convert=[]
            )

            data_list.append(data)

        damage_params = pd.concat(data_list, axis=0)     

        # drop redefinitions of components
        damage_params = damage_params.groupby(damage_params.index).first()

        # get the component types defined in the asset model
        cmp_labels = self._asmnt.asset.cmp_sample.columns

        # only keep the damage model parameters for the components in the model
        cmp_unique = cmp_labels.unique(level=0)
        cmp_mask = damage_params.index.isin(cmp_unique, level=0)

        damage_params = damage_params.loc[cmp_mask, :]

        if np.sum(cmp_mask) != len(cmp_unique):

            cmp_list = cmp_unique[
                np.isin(cmp_unique, damage_params.index.values,
                        invert=True)].to_list()

            self.log_msg("\nWARNING: The damage model does not provide "
                         "vulnerability information for the following component(s) "
                         f"in the asset model: {cmp_list}.\n",
                         prepend_timestamp=False)

        # TODO: load defaults for Demand-Offset and Demand-Directional

        # Now convert model parameters to SI units
        for LS_i in damage_params.columns.unique(level=0):
            if LS_i.startswith('LS'):

                damage_params.loc[:, LS_i] = self.convert_marginal_params(
                    damage_params.loc[:, LS_i].copy(),
                    damage_params[('Demand', 'Unit')]
                ).values

                # For damage functions, save the scale factor for later use
                # Make sure only one scale factor is saved per component
                if LS_i == 'LS1':

                    function_ids = damage_params.loc[
                        damage_params[(LS_i, 'Family')] == 'function'].index

                    if len(function_ids) > 0:
                        f_df = pd.DataFrame(
                            columns=['scale_factor', ],
                            index=function_ids
                        )
                        f_df['scale_factor'] = [
                            self._asmnt.calc_unit_scale_factor(unit_name) for unit_name
                            in damage_params.loc[function_ids,
                                                 ('Demand', 'Unit')]]

                        self._dmg_function_scale_factors = f_df

                    else:
                        self._dmg_function_scale_factors = None

        # check for components with incomplete damage model information
        cmp_incomplete_list = damage_params.loc[
            damage_params[('Incomplete', '')] == 1].index

        damage_params.drop(cmp_incomplete_list, inplace=True)

        if len(cmp_incomplete_list) > 0:
            self.log_msg(f"\nWARNING: Damage model information is incomplete for "
                         f"the following component(s) {cmp_incomplete_list}. They "
                         f"were removed from the analysis.\n",
                         prepend_timestamp=False)

        self.damage_params = damage_params

        self.log_msg("Damage model parameters successfully parsed.",
                     prepend_timestamp=False)

    def _create_dmg_RVs(self, PGB):
        """
        Creates random variables required later for the damage calculation.

        """

        def assign_lsds(ds_weights, ds_id, lsds_RV_reg, lsds_rv_tag):
            """
            Prepare random variables to handle mutually exclusive damage states.

            """

            # If the limit state has a single damage state assigned
            # to it, we don't need random sampling
            if pd.isnull(ds_weights):

                ds_id += 1

                lsds_RV_reg.add_RV(uq.RandomVariable(
                    name=lsds_rv_tag,
                    distribution='deterministic',
                    theta=ds_id,
                ))

            # Otherwise, we create a multinomial random variable
            else:

                # parse the DS weights
                ds_weights = np.array(
                    ds_weights.replace(" ", "").split('|'),
                    dtype=float)

                def map_ds(values, offset=int(ds_id + 1)):
                    return values + offset

                lsds_RV_reg.add_RV(uq.RandomVariable(
                    name=lsds_rv_tag,
                    distribution='multinomial',
                    theta=ds_weights,
                    f_map=map_ds
                ))

                ds_id += len(ds_weights)

            return ds_id

        if self._asmnt.options.verbose:
            self.log_msg('Generating capacity variables ...',
                         prepend_timestamp=True)

        # initialize the registry
        capacity_RV_reg = uq.RandomVariableRegistry(self._asmnt.options.rng)
        lsds_RV_reg = uq.RandomVariableRegistry(self._asmnt.options.rng)

        rv_count = 0

        # get the component sample and blocks from the asset model
        for PG in PGB.index:

            cmp_id = PG[0]
            cmp_sample = self._asmnt.asset.cmp_sample.loc[:, PG]
            blocks = PGB.loc[PG, 'Blocks']
            # try:
            #    blocks = self._asmnt.asset.cmp_marginal_params.loc[
            #        PG.index,'Blocks']
            # except:
            #    blocks = 1

            # if the number of blocks is provided, calculate the weights
            if np.atleast_1d(blocks).shape[0] == 1:
                blocks = np.full(int(blocks), 1./blocks)
            # otherwise, assume that the list contains the weights

            # initialize the damaged quantity sample variable
            # if there are damage functions used, we need more than a simple pointer
            if self._dmg_function_scale_factors is not None:
                qnt_sample = cmp_sample.copy()
                qnt_list = [qnt_sample, ]
                self.qnt_units = self._asmnt.asset.cmp_units.copy()

            if cmp_id in self.damage_params.index:

                frg_params = self.damage_params.loc[cmp_id, :]

                # get the list of limit states
                limit_states = []

                for val in frg_params.index.get_level_values(0).unique():
                    if 'LS' in val:
                        limit_states.append(val[2:])

                ls_count = len(limit_states)

                ds_id = 0

                frg_rv_set_tags = [[] for b in blocks]
                anchor_RVs = []

                for ls_id in limit_states:

                    frg_params_LS = frg_params[f'LS{ls_id}']

                    theta_0 = frg_params_LS.get('Theta_0', np.nan)
                    family = frg_params_LS.get('Family', np.nan)
                    ds_weights = frg_params_LS.get('DamageStateWeights', np.nan)

                    # check if the limit state is defined for the component
                    if not pd.isna(theta_0):

                        # Start with the limit state capacities...

                        # If the family is 'function', we are not using a limit
                        # damage functions to determine the damaged quantities
                        # in each damage state. Damage is triggered every time
                        # for every component block in every limit state. This
                        # has a couple of consequences for the calculation:
                        # * One component block can yield multiple damage blocks
                        # This is handled by replacing each component block with
                        # a LS_count number of blocks.
                        # * The capacity of each damage block needs to be -inf
                        # up to a corresponding limit state and infinite in all
                        # higher ones so that damage can be triggered every time
                        # in a particular limit state in that block.
                        # Note that rather than assigning inf to these capacities
                        # we assign the nearest number that can be represented
                        # using a float

                        if family == 'function':

                            for block_i, _ in enumerate(blocks):

                                qnt_columns = []

                                for ls_i in range(ls_count):

                                    block_id = int(block_i)*ls_count + ls_i + 1

                                    frg_rv_tag = (
                                        'FRG-'
                                        f'{PG[0]}-'     # cmp_id
                                        f'{PG[1]}-'     # loc
                                        f'{PG[2]}-'     # dir
                                        f'{block_id}-'  # block
                                        f'{ls_id}')

                                    # generate samples of almost surely yes/no damage
                                    if int(ls_id) <= ls_i+1:
                                        target_value = np.nextafter(-np.inf, 1)
                                    else:
                                        target_value = np.nextafter(np.inf, -1)

                                    capacity_RV_reg.add_RV(uq.RandomVariable(
                                        name=frg_rv_tag,
                                        distribution='deterministic',
                                        theta=target_value
                                    ))

                                    # Now add the LS->DS assignments
                                    lsds_rv_tag = (
                                        'LSDS-'
                                        f'{PG[0]}-'          # cmp_id
                                        f'{PG[1]}-'          # loc
                                        f'{PG[2]}-'          # dir
                                        f'{str(block_id)}-'  # block
                                        f'{ls_id}')

                                    ds_id_post = assign_lsds(
                                        ds_weights, ds_id, lsds_RV_reg, lsds_rv_tag)

                                    rv_count += 1

                                    if ls_id == '1':
                                        qnt_columns.append(
                                            f'{PG[0]}-{PG[1]}-{PG[2]}-{block_id}')

                                ds_id = ds_id_post

                                if ls_id == '1':
                                    qnt_i = pd.DataFrame(columns=qnt_columns,
                                                         index=qnt_sample.index)
                                    qnt_i = qnt_i.apply(
                                        lambda x: qnt_sample.loc[:, PG].values,
                                        axis=0, result_type='broadcast')
                                    qnt_list.append(qnt_i)
                                    qnt_sample.drop(PG, axis=1, inplace=True)

                        # Otherwise, we are dealing with fragility functions
                        else:

                            theta = [frg_params_LS.get(f"Theta_{t_i}", np.nan)
                                     for t_i in range(3)]
                            tr_lims = [
                                frg_params_LS.get(f"Truncate{side}", np.nan)
                                for side in ("Lower", "Upper")]

                            for block_i, _ in enumerate(blocks):

                                frg_rv_tag = (
                                    'FRG-'
                                    f'{PG[0]}-'      # cmp_id
                                    f'{PG[1]}-'      # loc
                                    f'{PG[2]}-'      # dir
                                    f'{block_i+1}-'  # block
                                    f'{ls_id}')

                                # Assign correlation between limit state random
                                # variables
                                # Note that we assume perfectly correlated limit
                                # state random variables here. This approach is in
                                # line with how mainstream PBE calculations are
                                # performed. Assigning more sophisticated
                                # correlations between limit state RVs is possible,
                                # if needed. Please let us know through the
                                # SimCenter Message Board if you are interested in
                                # such a feature.
                                # Anchor all other limit state random variables to
                                # the first one to consider the perfect correlation
                                # between capacities in each LS
                                if ls_id == limit_states[0]:
                                    anchor = None
                                else:
                                    anchor = anchor_RVs[block_i]

                                RV = uq.RandomVariable(
                                    name=frg_rv_tag,
                                    distribution=family,
                                    theta=theta,
                                    truncation_limits=tr_lims,
                                    anchor=anchor)

                                capacity_RV_reg.add_RV(RV)

                                # add the RV to the set of correlated variables
                                frg_rv_set_tags[block_i].append(frg_rv_tag)

                                if ls_id == limit_states[0]:
                                    anchor_RVs.append(RV)

                                # Now add the LS->DS assignments
                                lsds_rv_tag = (
                                    'LSDS-'
                                    f'{PG[0]}-'      # cmp_id
                                    f'{PG[1]}-'      # loc
                                    f'{PG[2]}-'      # dir
                                    f'{block_i+1}-'  # block
                                    f'{ls_id}')

                                ds_id_next = assign_lsds(
                                    ds_weights, ds_id, lsds_RV_reg, lsds_rv_tag)

                                rv_count += 1

                            ds_id = ds_id_next

        if self._asmnt.options.verbose:
            self.log_msg(f"2x{rv_count} random variables created.",
                         prepend_timestamp=False)

        return capacity_RV_reg, lsds_RV_reg

    def _generate_dmg_sample(self, sample_size, PGB):

        if self.damage_params is None:
            raise ValueError('Damage model parameters have not been specified. '
                             'Load parameters from the default damage model '
                             'databases or provide your own damage model '
                             'definitions before generating a sample.')

        capacity_RVs, lsds_RVs = self._create_dmg_RVs(PGB)

        if self._asmnt.options.verbose:
            self.log_msg('Sampling capacities...',
                         prepend_timestamp=True)

        capacity_RVs.generate_sample(
            sample_size=sample_size, method=self._asmnt.options.sampling_method)

        lsds_RVs.generate_sample(
            sample_size=sample_size, method=self._asmnt.options.sampling_method)

        if self._asmnt.options.verbose:
            self.log_msg("Raw samples are available",
                         prepend_timestamp=True)

        # get the capacity and lsds samples
        capacity_sample = pd.DataFrame(
            capacity_RVs.RV_sample).sort_index(axis=0).sort_index(axis=1)
        capacity_sample = base.convert_to_MultiIndex(capacity_sample, axis=1)['FRG']

        lsds_sample = pd.DataFrame(
            lsds_RVs.RV_sample).sort_index(axis=0).sort_index(axis=1).astype(int)
        lsds_sample = base.convert_to_MultiIndex(lsds_sample, axis=1)['LSDS']

        if self._asmnt.options.verbose:
            self.log_msg(f"Successfully generated {sample_size} realizations.",
                         prepend_timestamp=True)

        return capacity_sample, lsds_sample

    def get_required_demand_type(self, PGB):
        """
        Returns the id of the demand needed to calculate damage to a component

        Note that we assume that a damage model sample is available.

        """
        DP = self.damage_params

        if self._asmnt.options.verbose:
            self.log_msg('Collecting required demand information...',
                         prepend_timestamp=True)

        EDP_req = {}

        for PG in PGB.index:
            cmp = PG[0]

            # get the parameters from the damage model db
            directional, offset, demand_type = DP.loc[
                cmp, [('Demand', 'Directional'),
                      ('Demand', 'Offset'),
                      ('Demand', 'Type')]]

            # parse the demand type

            # first check if there is a subtype included
            if '|' in demand_type:
                demand_type, subtype = demand_type.split('|')
                demand_type = base.EDP_to_demand_type[demand_type]
                EDP_type = f'{demand_type}_{subtype}'
            else:
                demand_type = base.EDP_to_demand_type[demand_type]
                EDP_type = demand_type

            # consider the default offset, if needed
            if demand_type in self._asmnt.options.demand_offset.keys():

                offset = int(offset + self._asmnt.options.demand_offset[demand_type])

            else:
                offset = int(offset)

            if directional:
                direction = PG[2]
            else:
                direction = '0'

            EDP = f"{EDP_type}-{str(int(PG[1]) + offset)}-{direction}"

            if EDP not in EDP_req:
                EDP_req.update({EDP: []})

            EDP_req[EDP].append(PG)

        # return the unique EDP requirements
        return EDP_req

    def _assemble_required_demand_data(self, EDP_req):

        if self._asmnt.options.verbose:
            self.log_msg('Assembling demand data for calculation...',
                         prepend_timestamp=True)

        demand_source = self._asmnt.demand.sample

        demand_dict = {}

        for EDP in EDP_req.keys():

            EDP = EDP.split('-')

            # if non-directional demand is requested...
            if EDP[2] == '0':

                # assume that the demand at the given location is available
                try:
                    # take the maximum of all available directions and scale it
                    # using the nondirectional multiplier specified in the
                    # self._asmnt.options (the default value is 1.2)
                    demand = demand_source.loc[
                        :, (EDP[0], EDP[1])].max(axis=1).values
                    demand = demand * self._asmnt.options.nondir_multi(EDP[0])

                except KeyError:

                    demand = None

            else:
                demand = demand_source[(EDP[0], EDP[1], EDP[2])].values

            if demand is None:

                self.log_msg(f'\nWARNING: Cannot find demand data for {EDP}. The '
                             'corresponding damages cannot be calculated.',
                             prepend_timestamp=False)
            else:
                demand_dict.update({f'{EDP[0]}-{EDP[1]}-{EDP[2]}': demand})

        return demand_dict

    def _evaluate_damage_state(
            self, demand_dict, EDP_req, capacity_sample, lsds_sample):
        """
        Use the demand and LS capacity sample to evaluate damage states

        Parameters
        ----------
        CMP_to_EDP: Series
            Identifies the EDP assigned to each component
        demand: DataFrame
            Provides a sample of the demand required (and available) for the
            damage assessment.

        Returns
        -------
        dmg_sample: DataFrame
            Assigns a Damage State to each component block in the asset model.
        """

        if self._asmnt.options.verbose:
            self.log_msg('Evaluating damage states...', prepend_timestamp=True)

        dmg_eval = pd.DataFrame(columns=capacity_sample.columns,
                                index=capacity_sample.index)

        demand_df = []

        for demand_name, demand_vals in demand_dict.items():

            PG_list = EDP_req[demand_name]

            PG_cols = pd.concat([dmg_eval.loc[:1, PG_i] for PG_i in PG_list],
                                axis=1, keys=PG_list).columns

            demand_df.append(pd.concat([pd.Series(demand_vals)]*len(PG_cols),
                                       axis=1, keys=PG_cols))

        demand_df = pd.concat(demand_df, axis=1)
        demand_df.sort_index(axis=1, inplace=True)

        dmg_eval = (capacity_sample - demand_df) < 0

        dmg_eval.dropna(axis=1, inplace=True)

        # initialize the DataFrames that store the damage states and quantities
        ds_sample = capacity_sample.groupby(level=[0, 1, 2, 3], axis=1).first()
        ds_sample.loc[:, :] = np.zeros(ds_sample.shape, dtype=int)

        # get a list of limit state ids among all components in the damage model
        ls_list = dmg_eval.columns.get_level_values(4).unique()

        # for each consecutive limit state...
        for LS_id in ls_list:
            # get all cmp - loc - dir - block where this limit state occurs
            dmg_e_ls = dmg_eval.loc[:, idx[:, :, :, :, LS_id]].dropna(axis=1)

            # Get the damage states corresponding to this limit state in each
            # block
            # Note that limit states with a set of mutually exclusive damage
            # states options have their damage state picked here.
            lsds = lsds_sample.loc[:, dmg_e_ls.columns]

            # Drop the limit state level from the columns to make the damage
            # exceedance DataFrame compatible with the other DataFrames in the
            # following steps
            dmg_e_ls.columns = dmg_e_ls.columns.droplevel(4)

            # Same thing for the lsds DataFrame
            lsds.columns = dmg_e_ls.columns

            # Update the damage state in the result with the values from the
            # lsds DF if the limit state was exceeded according to the
            # dmg_e_ls DF.
            # This one-liner updates the given Limit State exceedance in the
            # entire damage model. If subsequent Limit States are also exceeded,
            # those cells in the result matrix will get overwritten by higher
            # damage states.
            ds_sample.loc[:, dmg_e_ls.columns] = (
                ds_sample.loc[:, dmg_e_ls.columns].mask(dmg_e_ls, lsds))

        return ds_sample

    def prepare_dmg_quantities(self, PGB, ds_sample, dropzero=True,):
        """
        Combine component quantity and damage state information in one DF.

        This method assumes that a component quantity sample is available in
        the asset model and a damage state sample is available here in the
        damage model.

        Parameters
        ----------
        cmp_list: list of strings, optional, default: "ALL"
            The method will return damage results for these components. Choosing
            "ALL" will return damage results for all available components.
        dropzero: bool, optional, default: True
            If True, the quantity of non-damaged components is not saved.

        """

        if self._asmnt.options.verbose:
            self.log_msg('Calculating damage quantities...',
                         prepend_timestamp=True)

        # get the corresponding parts of the quantity and damage matrices
        dmg_ds = ds_sample

        cmp_qnt = self._asmnt.asset.cmp_sample  # .values
        cmp_params = self._asmnt.asset.cmp_marginal_params

        dmg_qnt = pd.concat(
            [cmp_qnt[PG[:3]] for PG in dmg_ds.columns],
            axis=1, keys=dmg_ds.columns)

        block_weights = []

        for PG in PGB.index:

            blocks = 1
            if cmp_params is not None:
                if 'Blocks' in cmp_params.columns:

                    blocks = cmp_params.loc[PG, 'Blocks']

            # if the number of blocks is provided, calculate the weights
            if np.atleast_1d(blocks).shape[0] == 1:
                blocks_array = np.full(int(blocks), 1. / blocks)
            # otherwise, assume that the list contains the weights

            block_weights += blocks_array.tolist()

        block_weights = np.broadcast_to(block_weights, (dmg_qnt.shape[0],
                                                        len(block_weights)))

        dmg_qnt *= block_weights

        # get the realized Damage States
        # Note that these might be fewer than all possible Damage States
        ds_list = np.unique(dmg_ds.values)
        ds_list = ds_list[pd.notna(ds_list)].astype(int)

        # If requested, drop the zero damage case
        if dropzero == True:
            ds_list = ds_list[ds_list != 0]

        # only perform this if there is at least one DS we are interested in
        if len(ds_list) > 0:

            # collect damaged quantities in each DS and add it to res
            res_list = [pd.DataFrame(
                np.where(dmg_ds == ds_i, dmg_qnt, 0),
                columns=dmg_ds.columns,
                index=dmg_ds.index
            ) for ds_i in ds_list]

            res_df = pd.concat(
                res_list, axis=1,
                keys=[f'{ds_i:g}' for ds_i in ds_list])

            # remove the block level from the columns
            res_df.columns = res_df.columns.reorder_levels([1, 2, 3, 0, 4])
            res_df = res_df.groupby(level=[0, 1, 2, 3], axis=1).sum()

            # The damage states with no damaged quantities are dropped
            # Note that some of these are not even valid DSs at the given PG            
            res_df = res_df.iloc[:, np.where(res_df.sum(axis=0) != 0)[0]]

        return res_df

    def _perform_dmg_task(self, task, qnt_sample):
        """
        Perform a task from a damage process.

        """

        if self._asmnt.options.verbose:
            self.log_msg('Applying task...',
                         prepend_timestamp=True)

        # get the list of available components
        cmp_list = qnt_sample.columns.get_level_values(0).unique().tolist()

        # get the component quantities
        cmp_qnt = self._asmnt.asset.cmp_sample

        # get the source component
        source_cmp = task[0].split('_')[1]

        # check if it exists among the available ones
        if source_cmp not in cmp_list:

            self.log_msg(f"WARNING: Source component {source_cmp} in the prescribed "
                         "damage process not found among components in the damage "
                         "sample. The corresponding part of the damage process is "
                         "skipped.", prepend_timestamp=False)

            # raise ValueError(f"source component not found among components in "
            #                  f"the damage sample: {source_cmp}")

            return qnt_sample

        # get the damage quantities for the source component
        source_cmp_df = qnt_sample.loc[:, source_cmp]

        # execute the prescribed events
        for source_event, target_infos in task[1].items():

            # events triggered by limit state exceedance
            if source_event.startswith('LS'):

                # ls_i = int(source_event[2:])
                # TODO: implement source LS support
                raise ValueError('LS not supported yet.')

            # events triggered by damage state occurrence
            if source_event.startswith('DS'):

                # get the ID of the damage state that triggers the event
                ds_list = [source_event[2:], ]

                # if we are only looking for a single DS
                if len(ds_list) == 1:

                    ds_target = ds_list[0]

                    # get the realizations with non-zero quantity of the target DS
                    source_ds_vals = source_cmp_df.groupby(
                        level=[2], axis=1).max()

                    if ds_target in source_ds_vals.columns:
                        source_ds_vals = source_ds_vals[ds_target]
                        source_mask = source_cmp_df.loc[source_ds_vals > 0.0].index
                    else:
                        # if tge source_cmp is not in ds_target in any of the
                        # realizations, the prescribed event is not triggered
                        continue

                else:
                    pass  # TODO: implement multiple DS support

            else:
                raise ValueError(f"Unable to parse source event in damage "
                                 f"process: {source_event}")

            # get the information about the events
            target_infos = np.atleast_1d(target_infos)

            # for each event
            for target_info in target_infos:

                # get the target component and event type
                target_cmp, target_event = target_info.split('_')

                # ALL means all, but the source component
                if target_cmp == 'ALL':

                    # copy the list of available components
                    target_cmp = deepcopy(cmp_list)

                    # remove the source component
                    if source_cmp in target_cmp:
                        target_cmp.remove(source_cmp)

                # otherwise we target a specific component
                elif target_cmp in cmp_list:
                    target_cmp = [target_cmp, ]

                # trigger a limit state
                if target_event.startswith('LS'):

                    # ls_i = int(target_event[2:])
                    # TODO: implement target LS support
                    raise ValueError('LS not supported yet.')

                # trigger a damage state
                if target_event.startswith('DS'):

                    # get the target damage state ID
                    ds_i = target_event[2:]

                    # move all quantities of the target component(s) into the
                    # target damage state in the pre-selected realizations
                    qnt_sample.loc[source_mask, target_cmp] = 0.0

                    for target_cmp_i in target_cmp:
                        locs = cmp_qnt[target_cmp_i].columns.get_level_values(0)
                        dirs = cmp_qnt[target_cmp_i].columns.get_level_values(1)
                        for loc, direction in zip(locs, dirs):
                            # because we cannot be certain that ds_i had been
                            # triggered earlier, we have to add this damage
                            # state manually for each PG of each component, if needed
                            if ds_i not in qnt_sample[
                                    (target_cmp_i, loc, direction)].columns:
                                qnt_sample[
                                    (target_cmp_i, loc, direction, ds_i)] = 0.0

                            qnt_sample.loc[
                                source_mask,
                                (target_cmp_i, loc, direction, ds_i)] = (
                                cmp_qnt.loc[
                                    source_mask,
                                    (target_cmp_i, loc, direction)].values)

                # clear all damage information
                elif target_event == 'NA':

                    # remove quantity information from the target components
                    # in the pre-selected realizations
                    qnt_sample.loc[source_mask, target_cmp] = np.nan

                else:
                    raise ValueError(f"Unable to parse target event in damage "
                                     f"process: {target_event}")

        if self._asmnt.options.verbose:
            self.log_msg('Damage process task successfully applied.',
                         prepend_timestamp=False)

        return qnt_sample

    def _apply_damage_functions(self, CMP_to_EDP, demands, qnt_sample):
        """
        Use prescribed damage functions to modify damaged quantities

        """

        def parse_f_elem(elem):

            if elem == 'D':
                return elem
            # else:
            return str(float(elem.strip('()')))

        def parse_f_signature(f_signature):

            elems = [
                [[parse_f_elem(exp_elem)
                  for exp_elem in multi_elem.split('^')]
                 for multi_elem in add_elem.split('*')]
                for add_elem in f_signature.split('+')]

            add_list = []
            for add_elem in elems:

                multi_list = []
                for exp_list in add_elem:
                    multi_list.append("**".join(exp_list))

                add_list.append("*".join(multi_list))

            f_str = "+".join(add_list)

            return f_str

        self.log_msg('Applying damage functions...',
                     prepend_timestamp=False)

        demands = base.convert_to_SimpleIndex(demands, axis=1)

        # for each component with a damage function
        for cmp_id in self._dmg_function_scale_factors.index:

            loc_dir_list = qnt_sample.groupby(
                level=[0, 1, 2], axis=1).first()[cmp_id].columns

            # Load the corresponding EDPs and scale them to match to the inputs
            # expected by the damage function
            dem_i = (demands[CMP_to_EDP[cmp_id].loc[loc_dir_list]].values /
                     self._dmg_function_scale_factors.loc[cmp_id, 'scale_factor'])

            # Get the units and scale factor for quantity conversion
            cmp_qnt_unit_name = self.damage_params.loc[
                cmp_id, ('Component', 'Unit')]
            cmp_qnt_scale_factor = self._asmnt.calc_unit_scale_factor(cmp_qnt_unit_name)

            dmg_qnt_unit_name = self.damage_params.loc[
                cmp_id, ('Damage', 'Unit')]
            dmg_qnt_scale_factor = self._asmnt.calc_unit_scale_factor(dmg_qnt_unit_name)

            qnt_scale_factor = dmg_qnt_scale_factor / cmp_qnt_scale_factor

            # for each limit state
            for ls_i in qnt_sample[
                    cmp_id].columns.get_level_values(2).unique().values:

                # create the damage function
                f_signature = parse_f_signature(
                    self.damage_params.loc[cmp_id, (f'LS{ls_i}', 'Theta_0')])

                f_signature = f_signature.replace("D", "dem_i")

                # apply the damage function to get the damage rate
                dmg_rate = eval(f_signature)

                # load the damaged quantities
                qnt_i = qnt_sample.loc[:, idx[cmp_id, :, :, ls_i]].values

                # convert the units to match the inputs expected by the damage
                # function
                qnt_i = qnt_i * qnt_scale_factor

                # update the damaged quantities
                qnt_sample.loc[:, idx[cmp_id, :, :, ls_i]] = qnt_i * dmg_rate

            # update the damage quantity units
            self.qnt_units.loc[cmp_id] = dmg_qnt_unit_name

        self.log_msg('Damage functions successfully applied.',
                     prepend_timestamp=False)

        return qnt_sample

    def _get_pg_batches(self, block_batch_size):
        """
        Group performance groups into batches for efficient damage assessment.

        """

        cmp_marginals = self._asmnt.asset.cmp_marginal_params
        pg_batch = None
        if cmp_marginals is not None:

            if 'Blocks' in cmp_marginals.columns:
                pg_batch = cmp_marginals['Blocks'].to_frame()

        if pg_batch is None:
            cmp_sample = self._asmnt.asset.cmp_sample
            pg_batch = pd.DataFrame(np.ones(cmp_sample.shape[1]),
                                    index=cmp_sample.columns,
                                    columns=['Blocks'])

        first_time = True
        for pg_i in pg_batch.index:

            if np.any(np.isin(pg_i, self.damage_params.index)):

                blocks_i = pg_batch.loc[pg_i, 'Blocks']

                # if a list of block weights is provided get the number of blocks
                if np.atleast_1d(blocks_i).shape[0] != 1:
                    blocks_i = np.atleast_1d(blocks_i).shape[0]

                pg_batch.loc[pg_i, 'Blocks'] = blocks_i

            else:
                pg_batch.drop(pg_i, inplace=True)

                if first_time:
                    self.log_msg("\nWARNING: Damage model information is "
                                 "incomplete for some of the performance groups "
                                 "and they had to be removed from the analysis:",
                                 prepend_timestamp=False)

                    first_time = False

                self.log_msg(f"{pg_i}", prepend_timestamp=False)

        pg_batch = pg_batch.convert_dtypes()

        pg_batch = pg_batch.groupby(['loc', 'dir', 'cmp']).sum()
        pg_batch.sort_index(axis=0, inplace=True)

        pg_batch['CBlocks'] = np.cumsum(pg_batch['Blocks'].values.astype(int))
        pg_batch['Batch'] = 0

        for batch_i in range(1, pg_batch.shape[0] + 1):

            batch_mask = np.all(
                np.array([pg_batch['CBlocks'] < block_batch_size,
                          pg_batch['CBlocks'] > 0]),
                axis=0)

            if np.sum(batch_mask) < 1:
                batch_mask = np.full(batch_mask.shape, False)
                batch_mask[np.where(pg_batch['CBlocks'] > 0)[0][0]] = True

            pg_batch.loc[batch_mask, 'Batch'] = batch_i

            pg_batch['CBlocks'] -= pg_batch.loc[
                pg_batch['Batch'] == batch_i, 'CBlocks'].max()

            if pg_batch['CBlocks'].max() == 0:
                break

        pg_batch = pg_batch.groupby(
            ['Batch', 'cmp', 'loc', 'dir']).sum().loc[:, 'Blocks'].to_frame()

        return pg_batch

    def _complete_ds_cols(self, dmg_sample):

        # get a shortcut for the damage model parameters
        DP = self.damage_params

        # Get the header for the results that we can use to identify
        # cmp-loc-dir sets
        dmg_header = dmg_sample.groupby(
            level=[0,1,2], axis=1).first().iloc[:2,:]

        # get the number of possible limit states
        ls_list = [col for col in DP.columns.unique(level=0) if 'LS' in col]

        # initialize the result dataframe
        res = pd.DataFrame()

        # walk through all components that have damage parameters provided
        for cmp_id in DP.index:
            
            # get the component-specific parameters
            cmp_data = DP.loc[cmp_id]

            # and initialize the damage state counter
            ds_count = 0
            
            # walk through all limit states for the component
            for ls in ls_list:
                
                # check if the given limit state is defined
                if pd.isna(cmp_data[(ls, 'Theta_0')]) == False:
                    
                    # check if there is only one damage state
                    if pd.isna(cmp_data[(ls, 'DamageStateWeights')]) == True:
                        
                        ds_count += 1
                        
                    else:

                        # or if there are more than one, how many
                        ds_count += len(
                            cmp_data[(ls, 'DamageStateWeights')].split('|'))
                        
            # get the list of valid cmp-loc-dir sets
            cmp_header = dmg_header.loc[:,[cmp_id,]]
            
            # Create a dataframe where they are repeated ds_count times in the 
            # columns. The keys put the DS id in the first level of the 
            # multiindexed column
            cmp_headers = pd.concat(
                [cmp_header for ds_i in range(ds_count+1)], 
                keys=[str(r) for r in range(0,ds_count+1)], 
                axis=1)
            
            # add these new columns to the result dataframe
            res = pd.concat([res,cmp_headers], axis=1)
                
        # Fill the result dataframe with zeros and reorder its columns to have
        # the damage states at the lowest like - matching the dmg_sample input
        res = pd.DataFrame(0.,
            columns = res.columns.reorder_levels([1,2,3,0]), 
            index = dmg_sample.index)

        # replace zeros wherever the dmg_sample has results    
        res.loc[:,dmg_sample.columns.to_list()] = dmg_sample

        return res

    def calculate(self, dmg_process=None, block_batch_size=1000):
        """
        Calculate the damage state of each component block in the asset.

        """
        self.log_div()
        self.log_msg('Calculating damages...')

        sample_size = self._asmnt.demand.sample.shape[0]

        # Break up damage calculation and perform it by performance group.
        # Compared to the simultaneous calculation of all PGs, this approach
        # reduces demands on memory and increases the load on CPU. This leads
        # to a more balanced workload on most machines for typical problems.
        # It also allows for a straightforward extension with parallel
        # computing.

        # get the list of performance groups
        qnt_samples = []

        self.log_msg(f'Number of Performance Groups in Asset Model:'
                     f' {self._asmnt.asset.cmp_sample.shape[1]}',
                     prepend_timestamp=False)

        pg_batch = self._get_pg_batches(block_batch_size)
        batches = pg_batch.index.get_level_values(0).unique()

        self.log_msg(f'Number of Component Blocks: {pg_batch["Blocks"].sum()}',
                     prepend_timestamp=False)

        self.log_msg(f"{len(batches)} batches of Performance Groups prepared "
                     "for damage assessment",
                     prepend_timestamp=False)

        # for PG_i in self._asmnt.asset.cmp_sample.columns:
        for PGB_i in batches:

            PGB = pg_batch.loc[PGB_i]

            self.log_msg(f"Calculating damage for PG batch {PGB_i} with "
                         f"{int(PGB['Blocks'].sum())} blocks")

            # Generate an array with component capacities for each block and
            # generate a second array that assigns a specific damage state to
            # each component limit state. The latter is primarily needed to
            # handle limit states with multiple, mutually exclusive DS options
            capacity_sample, lsds_sample = self._generate_dmg_sample(
                sample_size, PGB)

            # Get the required demand types for the analysis
            EDP_req = self.get_required_demand_type(PGB)

            # Create the demand vector
            demand_dict = self._assemble_required_demand_data(EDP_req)

            # Evaluate the Damage State of each Component Block
            ds_sample = self._evaluate_damage_state(demand_dict, EDP_req,
                                                    capacity_sample, lsds_sample)

            qnt_sample = self.prepare_dmg_quantities(PGB, ds_sample,
                                                     dropzero=False)

            qnt_samples.append(qnt_sample)

        qnt_sample = pd.concat(qnt_samples, axis=1)
        qnt_sample.sort_index(axis=1, inplace=True)

        # Create a comprehensive table with all possible DSs to have a robust 
        # input for the damage processes evaluation below
        qnt_sample = self._complete_ds_cols(qnt_sample)

        self.log_msg("Raw damage calculation successful.",
                     prepend_timestamp=False)

        # Apply the prescribed damage process, if any
        if dmg_process is not None:
            self.log_msg("Applying damage processes...")

            # sort the processes
            dmg_process = {key: dmg_process[key] for key in sorted(dmg_process)}

            for task in dmg_process.items():

                qnt_sample = self._perform_dmg_task(task, qnt_sample)

            self.log_msg("Damage processes successfully applied.",
                         prepend_timestamp=False)

        # Apply damage functions, if any
        # The scale factors are a good proxy to show that damage functions are
        # used in the analysis
        if self._dmg_function_scale_factors is not None:

            self.log_msg("Applying damage functions...")

            qnt_sample = self._apply_damage_functions(EDP_req, demand, qnt_sample)

            self.log_msg("Damage functions successfully applied.",
                         prepend_timestamp=False)

        # If requested, remove columns with no damage from the sample
        if self._asmnt.options.list_all_ds == False:
            qnt_sample = qnt_sample.iloc[:, np.where(qnt_sample.sum(axis=0) != 0)[0]]

        self._sample = qnt_sample

        self.log_msg('Damage calculation successfully completed.')


class LossModel(PelicunModel):
    """
    Parent object for loss models.

    All loss assessment methods should be children of this class.

    Parameters
    ----------

    """

    def __init__(self, assessment):

        super().__init__(assessment)

        self._sample = None

        self.loss_type = 'Generic'

    @property
    def sample(self):

        return self._sample

    def save_sample(self, filepath=None):
        """
        Save loss sample to a csv file

        """
        self.log_div()
        if filepath is not None:
            self.log_msg('Saving loss sample...')

        cmp_units = self.loss_params[('DV', 'Unit')]
        dv_units = pd.Series(index=self.sample.columns, name='Units',
                             dtype='object')

        for cmp_id, dv_type in cmp_units.index:

            if (dv_type, cmp_id) in dv_units.index:
                dv_units.loc[(dv_type, cmp_id)] = cmp_units.loc[
                    (cmp_id, dv_type)]

        res = save_to_csv(
            self.sample, filepath, units=dv_units,
            unit_conversion_factors=self._asmnt.unit_conversion_factors,
            use_simpleindex=filepath is not None)

        if filepath is not None:
            self.log_msg('Loss sample successfully saved.',
                         prepend_timestamp=False)
            return None

        # else:
        res.drop("Units", inplace=True)
        return res.astype(float)

    def load_sample(self, filepath):
        """
        Load damage sample data.

        """
        self.log_div()
        self.log_msg('Loading loss sample...')

        self._sample = load_data(
            filepath, self._asmnt.unit_conversion_factors)

        self.log_msg('Loss sample successfully loaded.', prepend_timestamp=False)

    def load_model(self, data_paths, mapping_path, decision_variables=None):
        """
        Load the list of prescribed consequence models and their parameters

        Parameters
        ----------
        data_paths: list of string
            List of paths to data files with consequence model parameters.
            Default XY datasets can be accessed as PelicunDefault/XY.
        mapping_path: string
            Path to a csv file that maps drivers (i.e., damage or edp data) to
            loss models.
        decision_variables: list of string, optional
            List of decision variables to include in the analysis. If None, 
            all variables provided in the consequence models are included. When
            a list is provided, only variables in the list will be included.
        """

        self.log_div()
        self.log_msg(f'Loading loss map for {self.loss_type}...')

        loss_map = load_data(
            mapping_path, self._asmnt.unit_conversion_factors,
            orientation=1, reindex=False, convert=[])

        loss_map['Driver'] = loss_map.index.values
        loss_map['Consequence'] = loss_map[self.loss_type]
        loss_map.index = np.arange(loss_map.shape[0])
        loss_map = loss_map.loc[:, ['Driver', 'Consequence']]
        loss_map.dropna(inplace=True)

        self.loss_map = loss_map

        self.log_msg("Loss map successfully parsed.", prepend_timestamp=False)

        self.log_div()
        self.log_msg(f'Loading loss parameters for {self.loss_type}...')

        # replace default flag with default data path
        for d_i, data_path in enumerate(data_paths):

            if 'PelicunDefault/' in data_path:
                data_paths[d_i] = data_path.replace('PelicunDefault/',
                                                    str(base.pelicun_path) +
                                                    '/resources/SimCenterDBDL/')

        data_list = []
        # load the data files one by one
        for data_path in data_paths:
            data = load_data(
                data_path,
                self._asmnt.unit_conversion_factors,
                orientation=1,
                reindex=False,
                convert=[]
            )

            data_list.append(data)

        loss_params = pd.concat(data_list, axis=0)

        # drop redefinitions of components
        loss_params = loss_params.groupby(level=[0, 1]).first()

        # keep only the relevant data
        loss_cmp = np.unique(self.loss_map['Consequence'].values)

        available_cmp = loss_params.index.unique(level=0)
        missing_cmp = []
        for cmp in loss_cmp:
            if cmp not in available_cmp:
                missing_cmp.append(cmp)

        if len(missing_cmp) > 0:
            self.log_msg("\nWARNING: The loss model does not provide "
                         "consequence information for the following component(s) "
                         f"in the loss map: {missing_cmp}. They are removed from "
                         "further analysis\n",
                         prepend_timestamp=False)

        self.loss_map = self.loss_map.loc[
            ~loss_map['Consequence'].isin(missing_cmp)]
        loss_cmp = np.unique(self.loss_map['Consequence'].values)

        loss_params = loss_params.loc[idx[loss_cmp, :], :]

        # drop unused damage states
        DS_list = loss_params.columns.get_level_values(0).unique()
        DS_to_drop = []
        for DS in DS_list:
            if np.all(pd.isna(loss_params.loc[:, idx[DS, :]].values)) is True:
                DS_to_drop.append(DS)

        loss_params.drop(columns=DS_to_drop, level=0, inplace=True)

        # convert values to internal SI units
        for DS in loss_params.columns.unique(level=0):
            if DS.startswith('DS'):

                loss_params.loc[:, DS] = self.convert_marginal_params(
                    loss_params.loc[:, DS].copy(),
                    loss_params[('DV', 'Unit')],
                    loss_params[('Quantity', 'Unit')]
                ).values

        # check for components with incomplete loss information
        cmp_incomplete_list = loss_params.loc[
            loss_params[('Incomplete', '')] == 1].index

        if len(cmp_incomplete_list) > 0:
            loss_params.drop(cmp_incomplete_list, inplace=True)

            self.log_msg("\nWARNING: Loss information is incomplete for the "
                         f"following component(s) {cmp_incomplete_list}. They were "
                         "removed from the analysis.\n",
                         prepend_timestamp=False)

        # filter decision variables, if needed
        if decision_variables != None:

            loss_params = loss_params.reorder_levels([1,0])

            available_DVs = loss_params.index.unique(level=0)
            filtered_DVs = []
            
            for DV_i in decision_variables:

                if DV_i in available_DVs:
                    filtered_DVs.append(DV_i)

            loss_params = loss_params.loc[filtered_DVs, :].reorder_levels([1,0])

        self.loss_params = loss_params.sort_index(axis=1)

        self.log_msg("Loss parameters successfully parsed.",
                     prepend_timestamp=False)

    def aggregate_losses(self):
        """
        This is placeholder method.

        The method of aggregating the Decision Variable sample is specific to
        each DV and needs to be implemented in every child of the LossModel
        independently.
        """
        raise NotImplementedError

    def _generate_DV_sample(self, dmg_quantities, sample_size):
        """
        This is placeholder method.

        The method of sampling decision variables in Decision Variable-specific
        and needs to be implemented in every child of the LossModel
        independently.
        """
        raise NotImplementedError

    def calculate(self):
        """
        Calculate the consequences for each damaged component block in the asset.

        """

        self.log_div()
        self.log_msg("Calculating losses...")

        drivers = [d for d, c in self.loss_map['Driver']]

        if 'DMG' in drivers:
            sample_size = self._asmnt.damage.sample.shape[0]
        elif 'DEM' in drivers:
            sample_size = self._asmnt.demand.sample.shape[0]

        # First, get the damaged quantities in each damage state for each
        # component of interest.
        dmg_q = self._asmnt.damage.sample.copy()

        # Now sample random Decision Variables
        # Note that this method is DV-specific and needs to be implemented in
        # every child of the LossModel independently.
        self._generate_DV_sample(dmg_q, sample_size)

        self.log_msg("Loss calculation successful.")


class BldgRepairModel(LossModel):
    """
    Manages building repair consequence assessments.

    Parameters
    ----------

    """

    def __init__(self, assessment):

        super().__init__(assessment)

        self.loss_type = 'BldgRepair'

    # def load_model(self, data_paths, mapping_path):

    #     super().load_model(data_paths, mapping_path)

    # def calculate(self):

    #     super().calculate()

    def _create_DV_RVs(self, case_list):
        """
        Prepare the random variables used for repair cost and time simulation.

        Parameters
        ----------
        case_list: MultiIndex
            Index with cmp-loc-dir-ds descriptions that identify the RVs
            we need for the simulation.
        """

        RV_reg = uq.RandomVariableRegistry(self._asmnt.options.rng)
        LP = self.loss_params

        # make ds the second level in the MultiIndex
        case_DF = pd.DataFrame(
            index=case_list.reorder_levels([0, 3, 1, 2]), columns=[0, ])
        case_DF.sort_index(axis=0, inplace=True)
        driver_cmps = case_list.get_level_values(0).unique()

        rv_count = 0

        # for each loss component
        for loss_cmp_id in self.loss_map.index.values:

            # load the corresponding parameters
            driver_type, driver_cmp_id = self.loss_map.loc[loss_cmp_id, 'Driver']
            conseq_cmp_id = self.loss_map.loc[loss_cmp_id, 'Consequence']

            # currently, we only support DMG-based loss calculations
            # but this will be extended in the very near future
            if driver_type != 'DMG':
                raise ValueError(f"Loss Driver type not recognized: "
                                 f"{driver_type}")

            # load the parameters
            # TODO: remove specific DV_type references and make the code below
            # generate parameters for any DV_types provided
            if (conseq_cmp_id, 'Cost') in LP.index:
                cost_params = LP.loc[(conseq_cmp_id, 'Cost'), :]
            else:
                cost_params = None

            if (conseq_cmp_id, 'Time') in LP.index:
                time_params = LP.loc[(conseq_cmp_id, 'Time'), :]
            else:
                time_params = None

            if (conseq_cmp_id, 'Carbon') in LP.index:
                carbon_params = LP.loc[(conseq_cmp_id, 'Carbon'), :]
            else:
                carbon_params = None

            if (conseq_cmp_id, 'Energy') in LP.index:
                energy_params = LP.loc[(conseq_cmp_id, 'Energy'), :]
            else:
                energy_params = None

            if driver_cmp_id not in driver_cmps:
                continue

            for ds in case_DF.loc[driver_cmp_id, :].index.unique(level=0):

                if ds == '0':
                    continue

                if cost_params is not None:

                    cost_params_DS = cost_params[f'DS{ds}']

                    cost_family = cost_params_DS.get('Family', np.nan)
                    cost_theta = [cost_params_DS.get(f"Theta_{t_i}", np.nan)
                                  for t_i in range(3)]

                    # If the first parameter is controlled by a function, we use
                    # 1.0 in its place and will scale the results in a later
                    # step
                    if '|' in str(cost_theta[0]):
                        #if isinstance(cost_theta[0], str):
                        cost_theta[0] = 1.0

                else:
                    cost_family = np.nan

                if time_params is not None:

                    time_params_DS = time_params[f'DS{ds}']

                    time_family = time_params_DS.get('Family', np.nan)
                    time_theta = [time_params_DS.get(f"Theta_{t_i}", np.nan)
                                  for t_i in range(3)]

                    # If the first parameter is controlled by a function, we use
                    # 1.0 in its place and will scale the results in a later
                    # step
                    if '|' in str(time_theta[0]):
                        # if isinstance(time_theta[0], str):
                        time_theta[0] = 1.0

                else:
                    time_family = np.nan

                if carbon_params is not None:

                    carbon_params_DS = carbon_params[f'DS{ds}']

                    carbon_family = carbon_params_DS.get('Family', np.nan)
                    carbon_theta = [carbon_params_DS.get(f"Theta_{t_i}", np.nan)
                                  for t_i in range(3)]

                    # If the first parameter is controlled by a function, we use
                    # 1.0 in its place and will scale the results in a later
                    # step
                    if '|' in str(carbon_theta[0]):
                        # if isinstance(carbon_theta[0], str):
                        carbon_theta[0] = 1.0

                else:
                    carbon_family = np.nan

                if energy_params is not None:

                    energy_params_DS = energy_params[f'DS{ds}']

                    energy_family = energy_params_DS.get('Family', np.nan)
                    energy_theta = [energy_params_DS.get(f"Theta_{t_i}", np.nan)
                                  for t_i in range(3)]

                    # If the first parameter is controlled by a function, we use
                    # 1.0 in its place and will scale the results in a later
                    # step
                    if '|' in str(energy_theta[0]):
                        # if isinstance(energy_theta[0], str):
                        energy_theta[0] = 1.0

                else:
                    energy_family = np.nan

                # If neither of the DV_types has a stochastic model assigned,
                # we do not need random variables for this DS
                if ((pd.isna(cost_family) == True) and (
                    pd.isna(time_family) == True) and (
                    pd.isna(carbon_family) == True) and (
                    pd.isna(energy_family) == True)):
                    continue

                # Otherwise, load the loc-dir cases
                loc_dir = case_DF.loc[(driver_cmp_id, ds)].index.values

                for loc, direction in loc_dir:

                    # assign cost RV
                    if pd.isna(cost_family) is False:

                        cost_rv_tag = f'Cost-{loss_cmp_id}-{ds}-{loc}-{direction}'

                        RV_reg.add_RV(uq.RandomVariable(
                            name=cost_rv_tag,
                            distribution=cost_family,
                            theta=cost_theta,
                            truncation_limits=[0., np.nan]
                        ))
                        rv_count += 1

                    # assign time RV
                    if pd.isna(time_family) is False:
                        time_rv_tag = f'Time-{loss_cmp_id}-{ds}-{loc}-{direction}'

                        RV_reg.add_RV(uq.RandomVariable(
                            name=time_rv_tag,
                            distribution=time_family,
                            theta=time_theta,
                            truncation_limits=[0., np.nan]
                        ))
                        rv_count += 1

                    # assign time RV
                    if pd.isna(carbon_family) is False:
                        carbon_rv_tag = f'Carbon-{loss_cmp_id}-{ds}-{loc}-{direction}'

                        RV_reg.add_RV(uq.RandomVariable(
                            name=carbon_rv_tag,
                            distribution=carbon_family,
                            theta=carbon_theta,
                            truncation_limits=[0., np.nan]
                        ))
                        rv_count += 1

                    # assign time RV
                    if pd.isna(energy_family) is False:
                        energy_rv_tag = f'Energy-{loss_cmp_id}-{ds}-{loc}-{direction}'

                        RV_reg.add_RV(uq.RandomVariable(
                            name=energy_rv_tag,
                            distribution=energy_family,
                            theta=energy_theta,
                            truncation_limits=[0., np.nan]
                        ))
                        rv_count += 1

                    # assign correlation between RVs across DV_types
                    # TODO: add more DV_types and handle cases with only a 
                    # subset of them being defined
                    if ((pd.isna(cost_family) is False) and (
                            pd.isna(time_family) is False) and (
                                self._asmnt.options.rho_cost_time != 0.0)):

                        rho = self._asmnt.options.rho_cost_time

                        RV_reg.add_RV_set(uq.RandomVariableSet(
                            f'DV-{loss_cmp_id}-{ds}-{loc}-{direction}_set',
                            list(RV_reg.RVs([cost_rv_tag, time_rv_tag]).values()),
                            np.array([[1.0, rho], [rho, 1.0]])))

        self.log_msg(f"\n{rv_count} random variables created.",
                     prepend_timestamp=False)

        if rv_count > 0:
            return RV_reg
        # else:
        return None

    def _calc_median_consequence(self, eco_qnt):
        """
        Calculate the median repair consequence for each loss component.

        """

        medians = {}

        DV_types = self.loss_params.index.unique(level=1)

        #for DV_type, DV_type_scase in zip(['COST', 'TIME'], ['Cost', 'Time']):
        for DV_type in DV_types:

            cmp_list = []
            median_list = []

            for loss_cmp_id in self.loss_map.index:

                driver_type, driver_cmp = self.loss_map.loc[
                    loss_cmp_id, 'Driver']
                loss_cmp_name = self.loss_map.loc[loss_cmp_id, 'Consequence']

                # check if the given DV type is available as an output for the
                # selected component
                if (loss_cmp_name, DV_type) not in self.loss_params.index:
                    continue

                if driver_type != 'DMG':
                    raise ValueError(f"Loss Driver type not recognized: "
                                     f"{driver_type}")

                if driver_cmp not in eco_qnt.columns.get_level_values(
                        0).unique():
                    continue

                ds_list = []
                sub_medians = []

                for ds in self.loss_params.columns.get_level_values(0).unique():

                    if not ds.startswith('DS'):
                        continue

                    ds_id = ds[2:]

                    if ds_id == '0':
                        continue

                    loss_params_DS = self.loss_params.loc[
                        (loss_cmp_name, DV_type),
                        ds]

                    # check if theta_0 is defined
                    theta_0 = loss_params_DS.get('Theta_0', np.nan)

                    if pd.isna(theta_0) == True:
                        continue

                    # check if the distribution type is supported
                    family = loss_params_DS.get('Family', np.nan)

                    if ((not pd.isna(family)) and
                        (family not in
                         ['normal', 'lognormal', 'deterministic'])):
                        raise ValueError(f"Loss Distribution of type {family} "
                                         f"not supported.")

                    # If theta_0 is a scalar
                    try:
                        theta_0 = float(theta_0)

                        if pd.isna(loss_params_DS.get('Family', np.nan)) == True:

                            # if theta_0 is constant, then use it directly
                            f_median = prep_constant_median_DV(theta_0)

                        else:

                            # otherwise use a constant 1.0 as the median
                            # The random variable will be generated as a
                            # variation from this 1.0 and added in a later step.
                            f_median = prep_constant_median_DV(1.0)

                    except ValueError:

                        # otherwise, use the multilinear function
                        all_vals = np.array(
                            [val.split(',') for val in theta_0.split('|')],
                            dtype=float)
                        medns = all_vals[0]
                        qnts = all_vals[1]
                        f_median = prep_bounded_multilinear_median_DV(
                            medns, qnts)

                    # get the corresponding aggregate damage quantities
                    # to consider economies of scale
                    if 'ds' in eco_qnt.columns.names:

                        avail_ds = (
                            eco_qnt.loc[:, driver_cmp].columns.unique(level=0))

                        if (ds_id not in avail_ds):
                            continue

                        eco_qnt_i = eco_qnt.loc[:, (driver_cmp, ds_id)].copy()

                    else:
                        eco_qnt_i = eco_qnt.loc[:, driver_cmp].copy()

                    if isinstance(eco_qnt_i, pd.Series):
                        eco_qnt_i = eco_qnt_i.to_frame()
                        eco_qnt_i.columns = ['X']
                        eco_qnt_i.columns.name = 'del'

                    # generate the median values for each realization
                    eco_qnt_i.loc[:, :] = f_median(eco_qnt_i.values)

                    sub_medians.append(eco_qnt_i)
                    ds_list.append(ds_id)

                if len(ds_list) > 0:

                    # combine medians across damage states into one DF
                    median_list.append(pd.concat(sub_medians, axis=1,
                                                 keys=ds_list))
                    cmp_list.append(loss_cmp_id)

            if len(cmp_list) > 0:

                # combine medians across components into one DF
                result = pd.concat(median_list, axis=1, keys=cmp_list)

                # remove the extra column header level
                if 'del' in result.columns.names:
                    result.columns = result.columns.droplevel('del')

                # name the remaining column header levels
                if self._asmnt.options.eco_scale["AcrossFloors"] is True:
                    result.columns.names = ['cmp', 'ds']

                else:
                    result.columns.names = ['cmp', 'ds', 'loc']

                # save the results to the returned dictionary
                medians.update({DV_type: result})

        return medians

    def aggregate_losses(self):
        """
        Aggregates repair consequences across components.

        Repair costs are simply summed up for each realization while repair
        times are aggregated to provide lower and upper limits of the total
        repair time using the assumption of parallel and sequential repair of
        floors, respectively. Repairs within each floor are assumed to occur
        sequentially.
        """

        self.log_div()
        self.log_msg("Aggregating repair consequences...")

        DV = self.sample

        # group results by DV type and location
        DVG = DV.groupby(level=[0, 4], axis=1).sum()

        # create the summary DF
        df_agg = pd.DataFrame(index=DV.index,
                              columns=['repair_cost',
                                       'repair_time-parallel',
                                       'repair_time-sequential',
                                       'repair_carbon',
                                       'repair_energy'])

        if 'Cost' in DVG.columns:
            df_agg['repair_cost'] = DVG['Cost'].sum(axis=1)
        else:
            df_agg = df_agg.drop('repair_cost', axis=1)

        if 'Time' in DVG.columns:
            df_agg['repair_time-sequential'] = DVG['Time'].sum(axis=1)

            df_agg['repair_time-parallel'] = DVG['Time'].max(axis=1)
        else:
            df_agg = df_agg.drop(['repair_time-parallel',
                                  'repair_time-sequential'],
                                 axis=1)

        if 'Carbon' in DVG.columns:
            df_agg['repair_carbon'] = DVG['Carbon'].sum(axis=1)
        else:
            df_agg = df_agg.drop('repair_carbon', axis=1)

        if 'Energy' in DVG.columns:
            df_agg['repair_energy'] = DVG['Energy'].sum(axis=1)
        else:
            df_agg = df_agg.drop('repair_energy', axis=1)

        # convert units

        cmp_units = self.loss_params[('DV', 'Unit')].groupby(level=[1, ]).agg(
            lambda x: x.value_counts().index[0])

        dv_units = pd.Series(index=df_agg.columns, name='Units', dtype='object')

        if 'Cost' in DVG.columns:
            dv_units['repair_cost'] = cmp_units['Cost']

        if 'Time' in DVG.columns:
            dv_units['repair_time-parallel'] = cmp_units['Time']
            dv_units['repair_time-sequential'] = cmp_units['Time']

        if 'Carbon' in DVG.columns:
            dv_units['repair_carbon'] = cmp_units['Carbon']

        if 'Energy' in DVG.columns:
            dv_units['repair_energy'] = cmp_units['Energy']        

        df_agg = save_to_csv(
            df_agg, None, units=dv_units,
            unit_conversion_factors=self._asmnt.unit_conversion_factors,
            use_simpleindex=False)

        df_agg.drop("Units", inplace=True)

        # convert header

        df_agg = base.convert_to_MultiIndex(df_agg, axis=1)

        self.log_msg("Repair consequences successfully aggregated.")

        return df_agg.astype(float)

    def _generate_DV_sample(self, dmg_quantities, sample_size):
        """
        Generate a sample of repair costs and times.

        Parameters
        ----------
        dmg_quantitites: DataFrame
            A table with the quantity of damage experienced in each damage state
            of each performance group at each location and direction. You can use
            the prepare_dmg_quantities method in the DamageModel to get such a
            DF.
        sample_size: integer
            The number of realizations to generate.

        """

        # calculate the quantities for economies of scale
        self.log_msg("\nAggregating damage quantities...",
                     prepend_timestamp=False)

        if self._asmnt.options.eco_scale["AcrossFloors"] == True:

            if self._asmnt.options.eco_scale["AcrossDamageStates"] == True:

                eco_levels = [0, ]
                eco_columns = ['cmp', ]

            else:

                eco_levels = [0, 3]
                eco_columns = ['cmp', 'ds']

        elif self._asmnt.options.eco_scale["AcrossDamageStates"] == True:

            eco_levels = [0, 1]
            eco_columns = ['cmp', 'loc']

        else:

            eco_levels = [0, 1, 3]
            eco_columns = ['cmp', 'loc', 'ds']

        eco_group = dmg_quantities.groupby(level=eco_levels, axis=1)
        eco_qnt = eco_group.sum().mask(eco_group.count()==0, np.nan)
        eco_qnt.columns.names = eco_columns

        self.log_msg("Successfully aggregated damage quantities.",
                     prepend_timestamp=False)

        # apply the median functions, if needed, to get median consequences for
        # each realization
        self.log_msg("\nCalculating the median repair consequences...",
                     prepend_timestamp=False)

        medians = self._calc_median_consequence(eco_qnt)        

        self.log_msg("Successfully determined median repair consequences.",
                     prepend_timestamp=False)

        # combine the median consequences with the samples of deviation from the
        # median to get the consequence realizations.
        self.log_msg("\nConsidering deviations from the median values to obtain "
                     "random DV sample...")

        self.log_msg("Preparing random variables for repair cost and time...",
                     prepend_timestamp=False)
        RV_reg = self._create_DV_RVs(dmg_quantities.columns)

        if RV_reg is not None:
            RV_reg.generate_sample(
                sample_size=sample_size, method=self._asmnt.options.sampling_method)

            std_sample = base.convert_to_MultiIndex(pd.DataFrame(RV_reg.RV_sample),
                                                    axis=1).sort_index(axis=1)
            std_sample.columns.names = ['dv', 'cmp', 'ds', 'loc', 'dir']

            # convert column names to int
            std_idx = std_sample.columns.levels

            std_sample.columns = std_sample.columns.set_levels([
                std_idx[0],
                std_idx[1].astype(int),
                std_idx[2],
                std_idx[3],
                std_idx[4]])

            std_sample.sort_index(axis=1, inplace=True)

        else:
            std_sample = None

        self.log_msg(f"\nSuccessfully generated {sample_size} realizations of "
                     "deviation from the median consequences.",
                     prepend_timestamp=False)

        res_list = []
        key_list = []

        dmg_quantities.columns = dmg_quantities.columns.reorder_levels([0, 3, 1, 2])
        dmg_quantities.sort_index(axis=1, inplace=True)

        DV_types = self.loss_params.index.unique(level=1)

        if isinstance(std_sample, pd.DataFrame):
            std_DV_types = std_sample.columns.unique(level=0)
        else:
            std_DV_types = []

        #for DV_type, _ in zip(['COST', 'TIME'], ['Cost', 'Time']):
        for DV_type in DV_types:

            if DV_type in std_DV_types:
                prob_cmp_list = std_sample[DV_type].columns.unique(level=0)
            else:
                prob_cmp_list = []

            cmp_list = []

            if DV_type not in medians:
                continue

            for cmp_i in medians[DV_type].columns.unique(level=0):

                # check if there is damage in the component
                driver_type, dmg_cmp_i = self.loss_map.loc[cmp_i, 'Driver']
                loss_cmp_i = self.loss_map.loc[cmp_i, 'Consequence']

                if driver_type != 'DMG':
                    raise ValueError(f"Loss Driver type not "
                                     f"recognized: {driver_type}")

                if not (dmg_cmp_i
                        in dmg_quantities.columns.unique(level=0)):
                    continue

                ds_list = []

                for ds in medians[DV_type].loc[:, cmp_i].columns.unique(level=0):

                    loc_list = []

                    for loc_id, loc in enumerate(
                            dmg_quantities.loc[
                                :, (dmg_cmp_i, ds)].columns.unique(level=0)):

                        if ((self._asmnt.options.eco_scale["AcrossFloors"] is True) and (
                                loc_id > 0)):
                            break

                        if self._asmnt.options.eco_scale["AcrossFloors"] is True:
                            median_i = medians[DV_type].loc[:, (cmp_i, ds)]
                            dmg_i = dmg_quantities.loc[:, (dmg_cmp_i, ds)]

                            if cmp_i in prob_cmp_list:
                                std_i = std_sample.loc[:, (DV_type, cmp_i, ds)]
                            else:
                                std_i = None

                        else:
                            median_i = medians[DV_type].loc[:, (cmp_i, ds, loc)]
                            dmg_i = dmg_quantities.loc[:, (dmg_cmp_i, ds, loc)]

                            if cmp_i in prob_cmp_list:
                                std_i = std_sample.loc[:, (DV_type, cmp_i, ds, loc)]
                            else:
                                std_i = None                                             

                        if std_i is not None:
                            res_list.append(dmg_i.mul(median_i, axis=0) * std_i)
                        else:
                            res_list.append(dmg_i.mul(median_i, axis=0))

                        loc_list.append(loc)                         

                    if self._asmnt.options.eco_scale["AcrossFloors"] is True:
                        ds_list += [ds, ]
                    else:
                        ds_list += [(ds, loc) for loc in loc_list]

                if self._asmnt.options.eco_scale["AcrossFloors"] is True:
                    cmp_list += [(loss_cmp_i, dmg_cmp_i, ds) for ds in ds_list]
                else:
                    cmp_list += [
                        (loss_cmp_i, dmg_cmp_i, ds, loc) for ds, loc in ds_list]

            if self._asmnt.options.eco_scale["AcrossFloors"] is True:
                key_list += [(DV_type, loss_cmp_i, dmg_cmp_i, ds)
                             for loss_cmp_i, dmg_cmp_i, ds in cmp_list]
            else:
                key_list += [(DV_type, loss_cmp_i, dmg_cmp_i, ds, loc)
                             for loss_cmp_i, dmg_cmp_i, ds, loc in cmp_list]

        lvl_names = ['dv', 'loss', 'dmg', 'ds', 'loc', 'dir']
        DV_sample = pd.concat(res_list, axis=1, keys=key_list,
                              names=lvl_names)

        #DV_sample = DV_sample.fillna(0).convert_dtypes()
        DV_sample = DV_sample.astype(float)
        DV_sample.columns.names = lvl_names

        # When the 'replacement' consequence is triggered, all local repair
        # consequences are discarded. Note that global consequences are assigned
        # to location '0'.

        # Get the flags for replacement consequence trigger
        DV_sum = DV_sample.groupby(level=[1, ], axis=1).sum()
        if 'replacement' in DV_sum.columns:
            id_replacement = DV_sum['replacement'] > 0
        else:
            id_replacement = None

        # get the list of non-zero locations
        locs = DV_sample.columns.get_level_values(4).unique().values
        locs = locs[locs != '0']

        if id_replacement is not None:
            DV_sample.loc[id_replacement, idx[:, :, :, :, locs]] = np.nan

        self._sample = DV_sample

        self.log_msg("Successfully obtained DV sample.",
                     prepend_timestamp=False)


def prep_constant_median_DV(median):
    """
    Returns a constant median Decision Variable (DV) function.

    Parameters
    ----------
    median: float
        The median DV for a consequence function with fixed median.

    Returns
    -------
    f: callable
        A function that returns the constant median DV for all component
        quantities.
    """
    def f(*args):
        # pylint: disable=unused-argument
        return median

    return f


def prep_bounded_multilinear_median_DV(medians, quantities):
    """
    Returns a bounded multilinear median Decision Variable (DV) function.

    The median DV equals the min and max values when the quantity is
    outside of the prescribed quantity bounds. When the quantity is within the
    bounds, the returned median is calculated by linear interpolation.

    Parameters
    ----------
    medians: ndarray
        Series of values that define the y coordinates of the multilinear DV
        function.
    quantities: ndarray
        Series of values that define the component quantities corresponding to
        the series of medians and serving as the x coordinates of the
        multilinear DV function.

    Returns
    -------
    f: callable
        A function that returns the median DV given the quantity of damaged
        components.
    """
    def f(quantity):
        if quantity is None:
            raise ValueError(
                'A bounded linear median Decision Variable function called '
                'without specifying the quantity of damaged components')

        q_array = np.asarray(quantity, dtype=np.float64)

        # calculate the median consequence given the quantity of damaged
        # components
        output = np.interp(q_array, quantities, medians)

        return output

    return f<|MERGE_RESOLUTION|>--- conflicted
+++ resolved
@@ -149,15 +149,8 @@
                 args = []
                 for t_i, theta_i in enumerate(theta):
 
-<<<<<<< HEAD
-                    try:
-                        # if theta is a scalar, just store it
-                        if theta_i is not None:
-                            theta[t_i] = float(theta_i)
-=======
                     # if theta_i evaluates to NaN, it is considered undefined
                     if pd.isna(theta_i):
->>>>>>> 0eeec5eb
                         args.append([])
                         continue
 
