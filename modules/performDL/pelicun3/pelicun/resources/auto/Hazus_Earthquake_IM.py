--- conflicted
+++ resolved
@@ -90,7 +90,6 @@
     value = value*scale_map[unit_in]/scale_map[unit_out]
     return value
 
-<<<<<<< HEAD
 def convertBridgeToHAZUSclass(AIM):
 
     #TODO: replace labels in AIM with standard CamelCase versions
@@ -827,703 +826,4 @@
     else:
         print(f"AssetType: {assetType} is not supported in Hazus Earthquake IM DL method")
 
-    return GI_ap, DL_ap, CMP
-=======
-import pandas as pd
-
-ap_DesignLevel = {
-    1940: 'PC',
-    1940: 'LC',
-    1975: 'MC',
-    2100: 'HC'
-}
-
-ap_DesignLevel_W1 = {
-       0: 'PC',
-       0: 'LC',
-    1975: 'MC',
-    2100: 'HC'
-}
-
-ap_Occupancy = {
-    'Other/Unknown': 'RES3',
-    'Residential - Single-Family': 'RES1',
-    'Residential - Town-Home': 'RES3',
-    'Residential - Multi-Family': 'RES3',
-    'Residential - Mixed Use': 'RES3',
-    'Office': 'COM4',
-    'Hotel': 'RES4',
-    'School': 'EDU1',
-    'Industrial - Light': 'IND2',
-    'Industrial - Warehouse': 'IND2',
-    'Industrial - Heavy': 'IND1',
-    'Retail': 'COM1',
-    'Parking' : 'COM10'
-}
-
-def convertBridgeToHAZUSclass(AIM):
-
-    #TODO: replace labels in AIM with standard CamelCase versions
-    structureType = AIM["BridgeClass"]
-    # if type(structureType)== str and len(structureType)>3 and structureType[:3] == "HWB" and 0 < int(structureType[3:]) and 29 > int(structureType[3:]):
-    #     return AIM["bridge_class"]
-    state = AIM["StateCode"]
-    yr_built = AIM["YearBuilt"] 
-    num_span = AIM["NumOfSpans"]
-    len_max_span = AIM["MaxSpanLength"] 
-
-    seismic = ((int(state)==6 and int(yr_built)>=1975) or 
-               (int(state)!=6 and int(yr_built)>=1990))
-
-    # Use a catch-all, other class by default
-    bridge_class = "HWB28"
-    
-    if len_max_span > 150:
-        if not seismic:
-            bridge_class = "HWB1"
-        else:
-            bridge_class = "HWB2"
-
-    elif num_span == 1:
-        if not seismic:
-            bridge_class = "HWB3"
-        else:
-            bridge_class = "HWB4"
-
-    elif structureType in list(range(101,107)):
-        if not seismic:
-            if state != 6:
-                bridge_class = "HWB5"
-            else:
-                bridge_class = "HWB6"
-        else:
-            bridge_class = "HWB7"
-
-    elif structureType in [205,206]:
-        if not seismic:
-            bridge_class = "HWB8"
-        else:
-            bridge_class = "HWB9"
-
-    elif structureType in list(range(201,207)):
-        if not seismic:
-            bridge_class = "HWB10"
-        else:
-            bridge_class = "HWB11"
-
-    elif structureType in list(range(301,307)):
-        if not seismic:
-            if len_max_span>=20:
-                if state != 6:
-                    bridge_class = "HWB12"
-                else:
-                    bridge_class = "HWB13"
-            else:
-                if state != 6:
-                    bridge_class = "HWB24"
-                else:
-                    bridge_class = "HWB25"
-        else:
-            bridge_class = "HWB14"
-
-    elif structureType in list(range(402,411)):
-        if not seismic:
-            if len_max_span>=20:
-                bridge_class = "HWB15"
-            elif state != 6:
-                bridge_class = "HWB26"
-            else:
-                bridge_class = "HWB27"
-        else:
-            bridge_class = "HWB16"
-
-    elif structureType in list(range(501,507)):
-        if not seismic:
-            if state != 6:
-                bridge_class = "HWB17"
-            else:
-                bridge_class = "HWB18"
-        else:
-            bridge_class = "HWB19"
-
-    elif structureType in [605,606]:
-        if not seismic:
-            bridge_class = "HWB20"
-        else:
-            bridge_class = "HWB21"
-
-    elif structureType in list(range(601,608)):
-        if not seismic:
-            bridge_class = "HWB22"
-        else:
-            bridge_class = "HWB23"
-    
-    
-    #TODO: review and add HWB24-27 rules
-    #TODO: also double check rules for HWB10-11 and HWB22-23
-
-    return bridge_class
-
-
-    # original code by JZ
-    """
-    if not seismic and len_max_span > 150:
-        return "HWB1"
-    elif seismic and len_max_span > 150:
-        return "HWB2"
-    elif not seismic and num_span == 1:
-        return "HWB3"
-    elif seismic and num_span == 1:
-        return "HWB4"
-    elif not seismic and 101 <= structureType and structureType <= 106 and state != 6:
-        return "HWB5"
-    elif not seismic and 101 <= structureType and structureType <= 106 and state ==6:
-        return "HWB6"
-    elif seismic and 101 <= structureType and structureType <= 106:
-        return "HWB7"
-    elif not seismic and 205 <= structureType and structureType <= 206:
-        return "HWB8"
-    elif seismic and 205 <= structureType and structureType <= 206:
-        return "HWB9"
-    elif not seismic and 201 <= structureType and structureType <= 206:
-        return "HWB10"
-    elif seismic and 201 <= structureType and structureType <= 206:
-        return "HWB11"
-    elif not seismic and 301 <= structureType and structureType <= 306 and state != 6:
-        return "HWB12"
-    elif not seismic and 301 <= structureType and structureType <= 306 and state == 6:
-        return "HWB13"
-    elif seismic and 301 <= structureType and structureType <= 306:
-        return "HWB14"
-    elif not seismic and 402 <= structureType and structureType <= 410:
-        return "HWB15"
-    elif seismic and 402 <= structureType and structureType <= 410:
-        return "HWB16"
-    elif not seismic and 501 <= structureType and structureType <= 506 and state != 6:
-        return "HWB17"
-    elif not seismic and 501 <= structureType and structureType <= 506 and state == 6:
-        return "HWB18"
-    elif seismic and 501 <= structureType and structureType <= 506:
-        return "HWB19"
-    elif not seismic and 605 <= structureType and structureType <= 606:
-        return "HWB20"
-    elif seismic and 605 <= structureType and structureType <= 606:
-        return "HWB21"
-    elif not seismic and 601 <= structureType and structureType <= 607:
-        return "HWB22"
-    elif seismic and 601 <= structureType and structureType <= 607:
-        return "HWB23"
-
-    elif not seismic and 301 <= structureType and structureType <= 306 and state != 6:
-        return "HWB24"
-    elif not seismic and 301 <= structureType and structureType <= 306 and state == 6:
-        return "HWB25"
-    elif not seismic and 402 <= structureType and structureType <= 410 and state != 6:
-        return "HWB26"
-    elif not seismic and 402 <= structureType and structureType <= 410 and state == 6:
-        return "HWB27"
-    else:
-        return "HWB28"
-    """
-
-def convertTunnelToHAZUSclass(AIM):
-
-    if ("Bored" in AIM["ConstructType"]) or ("Drilled" in AIM["ConstructType"]):
-        return "HTU1"
-    elif ("Cut" in AIM["ConstructType"]) or ("Cover" in AIM["ConstructType"]):
-        return "HTU2"
-    else:
-        # Select HTU2 for unclassfied tunnels because it is more conservative. 
-        return "HTU2" 
-
-def convertRoadToHAZUSclass(AIM):
-
-    if AIM["RoadType"] in ["Primary", "Secondary"]:
-        return "HRD1"
-
-    elif AIM["RoadType"]=="Residential":
-        return "HRD2"
-
-    else:
-        # many unclassified roads are urban roads
-        return "HRD2" 
-
-def convert_story_rise(structureType, stories):
-
-
-    if structureType in ['W1', 'W2', 'S3', 'PC1', 'MH']:
-
-        # These archetypes have no rise information in their IDs
-        rise = None
-
-    else:
-
-        # First, check if we have valid story information
-        try:
-
-            stories = int(stories)
-
-        except:
-
-            raise ValueError('Missing "NumberOfStories" information, '
-                             'cannot infer rise attribute of archetype')
-
-        if structureType == 'RM1':
-
-            if stories <= 3:
-                rise = "L"
-
-            else:
-                rise = "M"
-
-        elif structureType == 'URM':
-            if stories <= 2:
-                rise = "L"
-
-            else:
-                rise = "M"
-
-        elif structureType in ['S1', 'S2', 'S4', 'S5', 'C1', 'C2', 'C3', \
-                               'PC2', 'RM2']:
-            if stories <=3:
-                rise = "L"
-
-            elif stories <= 7:
-                rise = "M"
-
-            else:
-                rise = "H"
-            
-    return rise
-
-def auto_populate(AIM):
-    """
-    Automatically creates a performance model for PGA-based Hazus EQ analysis.
-
-    Parameters
-    ----------
-    AIM: dict
-        Asset Information Model - provides features of the asset that can be 
-        used to infer attributes of the performance model.
-
-    Returns
-    -------
-    GI_ap: dict
-        Extended General Information - extends the GI from the input AIM with 
-        additional inferred features. These features are typically used in 
-        intermediate steps during the auto-population and are not required 
-        for the performance assessment. They are returned to allow reviewing 
-        how these latent variables affect the final results.
-    DL_ap: dict
-        Damage and Loss parameters - these define the performance model and 
-        details of the calculation.
-    CMP: DataFrame
-        Component assignment - Defines the components (in rows) and their 
-        location, direction, and quantity (in columns).
-    """
-
-    # extract the General Information
-    GI = AIM.get('GeneralInformation', None)
-
-    if GI==None:
-        #TODO: show an error message
-        pass
-
-    # initialize the auto-populated GI
-    GI_ap = GI.copy()
-
-    assetType = AIM["assetType"]
-    ground_failure = AIM["Applications"]["DL"]["ApplicationData"]["ground_failure"]
-
-    if assetType=="Buildings":
-
-        # get the building parameters
-        bt = GI['StructureType'] #building type
-
-        # get the design level
-        dl = GI.get('DesignLevel', None)
-
-        if dl == None:
-            # If there is no DesignLevel provided, we assume that the YearBuilt is
-            # available
-            year_built = GI['YearBuilt']
-
-            if 'W1' in bt:
-                DesignL = ap_DesignLevel_W1
-            else:
-                DesignL = ap_DesignLevel
-            
-            for year in sorted(DesignL.keys()):
-                if year_built <= year:
-                    dl = DesignL[year]            
-                    break
-
-            GI_ap['DesignLevel'] = dl
-
-        # get the number of stories / height
-        stories = GI.get('NumberOfStories', None)
-
-        # We assume that the structure type does not include height information
-        # and we append it here based on the number of story information
-        rise = convert_story_rise(bt, stories)
-
-        if rise is not None:
-            LF = f'LF.{bt}.{rise}.{dl}'
-            GI_ap['BuildingRise'] = rise
-        else:
-            LF = f'LF.{bt}.{dl}'
-
-
-        CMP = pd.DataFrame(
-                {f'{LF}': [  'ea',         1,          1,        1,   'N/A']},
-                index = [         'Units','Location','Direction','Theta_0','Family']
-            ).T
-
-        # if needed, add components to simulate damage from ground failure
-        if ground_failure:
-
-            foundation_type = 'S'
-
-            FG_GF_H = f'GF.H.{foundation_type}'
-            FG_GF_V = f'GF.V.{foundation_type}'
-            
-            CMP_GF = pd.DataFrame(
-                {f'{FG_GF_H}':[  'ea',         1,          1,        1,   'N/A'],
-                 f'{FG_GF_V}':[  'ea',         1,          3,        1,   'N/A']},
-                index = [     'Units','Location','Direction','Theta_0','Family']
-            ).T
-
-            CMP = pd.concat([CMP, CMP_GF], axis=0)
-
-        # set the number of stories to 1
-        # there is only one component in a building-level resolution
-        stories = 1
-
-        # get the occupancy class
-        if GI['OccupancyClass'] in ap_Occupancy.keys():
-            ot = ap_Occupancy[GI['OccupancyClass']]
-        else:
-            ot = GI['OccupancyClass']
-        
-        DL_ap = {
-            "Asset": {
-                "ComponentAssignmentFile": "CMP_QNT.csv",
-                "ComponentDatabase": "Hazus Earthquake - Buildings",
-                "NumberOfStories": f"{stories}",
-                "OccupancyType": f"{ot}",
-                "PlanArea": "1"
-            },
-            "Damage": {
-                "DamageProcess": "Hazus Earthquake"
-            },
-            "Demands": {        
-            },
-            "Losses": {
-                "BldgRepair": {
-                    "ConsequenceDatabase": "Hazus Earthquake - Buildings",
-                    "MapApproach": "Automatic"
-                }
-            }
-        }
-
-    elif assetType == "TransportationNetwork":
-
-        inf_type = GI["assetSubtype"]
-        
-        if inf_type == "HwyBridge":
-
-            # get the bridge class
-            bt = convertBridgeToHAZUSclass(GI)
-            GI_ap['BridgeHazusClass'] = bt
-
-            CMP = pd.DataFrame(
-                {f'HWB.GS.{bt[3:]}': [  'ea',         1,          1,        1,   'N/A'],
-                 f'HWB.GF':          [  'ea',         1,          1,        1,   'N/A']},
-                index = [            'Units','Location','Direction','Theta_0','Family']
-            ).T
-
-            DL_ap = {
-                "Asset": {
-                    "ComponentAssignmentFile": "CMP_QNT.csv",
-                    "ComponentDatabase": "Hazus Earthquake - Transportation",
-                    "BridgeHazusClass": bt,
-                    "PlanArea": "1"
-                },
-                "Damage": {
-                    "DamageProcess": "Hazus Earthquake"
-                },
-                "Demands": {        
-                },
-                "Losses": {
-                    "BldgRepair": {
-                        "ConsequenceDatabase": "Hazus Earthquake - Transportation",
-                        "MapApproach": "Automatic"
-                    }
-                }
-            }
-
-        elif inf_type == "HwyTunnel":
-
-            # get the tunnel class
-            tt = convertTunnelToHAZUSclass(GI)
-            GI_ap['TunnelHazusClass'] = tt
-
-            CMP = pd.DataFrame(
-                {f'HTU.GS.{tt[3:]}': [  'ea',         1,          1,        1,   'N/A'],
-                 f'HTU.GF':          [  'ea',         1,          1,        1,   'N/A']},
-                index = [            'Units','Location','Direction','Theta_0','Family']
-            ).T
-
-            DL_ap = {
-                "Asset": {
-                    "ComponentAssignmentFile": "CMP_QNT.csv",
-                    "ComponentDatabase": "Hazus Earthquake - Transportation",
-                    "TunnelHazusClass": tt,
-                    "PlanArea": "1"
-                },
-                "Damage": {
-                    "DamageProcess": "Hazus Earthquake"
-                },
-                "Demands": {        
-                },
-                "Losses": {
-                    "BldgRepair": {
-                        "ConsequenceDatabase": "Hazus Earthquake - Transportation",
-                        "MapApproach": "Automatic"
-                    }
-                }
-            }
-        elif inf_type == "Roadway":
-
-            # get the road class
-            rt = convertRoadToHAZUSclass(GI)
-            GI_ap['RoadHazusClass'] = rt
-
-            CMP = pd.DataFrame(
-                {f'HRD.GF.{rt[3:]}':[  'ea',         1,          1,        1,   'N/A']},
-                index = [           'Units','Location','Direction','Theta_0','Family']
-            ).T
-
-            DL_ap = {
-                "Asset": {
-                    "ComponentAssignmentFile": "CMP_QNT.csv",
-                    "ComponentDatabase": "Hazus Earthquake - Transportation",
-                    "RoadHazusClass": rt,
-                    "PlanArea": "1"
-                },
-                "Damage": {
-                    "DamageProcess": "Hazus Earthquake"
-                },
-                "Demands": {        
-                },
-                "Losses": {
-                    "BldgRepair": {
-                        "ConsequenceDatabase": "Hazus Earthquake - Transportation",
-                        "MapApproach": "Automatic"
-                    }
-                }
-            }
-        else:
-            print("subtype not supported in HWY")
-
-    elif assetType == "WaterDistributionNetwork":
-        
-        pipe_material_map ={"CI": "B", "AC": "B", "RCC": "B",
-                            "DI": "D", "PVC": "D",
-                            "DS": "B",
-                            "BS": "D",}
-        
-        #GI = AIM.get("GeneralInformation", None)
-        #if GI==None:
-            
-        
-        # initialize the auto-populated GI
-        wdn_element_type = GI_ap.get("type", "MISSING")
-        asset_name = GI_ap.get("AIM_id", None)
-        
-        
-        if wdn_element_type == "Pipe":
-            pipe_construction_year = GI_ap.get("year", None)
-            pipe_diameter = GI_ap.get("Diam", None)
-            #diamaeter value is a fundamental part of hydraulic performance assessment
-            if pipe_diameter == None:
-                raise ValueError(f"pipe diamater in asset type {assetType}, \
-                                 asset id \"{asset_name}\" has no diameter \
-                                     value.")
-            
-            pipe_length = GI_ap.get("Len", None)
-            #length value is a fundamental part of hydraulic performance assessment
-            if pipe_diameter == None:
-                raise ValueError(f"pipe length in asset type {assetType}, \
-                                 asset id \"{asset_name}\" has no diameter \
-                                     value.")
-            
-            pipe_material = GI_ap.get("material", None)
-            
-            #pipe material can be not available or named "missing" in both case, pipe flexibility will be set to "missing"
-            
-            """
-            The assumed logic (rullset) is that if the material is missing, if the pipe
-            is smaller than or equal to 20 inches, the material is Cast Iron
-            (CI) otherwise the pipe material is steel.
-                If the material is steel (ST), either based on user specified
-            input or the assumption due to the lack of the user-input, the year
-            that the pipe is constructed define the flexibility status per HAZUS
-            instructions. If the pipe is built in 1935 or after, it is, the pipe
-            is Ductile Steel (DS), and otherwise it is Brittle Steel (BS).
-                If the pipe is missing construction year and is built by steel,
-            we assume consevatively that the pipe is brittle (i.e., BS)
-            """
-            if pipe_material == None:
-                if pipe_diameter > 20 * 0.0254: #20 inches in meter
-                    print(f"Asset {asset_name} is missing material. Material is\
-                          assumed to be Cast Iron")
-                    pipe_material = "CI"
-                else:
-                    print(f"Asset {asset_name} is missing material. Material is "
-                          f"assumed to be Steel (ST)")
-                    pipe_material = "ST"
-                          
-            if pipe_material == "ST":
-                if pipe_construction_year != None and pipe_construction_year >= 1935:
-                    print(f"Asset {asset_name} has material of \"ST\" is assumed to be\
-                          Ductile Steel")
-                    pipe_material = "DS"
-                else:
-                    print(f'Asset {asset_name} has material of "ST" is assumed to be '
-                          f'Brittle Steel')
-                    pipe_material = "BS"
-            
-            pipe_flexibility = pipe_material_map.get(pipe_material, "missing")
-            
-            GI_ap["material flexibility"] = pipe_flexibility
-            GI_ap["material"] = pipe_material
-            
-            CMP = pd.DataFrame(
-                {f'PWP.{pipe_flexibility}.GS': ['ea', 1, 1, pipe_length, 'N/A'],
-                 f'PWP.{pipe_flexibility}.GF': ['ea', 1, 1, pipe_length, 'N/A']},
-                index = ['Units','Location','Direction','Theta_0','Family']
-            ).T
-            
-            DL_ap = {
-                "Asset": {
-                    "ComponentAssignmentFile": "CMP_QNT.csv",
-                    "ComponentDatabase": "Hazus Earthquake - Water",
-                    "Material Flexibility": pipe_flexibility,
-                    "PlanArea": "1" # Sina: does not make sense for water. Kept it here since itw as also kept here for Transportation
-                },
-                "Damage": {
-                    "DamageProcess": "Hazus Earthquake"
-                },
-                "Demands": {        
-                }
-            }
-        
-        elif wdn_element_type == "Tank":
-            
-            tank_cmp_lines = {
-                ("OG", "C", 1):{'PST.G.C.A.GS': [ 'ea', 1, 1, 1, 'N/A' ]},
-                ("OG", "C", 0):{'PST.G.C.U.GS': [ 'ea', 1, 1, 1, 'N/A' ]},
-                ("OG", "S", 1):{'PST.G.S.A.GS': [ 'ea', 1, 1, 1, 'N/A' ]},
-                ("OG", "S", 0):{'PST.G.S.U.GS': [ 'ea', 1, 1, 1, 'N/A' ]},
-                #Anchored status and Wood is not defined for On Ground tanks
-                ("OG", "W", 0):{'PST.G.W.GS':   [ 'ea', 1, 1, 1, 'N/A' ]},
-                #Anchored status and Steel is not defined for Above Ground tanks
-                ("AG", "S", 0):{'PST.A.S.GS':   [ 'ea', 1, 1, 1, 'N/A' ]},
-                #Anchored status and Concrete is not defined for Buried tanks.
-                ("B", "C", 0):{'PST.B.C.GF':    [ 'ea', 1, 1, 1, 'N/A' ]}
-                }
-                
-            """
-            The default values are assumed: material = Concrete (C),
-            location= On Ground (OG), and Anchored = 1 
-            """
-            tank_material = GI_ap.get("material", "C")
-            tank_location = GI_ap.get("location", "OG")
-            tank_anchored = GI_ap.get("anchored", int(1) )
-            
-            tank_material_allowable = {"C", "S"}
-            if tank_material not in tank_material_allowable:
-                raise ValueError(f"Tank's material = \"{tank_material}\" is \
-                                 not allowable in tank {asset_name}. The \
-                                 material must be either C for concrete or S \
-                                 for steel.")
-            
-            tank_location_allowable = {"AG", "OG", "B"}
-            if tank_location not in tank_location_allowable:
-                raise ValueError(f"Tank's location = \"{tank_location}\" is \
-                                 not allowable in tank {asset_name}. The \
-                                 location must be either \"AG\" for Above \
-                                 ground, \"OG\" for On Ground or \"BG\" for \
-                                 Bellow Ground (burried) Tanks.")
-            
-            tank_anchored_allowable = {int(0), int(1)}
-            if tank_anchored not in tank_anchored_allowable:
-                raise ValueError(f"Tank's anchored status = \"{tank_location}\
-                                 \" is not allowable in tank {asset_name}. \
-                                     The anchored status must be either integer\
-                                     value 0 for unachored, or 1 for anchored")
-            
-            if tank_location == "AG" and tank_material == "C":
-                print(f"The tank {asset_name} is Above Ground (i.e., AG), but \
-                      the material type is Concrete (\"C\"). Tank type \"C\" is not \
-                    defiend for AG tanks. The tank is assumed to be Steel (\"S\")")
-                tank_material = "S"
-            
-            if tank_location == "AG" and tank_material == "W":
-                print(f"The tank {asset_name} is Above Ground (i.e., AG), but \
-                      the material type is Wood (\"W\"). Tank type \"W\" is not \
-                    defiend for AG tanks. The tank is assumed to be Steel (\"S\")")
-                tank_material = "S"
-
-            
-            if tank_location == "B" and tank_material == "S":
-                print(f"The tank {asset_name} is burried (i.e., B), but the\
-                      material type is Steel (\"S\"). Tank type \"S\" is not defiend for\
-                      B tanks. The tank is assumed to be Concrete (\"C\")")
-                tank_material = "C"
-            
-            if tank_location == "B" and tank_material == "W":
-                print(f"The tank {asset_name} is burried (i.e., B), but the\
-                      material type is Wood (\"W\"). Tank type \"W\" is not defiend for\
-                      B tanks. The tank is assumed to be Concrete (\"C\")")
-                tank_material = "C"
-                
-            if tank_anchored == 1:
-                 #Since anchore status does nto matter, there is no need to
-                 #print a warning
-                 tank_anchored = 0
-                
-            cur_tank_cmp_line = tank_cmp_lines[(tank_location, tank_material, tank_anchored)]
-            
-            CMP = pd.DataFrame(
-                cur_tank_cmp_line,
-                index = ['Units','Location','Direction','Theta_0','Family']
-            ).T
-            
-            DL_ap = {
-                "Asset": {
-                    "ComponentAssignmentFile": "CMP_QNT.csv",
-                    "ComponentDatabase": "Hazus Earthquake - Water",
-                    "Material": tank_material,
-                    "Location": tank_location,
-                    "Anchored": tank_anchored,
-                    "PlanArea": "1" # Sina: does not make sense for water. Kept it here since itw as also kept here for Transportation
-                },
-                "Damage": {
-                    "DamageProcess": "Hazus Earthquake"
-                },
-                "Demands": {        
-                }
-            }  
-            
-        else:
-            print(f"Water Distribution network element type {wdn_element_type} is not supported in Hazus Earthquake IM DL method")
-            DL_ap = None
-            CMP = None
-
-    else:
-        print(f"AssetType: {assetType} is not supported in Hazus Earthquake IM DL method")
-
-    return GI_ap, DL_ap, CMP
->>>>>>> f090a58f
+    return GI_ap, DL_ap, CMP