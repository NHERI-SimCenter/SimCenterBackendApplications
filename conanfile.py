from conans import ConanFile, CMake, tools
import os

class simCenterBackendApps(ConanFile):
    name = "SimCenterBackendApplications"
    version = "1.2.2"
    description = "Backend applications for SimCenter software"
    license = "BSD 3-Clause"
    author = "Michael Gardner mhgardner@berkeley.edu"
    url = "https://github.com/NHERI-SimCenter/SimCenterBackendApplications"
    settings = {"os": None, "build_type": None, "compiler": None, "arch": ["x86_64"]}
    options = {"shared": [True, False]}
    default_options = {"mkl-static:threaded": False, "ipp-static:simcenter_backend": True}    
    generators = "cmake"
    build_policy = "missing"
    requires = "jansson/2.13.1", \
               "zlib/1.2.11", \
               "libcurl/7.72.0", \
               "eigen/3.3.7", \
               "clara/1.1.5", \
               "jsonformoderncpp/3.7.0", \
               "smelt/1.2.0@simcenter/stable", \
               "mkl-static/2019.4@simcenter/stable", \
               "ipp-static/2019.4@simcenter/stable", \
               "nanoflann/1.3.2", \
<<<<<<< HEAD
               "nlopt/2.6.2",\
               "boost/1.74.0", \
=======
               "nlopt/2.7.1",\
>>>>>>> b4e95dae
                   
    # Custom attributes for Bincrafters recipe conventions
    _source_subfolder = "source_subfolder"
    _build_subfolder = "build_subfolder"
    # Set short paths for Windows
    short_paths = True    
    scm = {
        "type": "git",  # Use "type": "svn", if local repo is managed using SVN
        "subfolder": _source_subfolder,
        "url": "auto",
        "revision": "auto"
    }


    def configure(self):
        self.options.shared = False

    def configure_cmake(self):
        cmake = CMake(self)
        cmake.configure(source_folder=self._source_subfolder)
        return cmake
    
    def build(self):
        cmake = self.configure_cmake()
        cmake.build()

    def package(self):
        self.copy(pattern="LICENSE", dst="licenses", src=self._source_subfolder)
        cmake = self.configure_cmake()
        cmake.install()
        self.copy("*", dst="bin", src=self._source_subfolder + "/applications")

    def package_info(self):
        self.env_info.PATH.append(os.path.join(self.package_folder, "bin"))<|MERGE_RESOLUTION|>--- conflicted
+++ resolved
@@ -23,12 +23,7 @@
                "mkl-static/2019.4@simcenter/stable", \
                "ipp-static/2019.4@simcenter/stable", \
                "nanoflann/1.3.2", \
-<<<<<<< HEAD
-               "nlopt/2.6.2",\
-               "boost/1.74.0", \
-=======
                "nlopt/2.7.1",\
->>>>>>> b4e95dae
                    
     # Custom attributes for Bincrafters recipe conventions
     _source_subfolder = "source_subfolder"
